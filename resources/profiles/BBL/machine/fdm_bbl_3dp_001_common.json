{
    "type": "machine",
    "name": "fdm_bbl_3dp_001_common",
    "inherits": "fdm_machine_common",
    "from": "system",
    "instantiation": "false",
    "nozzle_diameter": [
        "0.4"
    ],
    "printer_variant": "0.4",
    "printable_area": [
        "0x0",
        "256x0",
        "256x256",
        "0x256"
    ],
    "auxiliary_fan": "1",
    "bed_exclude_area": [
        "0x0",
        "28x0",
        "28x28",
        "0x28",
        "0x28",
        "8x28",
        "8x256",
        "0x256"
    ],
    "default_filament_profile": [
        "Bambu PLA Basic @BBL X1C"
    ],
    "default_print_profile": "0.16mm Optimal @BBL X1C",
    "extruder_colour": [
        "#018001"
    ],
    "machine_max_acceleration_e": [
        "5000",
        "5000"
    ],
    "machine_max_acceleration_extruding": [
        "20000",
        "20000"
    ],
    "machine_max_acceleration_retracting": [
        "5000",
        "5000"
    ],
    "machine_max_acceleration_travel": [
        "20000",
        "20000"
    ],
    "machine_max_acceleration_x": [
        "20000",
        "20000"
    ],
    "machine_max_acceleration_y": [
        "20000",
        "20000"
    ],
    "machine_max_acceleration_z": [
        "500",
        "200"
    ],
    "machine_max_speed_e": [
        "30",
        "30"
    ],
    "machine_max_speed_x": [
        "500",
        "200"
    ],
    "machine_max_speed_y": [
        "500",
        "200"
    ],
    "machine_max_speed_z": [
        "20",
        "20"
    ],
    "machine_max_jerk_e": [
        "2.5",
        "2.5"
    ],
    "machine_max_jerk_x": [
        "9",
        "9"
    ],
    "machine_max_jerk_y": [
        "9",
        "9"
    ],
    "machine_max_jerk_z": [
        "3",
        "3"
    ],
    "machine_min_extruding_rate": [
        "0",
        "0"
    ],
    "machine_min_travel_rate": [
        "0",
        "0"
    ],
<<<<<<< HEAD
    "max_layer_height": [
        "0.32"
    ],
    "min_layer_height": [
        "0.08"
=======
    "retract_lift_below":[
        "249"
>>>>>>> 5250dc6f
    ],
    "extruder_clearance_radius": "57",
    "extruder_clearance_max_radius": "68",
    "extruder_clearance_height_to_lid": "90",
    "nozzle_volume": "107",
    "printer_structure": "corexy",
    "best_object_pos":"0.5x0.5",
    "retraction_minimum_travel": [
        "1"
    ],
    "retract_before_wipe": [
        "0%"
    ],
    "retraction_length": [
        "0.8"
    ],
    "retract_length_toolchange": [
        "2"
    ],
    "z_hop": [
        "0.4"
    ],
    "retraction_speed": [
        "30"
    ],
    "deretraction_speed": [
        "30"
    ],
    "z_hop_types": [
        "Auto Lift"
    ],
    "nozzle_type": "hardened_steel",
    "single_extruder_multi_material": "1",
    "machine_end_gcode": ";===== date: 20230428 =====================\nM400 ; wait for buffer to clear\nG92 E0 ; zero the extruder\nG1 E-0.8 F1800 ; retract\nG1 Z{max_layer_z + 0.5} F900 ; lower z a little\nG1 X65 Y245 F12000 ; move to safe pos \nG1 Y265 F3000\n\nG1 X65 Y245 F12000\nG1 Y265 F3000\nM140 S0 ; turn off bed\nM106 S0 ; turn off fan\nM106 P2 S0 ; turn off remote part cooling fan\nM106 P3 S0 ; turn off chamber cooling fan\n\nG1 X100 F12000 ; wipe\n; pull back filament to AMS\nM620 S255\nG1 X20 Y50 F12000\nG1 Y-3\nT255\nG1 X65 F12000\nG1 Y265\nG1 X100 F12000 ; wipe\nM621 S255\nM104 S0 ; turn off hotend\n\nM622.1 S1 ; for prev firware, default turned on\nM1002 judge_flag timelapse_record_flag\nM622 J1\n    M400 ; wait all motion done\n    M991 S0 P-1 ;end smooth timelapse at safe pos\n    M400 S3 ;wait for last picture to be taken\nM623; end of \"timelapse_record_flag\"\n\nM400 ; wait all motion done\nM17 S\nM17 Z0.4 ; lower z motor current to reduce impact if there is something in the bottom\n{if (max_layer_z + 100.0) < 250}\n    G1 Z{max_layer_z + 100.0} F600\n    G1 Z{max_layer_z +98.0}\n{else}\n    G1 Z250 F600\n    G1 Z248\n{endif}\nM400 P100\nM17 R ; restore z current\n\nG90\nG1 X128 Y250 F3600\n\nM220 S100  ; Reset feedrate magnitude\nM201.2 K1.0 ; Reset acc magnitude\nM73.2   R1.0 ;Reset left time magnitude\nM1002 set_gcode_claim_speed_level : 0\n\nM17 X0.8 Y0.8 Z0.5 ; lower motor current to 45% power\n",
<<<<<<< HEAD
    "machine_pause_gcode": "M400 U1",
    "wipe": [
        "1"
    ],
    "purge_in_prime_tower": "0",
    "enable_filament_ramming": "0"
=======
    "layer_change_gcode": "; layer num/total_layer_count: {layer_num+1}/[total_layer_count]\nM622.1 S1 ; for prev firware, default turned on\nM1002 judge_flag timelapse_record_flag\nM622 J1\n{if timelapse_type == 0} ; timelapse without wipe tower\nM971 S11 C10 O0\n{elsif timelapse_type == 1} ; timelapse with wipe tower\nG92 E0\nG1 E-[retraction_length] F1800\nG17\nG2 Z{layer_z + 0.4} I0.86 J0.86 P1 F20000 ; spiral lift a little\nG1 X65 Y245 F20000 ; move to safe pos\nG17\nG2 Z{layer_z} I0.86 J0.86 P1 F20000\nG1 Y265 F3000\nM400 P300\nM971 S11 C10 O0\nG92 E0\nG1 E[retraction_length] F300\nG1 X100 F5000\nG1 Y255 F20000\n{endif}\nM623\n; update layer progress\nM73 L{layer_num+1}\nM991 S0 P{layer_num} ;notify layer change",
    "change_filament_gcode": "M620 S[next_extruder]A\nM204 S9000\n{if toolchange_count > 1 && (z_hop_types[current_extruder] == 0 || z_hop_types[current_extruder] == 3)}\nG17\nG2 Z{z_after_toolchange + 0.4} I0.86 J0.86 P1 F10000 ; spiral lift a little from second lift\n{endif}\nG1 Z{max_layer_z + 3.0} F1200\n\nG1 X70 F21000\nG1 Y245\nG1 Y265 F3000\nM400\nM106 P1 S0\nM106 P2 S0\n{if old_filament_temp > 142 && next_extruder < 255}\nM104 S[old_filament_temp]\n{endif}\nG1 X90 F3000\nG1 Y255 F4000\nG1 X100 F5000\nG1 X120 F15000\n\nG1 X20 Y50 F21000\nG1 Y-3\n{if toolchange_count == 2}\n; get travel path for change filament\nM620.1 X[travel_point_1_x] Y[travel_point_1_y] F21000 P0\nM620.1 X[travel_point_2_x] Y[travel_point_2_y] F21000 P1\nM620.1 X[travel_point_3_x] Y[travel_point_3_y] F21000 P2\n{endif}\nM620.1 E F[old_filament_e_feedrate] T{nozzle_temperature_range_high[previous_extruder]}\nT[next_extruder]\nM620.1 E F[new_filament_e_feedrate] T{nozzle_temperature_range_high[next_extruder]}\n\n{if next_extruder < 255}\nM400\n\nG92 E0\n{if flush_length_1 > 1}\n; FLUSH_START\n; always use highest temperature to flush\nM400\nM109 S[nozzle_temperature_range_high]\n{if flush_length_1 > 23.7}\nG1 E23.7 F{old_filament_e_feedrate} ; do not need pulsatile flushing for start part\nG1 E{(flush_length_1 - 23.7) * 0.02} F50\nG1 E{(flush_length_1 - 23.7) * 0.23} F{old_filament_e_feedrate}\nG1 E{(flush_length_1 - 23.7) * 0.02} F50\nG1 E{(flush_length_1 - 23.7) * 0.23} F{new_filament_e_feedrate}\nG1 E{(flush_length_1 - 23.7) * 0.02} F50\nG1 E{(flush_length_1 - 23.7) * 0.23} F{new_filament_e_feedrate}\nG1 E{(flush_length_1 - 23.7) * 0.02} F50\nG1 E{(flush_length_1 - 23.7) * 0.23} F{new_filament_e_feedrate}\n{else}\nG1 E{flush_length_1} F{old_filament_e_feedrate}\n{endif}\n; FLUSH_END\nG1 E-[old_retract_length_toolchange] F1800\nG1 E[old_retract_length_toolchange] F300\n{endif}\n\n{if flush_length_2 > 1}\n; FLUSH_START\nG1 E{flush_length_2 * 0.18} F{new_filament_e_feedrate}\nG1 E{flush_length_2 * 0.02} F50\nG1 E{flush_length_2 * 0.18} F{new_filament_e_feedrate}\nG1 E{flush_length_2 * 0.02} F50\nG1 E{flush_length_2 * 0.18} F{new_filament_e_feedrate}\nG1 E{flush_length_2 * 0.02} F50\nG1 E{flush_length_2 * 0.18} F{new_filament_e_feedrate}\nG1 E{flush_length_2 * 0.02} F50\nG1 E{flush_length_2 * 0.18} F{new_filament_e_feedrate}\nG1 E{flush_length_2 * 0.02} F50\n; FLUSH_END\nG1 E-[new_retract_length_toolchange] F1800\nG1 E[new_retract_length_toolchange] F300\n{endif}\n\n{if flush_length_3 > 1}\n; FLUSH_START\nG1 E{flush_length_3 * 0.18} F{new_filament_e_feedrate}\nG1 E{flush_length_3 * 0.02} F50\nG1 E{flush_length_3 * 0.18} F{new_filament_e_feedrate}\nG1 E{flush_length_3 * 0.02} F50\nG1 E{flush_length_3 * 0.18} F{new_filament_e_feedrate}\nG1 E{flush_length_3 * 0.02} F50\nG1 E{flush_length_3 * 0.18} F{new_filament_e_feedrate}\nG1 E{flush_length_3 * 0.02} F50\nG1 E{flush_length_3 * 0.18} F{new_filament_e_feedrate}\nG1 E{flush_length_3 * 0.02} F50\n; FLUSH_END\nG1 E-[new_retract_length_toolchange] F1800\nG1 E[new_retract_length_toolchange] F300\n{endif}\n\n{if flush_length_4 > 1}\n; FLUSH_START\nG1 E{flush_length_4 * 0.18} F{new_filament_e_feedrate}\nG1 E{flush_length_4 * 0.02} F50\nG1 E{flush_length_4 * 0.18} F{new_filament_e_feedrate}\nG1 E{flush_length_4 * 0.02} F50\nG1 E{flush_length_4 * 0.18} F{new_filament_e_feedrate}\nG1 E{flush_length_4 * 0.02} F50\nG1 E{flush_length_4 * 0.18} F{new_filament_e_feedrate}\nG1 E{flush_length_4 * 0.02} F50\nG1 E{flush_length_4 * 0.18} F{new_filament_e_feedrate}\nG1 E{flush_length_4 * 0.02} F50\n; FLUSH_END\n{endif}\n; FLUSH_START\nM400\nM109 S[new_filament_temp]\nG1 E2 F{new_filament_e_feedrate} ;Compensate for filament spillage during waiting temperature\n; FLUSH_END\nM400\nG92 E0\nG1 E-[new_retract_length_toolchange] F1800\nM106 P1 S255\nM400 S3\nG1 X80 F15000\nG1 X60 F15000\nG1 X80 F15000\nG1 X60 F15000; shake to put down garbage\n\nG1 X70 F5000\nG1 X90 F3000\nG1 Y255 F4000\nG1 X100 F5000\nG1 Y265 F5000\nG1 X70 F10000\nG1 X100 F5000\nG1 X70 F10000\nG1 X100 F5000\nG1 X165 F15000; wipe and shake\nG1 Y256 ; move Y to aside, prevent collision\nM400\nG1 Z{max_layer_z + 3.0} F3000\n{if layer_z <= (initial_layer_print_height + 0.001)}\nM204 S[initial_layer_acceleration]\n{else}\nM204 S[default_acceleration]\n{endif}\n{else}\nG1 X[x_after_toolchange] Y[y_after_toolchange] Z[z_after_toolchange] F12000\n{endif}\nM621 S[next_extruder]A",
    "machine_pause_gcode": "M400 U1"
>>>>>>> 5250dc6f
}<|MERGE_RESOLUTION|>--- conflicted
+++ resolved
@@ -45,8 +45,8 @@
         "5000"
     ],
     "machine_max_acceleration_travel": [
-        "20000",
-        "20000"
+        "9000",
+        "9000"
     ],
     "machine_max_acceleration_x": [
         "20000",
@@ -100,16 +100,8 @@
         "0",
         "0"
     ],
-<<<<<<< HEAD
-    "max_layer_height": [
-        "0.32"
-    ],
-    "min_layer_height": [
-        "0.08"
-=======
     "retract_lift_below":[
         "249"
->>>>>>> 5250dc6f
     ],
     "extruder_clearance_radius": "57",
     "extruder_clearance_max_radius": "68",
@@ -144,16 +136,9 @@
     "nozzle_type": "hardened_steel",
     "single_extruder_multi_material": "1",
     "machine_end_gcode": ";===== date: 20230428 =====================\nM400 ; wait for buffer to clear\nG92 E0 ; zero the extruder\nG1 E-0.8 F1800 ; retract\nG1 Z{max_layer_z + 0.5} F900 ; lower z a little\nG1 X65 Y245 F12000 ; move to safe pos \nG1 Y265 F3000\n\nG1 X65 Y245 F12000\nG1 Y265 F3000\nM140 S0 ; turn off bed\nM106 S0 ; turn off fan\nM106 P2 S0 ; turn off remote part cooling fan\nM106 P3 S0 ; turn off chamber cooling fan\n\nG1 X100 F12000 ; wipe\n; pull back filament to AMS\nM620 S255\nG1 X20 Y50 F12000\nG1 Y-3\nT255\nG1 X65 F12000\nG1 Y265\nG1 X100 F12000 ; wipe\nM621 S255\nM104 S0 ; turn off hotend\n\nM622.1 S1 ; for prev firware, default turned on\nM1002 judge_flag timelapse_record_flag\nM622 J1\n    M400 ; wait all motion done\n    M991 S0 P-1 ;end smooth timelapse at safe pos\n    M400 S3 ;wait for last picture to be taken\nM623; end of \"timelapse_record_flag\"\n\nM400 ; wait all motion done\nM17 S\nM17 Z0.4 ; lower z motor current to reduce impact if there is something in the bottom\n{if (max_layer_z + 100.0) < 250}\n    G1 Z{max_layer_z + 100.0} F600\n    G1 Z{max_layer_z +98.0}\n{else}\n    G1 Z250 F600\n    G1 Z248\n{endif}\nM400 P100\nM17 R ; restore z current\n\nG90\nG1 X128 Y250 F3600\n\nM220 S100  ; Reset feedrate magnitude\nM201.2 K1.0 ; Reset acc magnitude\nM73.2   R1.0 ;Reset left time magnitude\nM1002 set_gcode_claim_speed_level : 0\n\nM17 X0.8 Y0.8 Z0.5 ; lower motor current to 45% power\n",
-<<<<<<< HEAD
-    "machine_pause_gcode": "M400 U1",
-    "wipe": [
-        "1"
-    ],
-    "purge_in_prime_tower": "0",
-    "enable_filament_ramming": "0"
-=======
     "layer_change_gcode": "; layer num/total_layer_count: {layer_num+1}/[total_layer_count]\nM622.1 S1 ; for prev firware, default turned on\nM1002 judge_flag timelapse_record_flag\nM622 J1\n{if timelapse_type == 0} ; timelapse without wipe tower\nM971 S11 C10 O0\n{elsif timelapse_type == 1} ; timelapse with wipe tower\nG92 E0\nG1 E-[retraction_length] F1800\nG17\nG2 Z{layer_z + 0.4} I0.86 J0.86 P1 F20000 ; spiral lift a little\nG1 X65 Y245 F20000 ; move to safe pos\nG17\nG2 Z{layer_z} I0.86 J0.86 P1 F20000\nG1 Y265 F3000\nM400 P300\nM971 S11 C10 O0\nG92 E0\nG1 E[retraction_length] F300\nG1 X100 F5000\nG1 Y255 F20000\n{endif}\nM623\n; update layer progress\nM73 L{layer_num+1}\nM991 S0 P{layer_num} ;notify layer change",
     "change_filament_gcode": "M620 S[next_extruder]A\nM204 S9000\n{if toolchange_count > 1 && (z_hop_types[current_extruder] == 0 || z_hop_types[current_extruder] == 3)}\nG17\nG2 Z{z_after_toolchange + 0.4} I0.86 J0.86 P1 F10000 ; spiral lift a little from second lift\n{endif}\nG1 Z{max_layer_z + 3.0} F1200\n\nG1 X70 F21000\nG1 Y245\nG1 Y265 F3000\nM400\nM106 P1 S0\nM106 P2 S0\n{if old_filament_temp > 142 && next_extruder < 255}\nM104 S[old_filament_temp]\n{endif}\nG1 X90 F3000\nG1 Y255 F4000\nG1 X100 F5000\nG1 X120 F15000\n\nG1 X20 Y50 F21000\nG1 Y-3\n{if toolchange_count == 2}\n; get travel path for change filament\nM620.1 X[travel_point_1_x] Y[travel_point_1_y] F21000 P0\nM620.1 X[travel_point_2_x] Y[travel_point_2_y] F21000 P1\nM620.1 X[travel_point_3_x] Y[travel_point_3_y] F21000 P2\n{endif}\nM620.1 E F[old_filament_e_feedrate] T{nozzle_temperature_range_high[previous_extruder]}\nT[next_extruder]\nM620.1 E F[new_filament_e_feedrate] T{nozzle_temperature_range_high[next_extruder]}\n\n{if next_extruder < 255}\nM400\n\nG92 E0\n{if flush_length_1 > 1}\n; FLUSH_START\n; always use highest temperature to flush\nM400\nM109 S[nozzle_temperature_range_high]\n{if flush_length_1 > 23.7}\nG1 E23.7 F{old_filament_e_feedrate} ; do not need pulsatile flushing for start part\nG1 E{(flush_length_1 - 23.7) * 0.02} F50\nG1 E{(flush_length_1 - 23.7) * 0.23} F{old_filament_e_feedrate}\nG1 E{(flush_length_1 - 23.7) * 0.02} F50\nG1 E{(flush_length_1 - 23.7) * 0.23} F{new_filament_e_feedrate}\nG1 E{(flush_length_1 - 23.7) * 0.02} F50\nG1 E{(flush_length_1 - 23.7) * 0.23} F{new_filament_e_feedrate}\nG1 E{(flush_length_1 - 23.7) * 0.02} F50\nG1 E{(flush_length_1 - 23.7) * 0.23} F{new_filament_e_feedrate}\n{else}\nG1 E{flush_length_1} F{old_filament_e_feedrate}\n{endif}\n; FLUSH_END\nG1 E-[old_retract_length_toolchange] F1800\nG1 E[old_retract_length_toolchange] F300\n{endif}\n\n{if flush_length_2 > 1}\n; FLUSH_START\nG1 E{flush_length_2 * 0.18} F{new_filament_e_feedrate}\nG1 E{flush_length_2 * 0.02} F50\nG1 E{flush_length_2 * 0.18} F{new_filament_e_feedrate}\nG1 E{flush_length_2 * 0.02} F50\nG1 E{flush_length_2 * 0.18} F{new_filament_e_feedrate}\nG1 E{flush_length_2 * 0.02} F50\nG1 E{flush_length_2 * 0.18} F{new_filament_e_feedrate}\nG1 E{flush_length_2 * 0.02} F50\nG1 E{flush_length_2 * 0.18} F{new_filament_e_feedrate}\nG1 E{flush_length_2 * 0.02} F50\n; FLUSH_END\nG1 E-[new_retract_length_toolchange] F1800\nG1 E[new_retract_length_toolchange] F300\n{endif}\n\n{if flush_length_3 > 1}\n; FLUSH_START\nG1 E{flush_length_3 * 0.18} F{new_filament_e_feedrate}\nG1 E{flush_length_3 * 0.02} F50\nG1 E{flush_length_3 * 0.18} F{new_filament_e_feedrate}\nG1 E{flush_length_3 * 0.02} F50\nG1 E{flush_length_3 * 0.18} F{new_filament_e_feedrate}\nG1 E{flush_length_3 * 0.02} F50\nG1 E{flush_length_3 * 0.18} F{new_filament_e_feedrate}\nG1 E{flush_length_3 * 0.02} F50\nG1 E{flush_length_3 * 0.18} F{new_filament_e_feedrate}\nG1 E{flush_length_3 * 0.02} F50\n; FLUSH_END\nG1 E-[new_retract_length_toolchange] F1800\nG1 E[new_retract_length_toolchange] F300\n{endif}\n\n{if flush_length_4 > 1}\n; FLUSH_START\nG1 E{flush_length_4 * 0.18} F{new_filament_e_feedrate}\nG1 E{flush_length_4 * 0.02} F50\nG1 E{flush_length_4 * 0.18} F{new_filament_e_feedrate}\nG1 E{flush_length_4 * 0.02} F50\nG1 E{flush_length_4 * 0.18} F{new_filament_e_feedrate}\nG1 E{flush_length_4 * 0.02} F50\nG1 E{flush_length_4 * 0.18} F{new_filament_e_feedrate}\nG1 E{flush_length_4 * 0.02} F50\nG1 E{flush_length_4 * 0.18} F{new_filament_e_feedrate}\nG1 E{flush_length_4 * 0.02} F50\n; FLUSH_END\n{endif}\n; FLUSH_START\nM400\nM109 S[new_filament_temp]\nG1 E2 F{new_filament_e_feedrate} ;Compensate for filament spillage during waiting temperature\n; FLUSH_END\nM400\nG92 E0\nG1 E-[new_retract_length_toolchange] F1800\nM106 P1 S255\nM400 S3\nG1 X80 F15000\nG1 X60 F15000\nG1 X80 F15000\nG1 X60 F15000; shake to put down garbage\n\nG1 X70 F5000\nG1 X90 F3000\nG1 Y255 F4000\nG1 X100 F5000\nG1 Y265 F5000\nG1 X70 F10000\nG1 X100 F5000\nG1 X70 F10000\nG1 X100 F5000\nG1 X165 F15000; wipe and shake\nG1 Y256 ; move Y to aside, prevent collision\nM400\nG1 Z{max_layer_z + 3.0} F3000\n{if layer_z <= (initial_layer_print_height + 0.001)}\nM204 S[initial_layer_acceleration]\n{else}\nM204 S[default_acceleration]\n{endif}\n{else}\nG1 X[x_after_toolchange] Y[y_after_toolchange] Z[z_after_toolchange] F12000\n{endif}\nM621 S[next_extruder]A",
-    "machine_pause_gcode": "M400 U1"
->>>>>>> 5250dc6f
+    "machine_pause_gcode": "M400 U1",
+     purge_in_prime_tower": "0",
+    "enable_filament_ramming": "0"
 }