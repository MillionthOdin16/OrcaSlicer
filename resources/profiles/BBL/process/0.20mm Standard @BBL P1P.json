{
    "type": "process",
<<<<<<< HEAD
    "setting_id": "GP015",
    "name": "0.20mm Standard @BBL P1P",
    "from": "system",
    "instantiation": "true",
    "inherits": "fdm_process_bbl_0.20",
    "elefant_foot_compensation": "0.15",
    "compatible_printers": [
        "Bambu Lab P1P 0.4 nozzle"
    ],
    "version": "01.07.00.18"
=======
    "name": "0.20mm Standard @BBL P1P",
    "inherits": "fdm_process_bbl_0.20",
    "from": "system",
    "setting_id": "GP015",
    "instantiation": "true",
    "compatible_printers": [
        "Bambu Lab P1P 0.4 nozzle"
    ]
>>>>>>> 5250dc6f
}<|MERGE_RESOLUTION|>--- conflicted
+++ resolved
@@ -1,17 +1,5 @@
 {
     "type": "process",
-<<<<<<< HEAD
-    "setting_id": "GP015",
-    "name": "0.20mm Standard @BBL P1P",
-    "from": "system",
-    "instantiation": "true",
-    "inherits": "fdm_process_bbl_0.20",
-    "elefant_foot_compensation": "0.15",
-    "compatible_printers": [
-        "Bambu Lab P1P 0.4 nozzle"
-    ],
-    "version": "01.07.00.18"
-=======
     "name": "0.20mm Standard @BBL P1P",
     "inherits": "fdm_process_bbl_0.20",
     "from": "system",
@@ -20,5 +8,4 @@
     "compatible_printers": [
         "Bambu Lab P1P 0.4 nozzle"
     ]
->>>>>>> 5250dc6f
 }