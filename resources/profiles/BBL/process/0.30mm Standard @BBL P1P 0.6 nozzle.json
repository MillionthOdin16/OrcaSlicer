{
    "type": "process",
<<<<<<< HEAD
    "setting_id": "GP016",
    "name": "0.30mm Standard @BBL P1P 0.6 nozzle",
    "from": "system",
    "instantiation": "true",
    "inherits": "fdm_process_bbl_0.30_nozzle_0.6",
    "elefant_foot_compensation": "0.15",
    "compatible_printers": [
        "Bambu Lab P1P 0.6 nozzle"
    ],
    "version": "01.07.00.18"
=======
    "name": "0.30mm Standard @BBL P1P 0.6 nozzle",
    "inherits": "fdm_process_bbl_0.30_nozzle_0.6",
    "from": "system",
    "setting_id": "GP016",
    "instantiation": "true",
    "elefant_foot_compensation": "0.15",
    "compatible_printers": [
        "Bambu Lab P1P 0.6 nozzle"
    ]
>>>>>>> 5250dc6f
}<|MERGE_RESOLUTION|>--- conflicted
+++ resolved
@@ -1,17 +1,5 @@
 {
     "type": "process",
-<<<<<<< HEAD
-    "setting_id": "GP016",
-    "name": "0.30mm Standard @BBL P1P 0.6 nozzle",
-    "from": "system",
-    "instantiation": "true",
-    "inherits": "fdm_process_bbl_0.30_nozzle_0.6",
-    "elefant_foot_compensation": "0.15",
-    "compatible_printers": [
-        "Bambu Lab P1P 0.6 nozzle"
-    ],
-    "version": "01.07.00.18"
-=======
     "name": "0.30mm Standard @BBL P1P 0.6 nozzle",
     "inherits": "fdm_process_bbl_0.30_nozzle_0.6",
     "from": "system",
@@ -21,5 +9,4 @@
     "compatible_printers": [
         "Bambu Lab P1P 0.6 nozzle"
     ]
->>>>>>> 5250dc6f
 }