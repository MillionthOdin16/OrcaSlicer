{
  "type": "process",
  "from": "system",
  "instantiation": "true",
  "name": "0.16 Optimal @Snapmaker J1 (0.4 nozzle)",
  "setting_id": "931476703",
  "inherits": "fdm_process_idex",
  "compatible_printers": [
    "Snapmaker J1 (0.4 nozzle)"
  ],
  "layer_height": "0.16",
  "elefant_foot_compensation": "0.15",
  "bottom_shell_layers": "4",
  "top_shell_layers": "5",
  "top_shell_thickness": "0.6",
  "bridge_flow": "1",
<<<<<<< HEAD
  "support_threshold_angle": "25",
=======
  "support_threshold_angle": "30",
>>>>>>> 1678127e
  "initial_layer_infill_speed": "80",
  "inner_wall_speed": "145"
}<|MERGE_RESOLUTION|>--- conflicted
+++ resolved
@@ -14,11 +14,7 @@
   "top_shell_layers": "5",
   "top_shell_thickness": "0.6",
   "bridge_flow": "1",
-<<<<<<< HEAD
-  "support_threshold_angle": "25",
-=======
   "support_threshold_angle": "30",
->>>>>>> 1678127e
   "initial_layer_infill_speed": "80",
   "inner_wall_speed": "145"
 }