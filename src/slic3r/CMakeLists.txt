cmake_minimum_required(VERSION 3.13)
project(libslic3r_gui)

include(PrecompiledHeader)

set(SLIC3R_GUI_SOURCES
    pchheader.cpp
    pchheader.hpp
    GUI/Printer/PrinterFileSystem.cpp
    GUI/Printer/PrinterFileSystem.h
    GUI/Widgets/AxisCtrlButton.cpp
    GUI/Widgets/AxisCtrlButton.hpp
    GUI/Widgets/Button.cpp
    GUI/Widgets/Button.hpp
    GUI/Widgets/CheckBox.cpp
    GUI/Widgets/CheckBox.hpp
    GUI/Widgets/RadioBox.hpp
    GUI/Widgets/RadioBox.cpp
    GUI/Widgets/ProgressDialog.hpp
    GUI/Widgets/ProgressDialog.cpp
    GUI/Widgets/RoundedRectangle.hpp
    GUI/Widgets/RoundedRectangle.cpp
    GUI/Widgets/ComboBox.cpp
    GUI/Widgets/ComboBox.hpp
    GUI/Widgets/SideButton.hpp
    GUI/Widgets/SideButton.cpp
    GUI/Widgets/SideMenuPopup.hpp
    GUI/Widgets/SideMenuPopup.cpp
    GUI/Widgets/DropDown.cpp
    GUI/Widgets/DropDown.hpp
    GUI/Widgets/PopupWindow.cpp
    GUI/Widgets/PopupWindow.hpp
    GUI/Widgets/Label.cpp
    GUI/Widgets/Label.hpp
    GUI/Widgets/Scrollbar.cpp
    GUI/Widgets/Scrollbar.hpp
    GUI/Widgets/ScrolledWindow.cpp
    GUI/Widgets/ScrolledWindow.hpp
    GUI/Widgets/StaticBox.cpp
    GUI/Widgets/StaticBox.hpp
    GUI/Widgets/ImageSwitchButton.cpp
    GUI/Widgets/ImageSwitchButton.hpp
    GUI/Widgets/SwitchButton.cpp
    GUI/Widgets/SwitchButton.hpp
    GUI/Widgets/SpinInput.cpp
    GUI/Widgets/SpinInput.hpp
    GUI/Widgets/StaticLine.cpp
    GUI/Widgets/StaticLine.hpp
    GUI/Widgets/StateColor.cpp
    GUI/Widgets/StateColor.hpp
    GUI/Widgets/StateHandler.cpp
    GUI/Widgets/StateHandler.hpp
    GUI/Widgets/TabCtrl.cpp
    GUI/Widgets/TabCtrl.hpp
    GUI/Widgets/TextInput.cpp
    GUI/Widgets/TextInput.hpp
    GUI/Widgets/TempInput.cpp
    GUI/Widgets/TempInput.hpp
    GUI/Widgets/AMSControl.cpp
    GUI/Widgets/AMSControl.hpp
    GUI/Widgets/FanControl.cpp
    GUI/Widgets/FanControl.hpp
    GUI/Widgets/Scrollbar.cpp
    GUI/Widgets/Scrollbar.hpp
    GUI/Widgets/ScrolledWindow.cpp
    GUI/Widgets/ScrolledWindow.hpp
    GUI/Widgets/StepCtrl.cpp
    GUI/Widgets/StepCtrl.hpp
    GUI/Widgets/ProgressBar.cpp
    GUI/Widgets/ProgressBar.hpp
    GUI/Widgets/SideTools.cpp
    GUI/Widgets/SideTools.hpp
    GUI/Widgets/WebView.cpp
    GUI/Widgets/WebView.hpp
    GUI/Widgets/ErrorMsgStaticText.cpp
    GUI/Widgets/ErrorMsgStaticText.hpp
    GUI/AboutDialog.cpp
    GUI/AboutDialog.hpp
    GUI/NetworkTestDialog.cpp
    GUI/NetworkTestDialog.hpp
    GUI/AuxiliaryDialog.cpp
    GUI/AuxiliaryDialog.hpp
    GUI/Auxiliary.cpp
    GUI/Auxiliary.hpp
    GUI/Project.cpp
    GUI/Project.hpp
    GUI/BackgroundSlicingProcess.cpp
    GUI/BackgroundSlicingProcess.hpp
    GUI/BitmapCache.cpp
    GUI/BitmapCache.hpp
    GUI/ImageGrid.cpp
    GUI/ImageGrid.h
    GUI/3DScene.cpp
    GUI/3DScene.hpp
    GUI/format.hpp
    GUI/GLShadersManager.hpp
    GUI/GLShadersManager.cpp
    GUI/GLShader.cpp
    GUI/GLShader.hpp
    GUI/GLCanvas3D.hpp
    GUI/GLCanvas3D.cpp
    GUI/OpenGLManager.hpp
    GUI/OpenGLManager.cpp
    GUI/Selection.hpp
    GUI/Selection.cpp
    GUI/Gizmos/GLGizmosManager.cpp
    GUI/Gizmos/GLGizmosManager.hpp
    GUI/Gizmos/GLGizmosCommon.cpp
    GUI/Gizmos/GLGizmosCommon.hpp
    GUI/Gizmos/GLGizmoBase.cpp
    GUI/Gizmos/GLGizmoBase.hpp
    GUI/Gizmos/GLGizmoMove.cpp
    GUI/Gizmos/GLGizmoMove.hpp
    GUI/Gizmos/GLGizmoRotate.cpp
    GUI/Gizmos/GLGizmoRotate.hpp
    GUI/Gizmos/GLGizmoScale.cpp
    GUI/Gizmos/GLGizmoScale.hpp
    GUI/Gizmos/GLGizmoSlaSupports.cpp
    GUI/Gizmos/GLGizmoSlaSupports.hpp
    GUI/Gizmos/GLGizmoFdmSupports.cpp
    GUI/Gizmos/GLGizmoFdmSupports.hpp
    GUI/Gizmos/GLGizmoFlatten.cpp
    GUI/Gizmos/GLGizmoFlatten.hpp
    GUI/Gizmos/GLGizmoAdvancedCut.cpp
    GUI/Gizmos/GLGizmoAdvancedCut.hpp
    GUI/Gizmos/GLGizmoHollow.cpp
    GUI/Gizmos/GLGizmoHollow.hpp
    GUI/Gizmos/GLGizmoPainterBase.cpp
    GUI/Gizmos/GLGizmoPainterBase.hpp
    GUI/Gizmos/GLGizmoSimplify.cpp
    GUI/Gizmos/GLGizmoSimplify.hpp
    GUI/Gizmos/GLGizmoMmuSegmentation.cpp
    GUI/Gizmos/GLGizmoMmuSegmentation.hpp
    GUI/Gizmos/GLGizmoFaceDetector.cpp
    GUI/Gizmos/GLGizmoFaceDetector.hpp
    GUI/Gizmos/GLGizmoSeam.cpp
    GUI/Gizmos/GLGizmoSeam.hpp
    GUI/Gizmos/GLGizmoText.cpp
    GUI/Gizmos/GLGizmoText.hpp
    GUI/Gizmos/GLGizmoMeshBoolean.cpp
    GUI/Gizmos/GLGizmoMeshBoolean.hpp
    GUI/GLSelectionRectangle.cpp
    GUI/GLSelectionRectangle.hpp
    GUI/Gizmos/GizmoObjectManipulation.cpp
    GUI/Gizmos/GizmoObjectManipulation.hpp
    GUI/GLModel.hpp
    GUI/GLModel.cpp
    GUI/GLTexture.hpp
    GUI/GLTexture.cpp
    GUI/GLToolbar.hpp
    GUI/GLToolbar.cpp
    GUI/IMToolbar.hpp
    GUI/IMToolbar.cpp
    GUI/GCodeViewer.hpp
    GUI/GCodeViewer.cpp
    GUI/Preferences.cpp
    GUI/Preferences.hpp
    GUI/AMSSetting.cpp
    GUI/AMSSetting.hpp
    GUI/AMSMaterialsSetting.cpp
    GUI/AMSMaterialsSetting.hpp
    GUI/ExtrusionCalibration.cpp
    GUI/ExtrusionCalibration.hpp
    GUI/PresetHints.cpp
    GUI/PresetHints.hpp
    GUI/GUI.cpp
    GUI/GUI.hpp
    GUI/GUI_Init.cpp
    GUI/GUI_Init.hpp
    GUI/GUI_Preview.cpp
    GUI/GUI_Preview.hpp
    GUI/GUI_App.cpp
    GUI/GUI_App.hpp
    GUI/GUI_Utils.cpp
    GUI/GUI_Utils.hpp
    GUI/I18N.cpp
    GUI/I18N.hpp
    GUI/MainFrame.cpp
    GUI/MainFrame.hpp
    GUI/BBLTopbar.cpp
    GUI/BBLTopbar.hpp
    GUI/Plater.cpp
    GUI/Plater.hpp
    GUI/PartPlate.cpp
    GUI/PartPlate.hpp
    GUI/PresetComboBoxes.hpp
    GUI/PresetComboBoxes.cpp
    GUI/BitmapComboBox.hpp
    GUI/BitmapComboBox.cpp
    GUI/SavePresetDialog.hpp
    GUI/SavePresetDialog.cpp
    GUI/GUI_Colors.hpp
    GUI/GUI_Colors.cpp
    GUI/PhysicalPrinterDialog.hpp
    GUI/PhysicalPrinterDialog.cpp
    GUI/PrintHostDialogs.cpp
    GUI/PrintHostDialogs.hpp
    GUI/GUI_Factories.cpp
    GUI/GUI_Factories.hpp
    GUI/GUI_ObjectList.cpp
    GUI/GUI_ObjectList.hpp
    GUI/GUI_ObjectLayers.cpp
    GUI/GUI_ObjectLayers.hpp
    GUI/GUI_AuxiliaryList.cpp
    GUI/GUI_AuxiliaryList.hpp
    GUI/GUI_ObjectSettings.cpp
    GUI/GUI_ObjectSettings.hpp
    GUI/GUI_ObjectTable.cpp
    GUI/GUI_ObjectTable.hpp
    GUI/GUI_ObjectTableSettings.cpp
    GUI/GUI_ObjectTableSettings.hpp
    GUI/MeshUtils.cpp
    GUI/MeshUtils.hpp
    GUI/TickCode.cpp
    GUI/TickCode.hpp
    GUI/Tab.cpp
    GUI/Tab.hpp
    GUI/ParamsDialog.cpp
    GUI/ParamsDialog.hpp
    GUI/ParamsPanel.cpp
    GUI/ParamsPanel.hpp
    GUI/PrintHostDialogs.cpp
    GUI/PrintHostDialogs.hpp
    GUI/AmsWidgets.cpp
    GUI/AmsWidgets.hpp
    GUI/MediaFilePanel.cpp
    GUI/MediaFilePanel.h
    GUI/MediaPlayCtrl.cpp
    GUI/MediaPlayCtrl.h
    GUI/MonitorBasePanel.cpp
    GUI/MonitorBasePanel.h
    GUI/UpgradePanel.cpp
    GUI/UpgradePanel.hpp
    GUI/HintNotification.hpp
    GUI/HintNotification.cpp
    GUI/HMSPanel.hpp
    GUI/HMSPanel.cpp
    GUI/MonitorPage.cpp
    GUI/MonitorPage.hpp
    GUI/StatusPanel.cpp
    GUI/StatusPanel.hpp
    GUI/HMS.hpp
    GUI/HMS.cpp
    GUI/SliceInfoPanel.cpp
    GUI/SliceInfoPanel.hpp
    GUI/CameraPopup.cpp
    GUI/CameraPopup.hpp
    GUI/Monitor.cpp
    GUI/Monitor.hpp
    GUI/WebViewDialog.cpp
    GUI/WebViewDialog.hpp
    GUI/PrinterWebView.cpp
    GUI/PrinterWebView.hpp
    GUI/WebDownPluginDlg.hpp
    GUI/WebDownPluginDlg.cpp
    GUI/WebGuideDialog.hpp
    GUI/WebGuideDialog.cpp
    GUI/WebUserLoginDialog.cpp
    GUI/WebUserLoginDialog.hpp
    GUI/ConfigManipulation.cpp
    GUI/ConfigManipulation.hpp
    GUI/Field.cpp
    GUI/Field.hpp
    GUI/OptionsGroup.cpp
    GUI/OptionsGroup.hpp
    GUI/OG_CustomCtrl.cpp
    GUI/OG_CustomCtrl.hpp
    GUI/MarkdownTip.cpp
    GUI/MarkdownTip.hpp
    GUI/2DBed.cpp
    GUI/2DBed.hpp
    GUI/3DBed.cpp
    GUI/3DBed.hpp
    GUI/Camera.cpp
    GUI/Camera.hpp
	GUI/CameraUtils.cpp
    GUI/CameraUtils.hpp
    GUI/wxExtensions.cpp
    GUI/wxExtensions.hpp
    GUI/WipeTowerDialog.cpp
    GUI/WipeTowerDialog.hpp
    GUI/RemovableDriveManager.cpp
    GUI/RemovableDriveManager.hpp
    GUI/SendSystemInfoDialog.cpp
    GUI/SendSystemInfoDialog.hpp
    GUI/PlateSettingsDialog.cpp
    GUI/PlateSettingsDialog.hpp
    GUI/ImGuiWrapper.hpp
    GUI/ImGuiWrapper.cpp
    GUI/DeviceManager.hpp
    GUI/DeviceManager.cpp
    GUI/HttpServer.hpp
    GUI/HttpServer.cpp
    Config/Snapshot.cpp
    Config/Snapshot.hpp
    Config/Version.cpp
    Config/Version.hpp
    Utils/ASCIIFolding.cpp
    Utils/ASCIIFolding.hpp
    GUI/ConfigWizard.cpp
    GUI/ConfigWizard.hpp
    GUI/ConnectPrinter.cpp
    GUI/ConnectPrinter.hpp
    GUI/ConfigWizard_private.hpp
    GUI/MsgDialog.cpp
    GUI/MsgDialog.hpp
    GUI/DownloadProgressDialog.hpp
    GUI/DownloadProgressDialog.cpp
    GUI/UpdateDialogs.cpp
    GUI/UpdateDialogs.hpp
    GUI/Jobs/Job.hpp
    GUI/Jobs/Job.cpp
    GUI/Jobs/PlaterJob.hpp
    GUI/Jobs/PlaterJob.cpp
    GUI/Jobs/UpgradeNetworkJob.hpp
    GUI/Jobs/UpgradeNetworkJob.cpp
    GUI/Jobs/ArrangeJob.hpp
    GUI/Jobs/ArrangeJob.cpp
    GUI/Jobs/OrientJob.hpp
    GUI/Jobs/OrientJob.cpp
    GUI/Jobs/RotoptimizeJob.hpp
    GUI/Jobs/RotoptimizeJob.cpp
    GUI/Jobs/FillBedJob.hpp
    GUI/Jobs/FillBedJob.cpp
    GUI/Jobs/SLAImportJob.hpp
    GUI/Jobs/SLAImportJob.cpp
    GUI/Jobs/ProgressIndicator.hpp
    GUI/Jobs/PrintJob.hpp
    GUI/Jobs/PrintJob.cpp
    GUI/Jobs/SendJob.hpp
    GUI/Jobs/SendJob.cpp
    GUI/Jobs/BindJob.hpp
    GUI/Jobs/BindJob.cpp
    GUI/Jobs/NotificationProgressIndicator.hpp
    GUI/Jobs/NotificationProgressIndicator.cpp
    GUI/PhysicalPrinterDialog.hpp
    GUI/PhysicalPrinterDialog.cpp
    GUI/ProgressStatusBar.hpp
    GUI/ProgressStatusBar.cpp
    GUI/BBLStatusBar.hpp
    GUI/BBLStatusBar.cpp
    GUI/BBLStatusBarSend.hpp
    GUI/BBLStatusBarSend.cpp
    GUI/BBLStatusBarBind.hpp
    GUI/BBLStatusBarBind.cpp
    GUI/Mouse3DController.cpp
    GUI/Mouse3DController.hpp
    GUI/IMSlider.cpp
    GUI/IMSlider.hpp
    GUI/IMSlider_Utils.hpp
    GUI/Notebook.cpp
    GUI/Notebook.hpp
    GUI/TabButton.cpp
    GUI/TabButton.hpp
    GUI/Tabbook.cpp
    GUI/Tabbook.hpp
    GUI/ObjectDataViewModel.cpp
    GUI/ObjectDataViewModel.hpp
    GUI/AuxiliaryDataViewModel.cpp
    GUI/AuxiliaryDataViewModel.hpp
    #GUI/InstanceCheck.cpp
    #GUI/InstanceCheck.hpp
    GUI/Search.cpp
    GUI/Search.hpp
    GUI/NotificationManager.cpp
    GUI/NotificationManager.hpp
    GUI/UnsavedChangesDialog.cpp
    GUI/UnsavedChangesDialog.hpp
    GUI/ExtraRenderers.cpp
    GUI/ExtraRenderers.hpp
    GUI/ProjectDirtyStateManager.hpp
    GUI/ProjectDirtyStateManager.cpp
    GUI/DesktopIntegrationDialog.cpp
    GUI/DesktopIntegrationDialog.hpp
    GUI/DragCanvas.cpp
    GUI/DragCanvas.hpp
    GUI/PublishDialog.cpp
    GUI/PublishDialog.hpp
	GUI/RecenterDialog.cpp
    GUI/RecenterDialog.hpp
    GUI/PrivacyUpdateDialog.cpp
    GUI/PrivacyUpdateDialog.hpp
    GUI/BonjourDialog.cpp
    GUI/BonjourDialog.hpp
    GUI/BindDialog.cpp
    GUI/BindDialog.hpp
    GUI/ModelMall.hpp
    GUI/ModelMall.cpp
    GUI/SelectMachine.hpp
    GUI/SelectMachine.cpp
    GUI/SendToPrinter.hpp
    GUI/SendToPrinter.cpp
    GUI/AmsMappingPopup.hpp
    GUI/AmsMappingPopup.cpp
    GUI/ReleaseNote.hpp
    GUI/ReleaseNote.cpp
    GUI/SingleChoiceDialog.hpp
    GUI/SingleChoiceDialog.cpp
    GUI/CaliHistoryDialog.hpp
    GUI/CaliHistoryDialog.cpp
    GUI/CalibrationPanel.hpp
    GUI/CalibrationPanel.cpp
    GUI/CalibrationWizard.hpp
    GUI/CalibrationWizard.cpp
    GUI/CalibrationWizardPage.cpp
    GUI/CalibrationWizardPage.hpp
	GUI/CalibrationWizardStartPage.cpp
    GUI/CalibrationWizardStartPage.hpp
	GUI/CalibrationWizardPresetPage.cpp
    GUI/CalibrationWizardPresetPage.hpp
	GUI/CalibrationWizardCaliPage.cpp
    GUI/CalibrationWizardCaliPage.hpp
	GUI/CalibrationWizardSavePage.cpp
    GUI/CalibrationWizardSavePage.hpp
    GUI/calib_dlg.cpp
    GUI/calib_dlg.hpp
    GUI/Calibration.hpp
    GUI/Calibration.cpp
    GUI/PrintOptionsDialog.hpp
    GUI/PrintOptionsDialog.cpp
    GUI/BonjourDialog.hpp
    GUI/BonjourDialog.cpp
    GUI/BedShapeDialog.hpp
    GUI/BedShapeDialog.cpp
    Utils/json_diff.hpp
    Utils/json_diff.cpp
    GUI/KBShortcutsDialog.hpp
    GUI/KBShortcutsDialog.cpp
    Utils/Http.cpp
    Utils/Http.hpp
    Utils/FixModelByWin10.cpp
    Utils/FixModelByWin10.hpp
    Utils/Bonjour.cpp
    Utils/Bonjour.hpp
    Utils/PresetUpdater.cpp
    Utils/PresetUpdater.hpp
    Utils/Process.cpp
    Utils/Process.hpp
    Utils/Profile.hpp
    Utils/UndoRedo.cpp
    Utils/UndoRedo.hpp
    Utils/HexFile.cpp
    Utils/HexFile.hpp
    Utils/TCPConsole.cpp
    Utils/TCPConsole.hpp
    Utils/minilzo_extension.hpp
    Utils/minilzo_extension.cpp
    Utils/ColorSpaceConvert.hpp
    Utils/ColorSpaceConvert.cpp
    Utils/OctoPrint.hpp
    Utils/OctoPrint.cpp
    Utils/PrintHost.hpp
    Utils/PrintHost.cpp
    Utils/NetworkAgent.cpp
    Utils/NetworkAgent.hpp
<<<<<<< HEAD
    Utils/OctoPrint.cpp
    Utils/OctoPrint.hpp
    Utils/PrintHost.cpp
    Utils/PrintHost.hpp
    Utils/Serial.cpp
    Utils/Serial.hpp
=======
>>>>>>> 2f9434a8
    Utils/MKS.hpp
    Utils/MKS.cpp
    Utils/Duet.cpp
    Utils/Duet.hpp
    Utils/FlashAir.cpp
    Utils/FlashAir.hpp
    Utils/AstroBox.cpp
    Utils/AstroBox.hpp
    Utils/Repetier.cpp
    Utils/Repetier.hpp
<<<<<<< HEAD
    GUI/calib_dlg.hpp
    GUI/calib_dlg.cpp
=======

    Utils/CalibUtils.cpp
    Utils/CalibUtils.hpp
>>>>>>> 2f9434a8
)

if (WIN32)
    list(APPEND SLIC3R_GUI_SOURCES
            GUI/dark_mode/dark_mode.hpp
            GUI/dark_mode/IatHook.hpp
            GUI/dark_mode/UAHMenuBar.hpp
            GUI/dark_mode.hpp
            GUI/dark_mode.cpp
        )
endif ()

if (APPLE)
    list(APPEND SLIC3R_GUI_SOURCES
            Utils/RetinaHelperImpl.mm
            Utils/MacDarkMode.mm
            GUI/RemovableDriveManagerMM.mm
            GUI/RemovableDriveManagerMM.h
            GUI/Mouse3DHandlerMac.mm
            #GUI/InstanceCheckMac.mm
            #GUI/InstanceCheckMac.h
            GUI/wxMediaCtrl2.mm
            GUI/wxMediaCtrl2.h
        )
    FIND_LIBRARY(DISKARBITRATION_LIBRARY DiskArbitration)
else ()
    list(APPEND SLIC3R_GUI_SOURCES
            GUI/wxMediaCtrl2.cpp
            GUI/wxMediaCtrl2.h
        )
endif ()

if (UNIX AND NOT APPLE)
    list(APPEND SLIC3R_GUI_SOURCES
        GUI/Printer/gstbambusrc.c
    )
endif ()

add_library(libslic3r_gui STATIC ${SLIC3R_GUI_SOURCES})
target_include_directories(libslic3r_gui PRIVATE Utils)

if (WIN32)
    target_include_directories(libslic3r_gui PRIVATE ${CMAKE_CURRENT_SOURCE_DIR}/../../deps/WebView2/include)
endif()

source_group(TREE ${CMAKE_CURRENT_SOURCE_DIR} FILES ${SLIC3R_GUI_SOURCES})

encoding_check(libslic3r_gui)

target_link_libraries(libslic3r_gui libslic3r cereal::cereal imgui minilzo GLEW::GLEW OpenGL::GL hidapi ${wxWidgets_LIBRARIES} glfw libcurl OpenSSL::SSL OpenSSL::Crypto)
#target_link_libraries(libslic3r_gui libslic3r cereal imgui minilzo GLEW::GLEW OpenGL::GL hidapi libcurl OpenSSL::SSL OpenSSL::Crypto ${wxWidgets_LIBRARIES} glfw)

if (MSVC)
    target_link_libraries(libslic3r_gui Setupapi.lib)
elseif (CMAKE_SYSTEM_NAME STREQUAL "Linux")
    FIND_LIBRARY(WAYLAND_SERVER_LIBRARIES NAMES wayland-server)
    FIND_LIBRARY(WAYLAND_EGL_LIBRARIES    NAMES wayland-egl)
    FIND_LIBRARY(WAYLAND_CLIENT_LIBRARIES NAMES wayland-client)
    find_package(CURL REQUIRED)
    target_link_libraries(libslic3r_gui ${DBUS_LIBRARIES} OSMesa)
    target_link_libraries(libslic3r_gui
        OpenGL::EGL
        ${WAYLAND_SERVER_LIBRARIES}
        ${WAYLAND_EGL_LIBRARIES}
        ${WAYLAND_CLIENT_LIBRARIES}
        ${CURL_LIBRARIES}
    )
elseif (APPLE)
    target_link_libraries(libslic3r_gui ${DISKARBITRATION_LIBRARY})
endif()

if (SLIC3R_STATIC)
    # FIXME: This was previously exported by wx-config but the wxWidgets
    # cmake build forgets this and the build fails in debug mode (or on raspberry release)
    target_compile_definitions(libslic3r_gui PUBLIC -DwxDEBUG_LEVEL=0)
endif()

if (HAVE_SPNAV)
    target_link_libraries(libslic3r_gui spnav)
endif()

if (SLIC3R_STATIC AND NOT SLIC3R_STATIC_EXCLUDE_CURL AND UNIX AND NOT APPLE)
    target_compile_definitions(libslic3r_gui PRIVATE OPENSSL_CERT_OVERRIDE)
endif ()

if (SLIC3R_PCH AND NOT SLIC3R_SYNTAXONLY)
    add_precompiled_header(libslic3r_gui pchheader.hpp FORCEINCLUDE)
endif ()

# We need to implement some hacks for wxWidgets and touch the underlying GTK
# layer and sub-libraries. This forces us to use the include locations and
# link these libraries.
if (UNIX AND NOT APPLE)
    find_package(GTK${SLIC3R_GTK} REQUIRED)
    target_include_directories(libslic3r_gui PRIVATE ${GTK${SLIC3R_GTK}_INCLUDE_DIRS})
    target_link_libraries(libslic3r_gui ${GTK${SLIC3R_GTK}_LIBRARIES})

    # We add GStreamer for bambu:/// support.
    pkg_check_modules(GSTREAMER REQUIRED gstreamer-1.0)
    pkg_check_modules(GST_BASE REQUIRED gstreamer-base-1.0)
    target_link_libraries(libslic3r_gui ${GSTREAMER_LIBRARIES} ${GST_BASE_LIBRARIES})
    target_include_directories(libslic3r_gui PRIVATE ${GSTREAMER_INCLUDE_DIRS} ${GST_BASE_INCLUDE_DIRS})
endif ()

# Add a definition so that we can tell we are compiling slic3r.
target_compile_definitions(libslic3r_gui PRIVATE SLIC3R_CURRENTLY_COMPILING_GUI_MODULE)<|MERGE_RESOLUTION|>--- conflicted
+++ resolved
@@ -179,6 +179,8 @@
     GUI/MainFrame.hpp
     GUI/BBLTopbar.cpp
     GUI/BBLTopbar.hpp
+    GUI/BedShapeDialog.cpp
+    GUI/BedShapeDialog.hpp
     GUI/Plater.cpp
     GUI/Plater.hpp
     GUI/PartPlate.cpp
@@ -191,10 +193,6 @@
     GUI/SavePresetDialog.cpp
     GUI/GUI_Colors.hpp
     GUI/GUI_Colors.cpp
-    GUI/PhysicalPrinterDialog.hpp
-    GUI/PhysicalPrinterDialog.cpp
-    GUI/PrintHostDialogs.cpp
-    GUI/PrintHostDialogs.hpp
     GUI/GUI_Factories.cpp
     GUI/GUI_Factories.hpp
     GUI/GUI_ObjectList.cpp
@@ -418,10 +416,6 @@
     GUI/Calibration.cpp
     GUI/PrintOptionsDialog.hpp
     GUI/PrintOptionsDialog.cpp
-    GUI/BonjourDialog.hpp
-    GUI/BonjourDialog.cpp
-    GUI/BedShapeDialog.hpp
-    GUI/BedShapeDialog.cpp
     Utils/json_diff.hpp
     Utils/json_diff.cpp
     GUI/KBShortcutsDialog.hpp
@@ -453,15 +447,6 @@
     Utils/PrintHost.cpp
     Utils/NetworkAgent.cpp
     Utils/NetworkAgent.hpp
-<<<<<<< HEAD
-    Utils/OctoPrint.cpp
-    Utils/OctoPrint.hpp
-    Utils/PrintHost.cpp
-    Utils/PrintHost.hpp
-    Utils/Serial.cpp
-    Utils/Serial.hpp
-=======
->>>>>>> 2f9434a8
     Utils/MKS.hpp
     Utils/MKS.cpp
     Utils/Duet.cpp
@@ -472,14 +457,9 @@
     Utils/AstroBox.hpp
     Utils/Repetier.cpp
     Utils/Repetier.hpp
-<<<<<<< HEAD
-    GUI/calib_dlg.hpp
-    GUI/calib_dlg.cpp
-=======
 
     Utils/CalibUtils.cpp
     Utils/CalibUtils.hpp
->>>>>>> 2f9434a8
 )
 
 if (WIN32)
@@ -529,7 +509,7 @@
 
 encoding_check(libslic3r_gui)
 
-target_link_libraries(libslic3r_gui libslic3r cereal::cereal imgui minilzo GLEW::GLEW OpenGL::GL hidapi ${wxWidgets_LIBRARIES} glfw libcurl OpenSSL::SSL OpenSSL::Crypto)
+target_link_libraries(libslic3r_gui libslic3r cereal imgui minilzo GLEW::GLEW OpenGL::GL hidapi ${wxWidgets_LIBRARIES} glfw libcurl OpenSSL::SSL OpenSSL::Crypto)
 #target_link_libraries(libslic3r_gui libslic3r cereal imgui minilzo GLEW::GLEW OpenGL::GL hidapi libcurl OpenSSL::SSL OpenSSL::Crypto ${wxWidgets_LIBRARIES} glfw)
 
 if (MSVC)
@@ -557,10 +537,6 @@
     target_compile_definitions(libslic3r_gui PUBLIC -DwxDEBUG_LEVEL=0)
 endif()
 
-if (HAVE_SPNAV)
-    target_link_libraries(libslic3r_gui spnav)
-endif()
-
 if (SLIC3R_STATIC AND NOT SLIC3R_STATIC_EXCLUDE_CURL AND UNIX AND NOT APPLE)
     target_compile_definitions(libslic3r_gui PRIVATE OPENSSL_CERT_OVERRIDE)
 endif ()
