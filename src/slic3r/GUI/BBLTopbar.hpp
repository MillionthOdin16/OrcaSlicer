#pragma once

#include "wx/wxprec.h"
#include "wx/aui/auibar.h"

#include "SelectMachine.hpp"
#include "DeviceManager.hpp"


using namespace Slic3r::GUI;

class BBLTopbar : public wxAuiToolBar
{
public:
    BBLTopbar(wxWindow* pwin, wxFrame* parent);
    BBLTopbar(wxFrame* parent);
    void Init(wxFrame *parent);
    ~BBLTopbar();
    void UpdateToolbarWidth(int width);
    void Rescale();
    void OnIconize(wxAuiToolBarEvent& event);
    void OnFullScreen(wxAuiToolBarEvent& event);
    void OnCloseFrame(wxAuiToolBarEvent& event);
    void OnFileToolItem(wxAuiToolBarEvent& evt);
    void OnDropdownToolItem(wxAuiToolBarEvent& evt);
<<<<<<< HEAD
    void OnCalibToolItem(wxAuiToolBarEvent& evt);
=======
    void OnCalibToolItem(wxAuiToolBarEvent &evt);
>>>>>>> 2f9434a8
    void OnMouseLeftDClock(wxMouseEvent& mouse);
    void OnMouseLeftDown(wxMouseEvent& event);
    void OnMouseLeftUp(wxMouseEvent& event);
    void OnMouseMotion(wxMouseEvent& event);
    void OnMouseCaptureLost(wxMouseCaptureLostEvent& event);
    void OnMenuClose(wxMenuEvent& event);
    void OnOpenProject(wxAuiToolBarEvent& event);
    void show_publish_button(bool show);
    void OnSaveProject(wxAuiToolBarEvent& event);
    void OnUndo(wxAuiToolBarEvent& event);
    void OnRedo(wxAuiToolBarEvent& event);
    void OnModelStoreClicked(wxAuiToolBarEvent& event);
    void OnPublishClicked(wxAuiToolBarEvent &event);

    wxAuiToolBarItem* FindToolByCurrentPosition();
	
    void SetFileMenu(wxMenu* file_menu);
    void AddDropDownSubMenu(wxMenu* sub_menu, const wxString& title);
    void AddDropDownMenuItem(wxMenuItem* menu_item);
<<<<<<< HEAD
    wxMenu* GetTopMenu();
=======
    wxMenu *GetTopMenu();
>>>>>>> 2f9434a8
    wxMenu *GetCalibMenu();
    void SetTitle(wxString title);
    void SetMaximizedSize();
    void SetWindowSize();

    void Enable3DEditorItems();
    void Disable3DEditorItems();

    void SaveNormalRect();

    void ShowCalibrationButton(bool show = true);

private:
    wxFrame* m_frame;
    wxAuiToolBarItem* m_file_menu_item;
    wxAuiToolBarItem* m_dropdown_menu_item;
    wxRect m_normalRect;
    wxPoint m_delta;
    wxMenu m_top_menu;
    wxMenu* m_file_menu;
    wxMenu m_calib_menu;
    wxAuiToolBarItem* m_title_item;
    wxAuiToolBarItem* m_account_item;
    wxAuiToolBarItem* m_model_store_item;
    
    wxAuiToolBarItem *m_publish_item;
    wxAuiToolBarItem* m_undo_item;
    wxAuiToolBarItem* m_redo_item;
    wxAuiToolBarItem* m_calib_item;
    wxAuiToolBarItem* maximize_btn;

    wxBitmap m_publish_bitmap;
    wxBitmap m_publish_disable_bitmap;

    wxBitmap maximize_bitmap;
    wxBitmap window_bitmap;

    int m_toolbar_h;
    bool m_skip_popup_file_menu;
    bool m_skip_popup_dropdown_menu;
    bool m_skip_popup_calib_menu;
};<|MERGE_RESOLUTION|>--- conflicted
+++ resolved
@@ -23,11 +23,7 @@
     void OnCloseFrame(wxAuiToolBarEvent& event);
     void OnFileToolItem(wxAuiToolBarEvent& evt);
     void OnDropdownToolItem(wxAuiToolBarEvent& evt);
-<<<<<<< HEAD
-    void OnCalibToolItem(wxAuiToolBarEvent& evt);
-=======
     void OnCalibToolItem(wxAuiToolBarEvent &evt);
->>>>>>> 2f9434a8
     void OnMouseLeftDClock(wxMouseEvent& mouse);
     void OnMouseLeftDown(wxMouseEvent& event);
     void OnMouseLeftUp(wxMouseEvent& event);
@@ -47,18 +43,14 @@
     void SetFileMenu(wxMenu* file_menu);
     void AddDropDownSubMenu(wxMenu* sub_menu, const wxString& title);
     void AddDropDownMenuItem(wxMenuItem* menu_item);
-<<<<<<< HEAD
-    wxMenu* GetTopMenu();
-=======
     wxMenu *GetTopMenu();
->>>>>>> 2f9434a8
     wxMenu *GetCalibMenu();
     void SetTitle(wxString title);
     void SetMaximizedSize();
     void SetWindowSize();
 
-    void Enable3DEditorItems();
-    void Disable3DEditorItems();
+    void EnableUndoRedoItems();
+    void DisableUndoRedoItems();
 
     void SaveNormalRect();
 
