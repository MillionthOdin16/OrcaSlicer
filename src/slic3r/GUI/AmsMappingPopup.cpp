#include "AmsMappingPopup.hpp"
#include "I18N.hpp"

#include "libslic3r/Utils.hpp"
#include "libslic3r/Thread.hpp"
#include "GUI.hpp"
#include "GUI_App.hpp"
#include "GUI_Preview.hpp"
#include "MainFrame.hpp"
#include "format.hpp"
#include "Widgets/ProgressDialog.hpp"
#include "Widgets/RoundedRectangle.hpp"
#include "Widgets/StaticBox.hpp"

#include <wx/progdlg.h>
#include <wx/clipbrd.h>
#include <wx/dcgraph.h>
#include <miniz.h>
#include <algorithm>
#include "Plater.hpp"
#include "BitmapCache.hpp"
#include "BindDialog.hpp"

namespace Slic3r { namespace GUI {

wxDEFINE_EVENT(EVT_SET_FINISH_MAPPING, wxCommandEvent);

 MaterialItem::MaterialItem(wxWindow *parent, wxColour mcolour, wxString mname) 
 : wxPanel(parent, wxID_ANY, wxDefaultPosition, wxDefaultSize)
 {
    m_arraw_bitmap_gray =  ScalableBitmap(this, "drop_down", FromDIP(12));
    m_arraw_bitmap_white =  ScalableBitmap(this, "topbar_dropdown", FromDIP(12));


    m_material_coloul = mcolour;
    m_material_name = mname;
    m_ams_coloul      = wxColour(0xEE,0xEE,0xEE);

#ifdef __WINDOWS__
    SetDoubleBuffered(true);
#endif //__WINDOWS__

    SetSize(MATERIAL_ITEM_SIZE);
    SetMinSize(MATERIAL_ITEM_SIZE);
    SetMaxSize(MATERIAL_ITEM_SIZE);
    SetBackgroundColour(*wxWHITE);

    Bind(wxEVT_PAINT, &MaterialItem::paintEvent, this);
    wxGetApp().UpdateDarkUI(this);
 }

 MaterialItem::~MaterialItem() {}

void MaterialItem::msw_rescale() {}

void MaterialItem::set_ams_info(wxColour col, wxString txt)
{
    auto need_refresh = false;
    if (m_ams_coloul != col) { m_ams_coloul = col; need_refresh = true;}
    if (m_ams_name != txt) {m_ams_name   = txt;need_refresh = true;}
    if (need_refresh) { Refresh();}
}

void MaterialItem::on_selected()
{
    if (!m_selected) {
        m_selected = true;
        Refresh();
    }
}

void MaterialItem::on_warning()
{
    if (!m_warning) {
        m_warning = true;
        Refresh();
    }
}

void MaterialItem::on_normal()
{
    if (m_selected || m_warning) {
        m_selected = false;
        m_warning  = false;
        Refresh();
    }
}


void MaterialItem::paintEvent(wxPaintEvent &evt) 
{  
    wxPaintDC dc(this);
    render(dc);

    //PrepareDC(buffdc);
    //PrepareDC(dc);
    
}

void MaterialItem::render(wxDC &dc) 
{
#ifdef __WXMSW__
    wxSize     size = GetSize();
    wxMemoryDC memdc;
    wxBitmap   bmp(size.x, size.y);
    memdc.SelectObject(bmp);
    memdc.Blit({0, 0}, size, &dc, {0, 0});

    {
        wxGCDC dc2(memdc);
        doRender(dc2);
    }

    memdc.SelectObject(wxNullBitmap);
    dc.DrawBitmap(bmp, 0, 0);
#else
    doRender(dc);
#endif

    // materials name
    dc.SetFont(::Label::Body_13);

    auto material_name_colour = m_material_coloul.GetLuminance() < 0.5 ? *wxWHITE : wxColour(0x26, 0x2E, 0x30);
    dc.SetTextForeground(material_name_colour);

    if (dc.GetTextExtent(m_material_name).x > GetSize().x - 10) {
        dc.SetFont(::Label::Body_10);

    }

    auto material_txt_size = dc.GetTextExtent(m_material_name);
    dc.DrawText(m_material_name, wxPoint((MATERIAL_ITEM_SIZE.x - material_txt_size.x) / 2, (FromDIP(22) - material_txt_size.y) / 2));

    // mapping num
    dc.SetFont(::Label::Body_10);
    dc.SetTextForeground(m_ams_coloul.GetLuminance() < 0.5 ? *wxWHITE : wxColour(0x26, 0x2E, 0x30));

    wxString mapping_txt = wxEmptyString;
    if (m_ams_name.empty()) {
        mapping_txt = "-";
    } else {
        mapping_txt = m_ams_name;
    }

    auto mapping_txt_size = dc.GetTextExtent(mapping_txt);
    dc.DrawText(mapping_txt, wxPoint((MATERIAL_ITEM_SIZE.x - mapping_txt_size.x) / 2, FromDIP(20) + (FromDIP(14) - mapping_txt_size.y) / 2));
}

void MaterialItem::doRender(wxDC &dc) 
{
    //top
    dc.SetPen(*wxTRANSPARENT_PEN);
    dc.SetBrush(wxBrush(m_material_coloul));
    dc.DrawRoundedRectangle(FromDIP(1), FromDIP(1), MATERIAL_ITEM_REAL_SIZE.x, FromDIP(18), 5);
    
    //bottom
    dc.SetPen(*wxTRANSPARENT_PEN);
    dc.SetBrush(wxBrush(wxColour(m_ams_coloul)));
    dc.DrawRoundedRectangle(FromDIP(1), FromDIP(18), MATERIAL_ITEM_REAL_SIZE.x, FromDIP(16), 5);

    ////middle
    dc.SetPen(*wxTRANSPARENT_PEN);
    dc.SetBrush(wxBrush(m_material_coloul));
    dc.DrawRectangle(FromDIP(1), FromDIP(11), MATERIAL_ITEM_REAL_SIZE.x, FromDIP(8));

    dc.SetPen(*wxTRANSPARENT_PEN);
    dc.SetBrush(wxBrush(m_ams_coloul));
    dc.DrawRectangle(FromDIP(1), FromDIP(18), MATERIAL_ITEM_REAL_SIZE.x, FromDIP(8));

    ////border
#if __APPLE__
    if (m_material_coloul == *wxWHITE || m_ams_coloul == *wxWHITE) {
        dc.SetPen(wxColour(0xAC, 0xAC, 0xAC));
        dc.SetBrush(*wxTRANSPARENT_BRUSH);
        dc.DrawRoundedRectangle(1, 1, MATERIAL_ITEM_SIZE.x - 1, MATERIAL_ITEM_SIZE.y - 1, 5);
    }

    if (m_selected) {
        dc.SetPen(wxColour(0x00, 0xAE, 0x42));
        dc.SetBrush(*wxTRANSPARENT_BRUSH);
        dc.DrawRoundedRectangle(1, 1, MATERIAL_ITEM_SIZE.x - 1, MATERIAL_ITEM_SIZE.y - 1, 5);
    }
#else
    if (m_material_coloul == *wxWHITE || m_ams_coloul == *wxWHITE) {
        dc.SetPen(wxColour(0xAC, 0xAC, 0xAC));
        dc.SetBrush(*wxTRANSPARENT_BRUSH);
        dc.DrawRoundedRectangle(0, 0, MATERIAL_ITEM_SIZE.x, MATERIAL_ITEM_SIZE.y, 5);
    }

    if (m_selected) {
        dc.SetPen(wxColour(0x00, 0xAE, 0x42));
        dc.SetBrush(*wxTRANSPARENT_BRUSH);
        dc.DrawRoundedRectangle(0, 0, MATERIAL_ITEM_SIZE.x, MATERIAL_ITEM_SIZE.y, 5);
    }
#endif
    //arrow

    if ( (m_ams_coloul.Red() > 160 && m_ams_coloul.Green() > 160 && m_ams_coloul.Blue() > 160) &&
        (m_ams_coloul.Red() < 180 && m_ams_coloul.Green() < 180 && m_ams_coloul.Blue() < 180)) {
        dc.DrawBitmap(m_arraw_bitmap_white.bmp(), GetSize().x - m_arraw_bitmap_white.GetBmpSize().x - FromDIP(7),  GetSize().y - m_arraw_bitmap_white.GetBmpSize().y);
    }
    else {
        dc.DrawBitmap(m_arraw_bitmap_gray.bmp(), GetSize().x - m_arraw_bitmap_gray.GetBmpSize().x - FromDIP(7),  GetSize().y - m_arraw_bitmap_gray.GetBmpSize().y);
    }

    
}

 AmsMapingPopup::AmsMapingPopup(wxWindow *parent) 
    : PopupWindow(parent, wxBORDER_NONE)
 {
     SetSize(wxSize(FromDIP(252), -1));
     SetMinSize(wxSize(FromDIP(252), -1));
     SetMaxSize(wxSize(FromDIP(252), -1));
     Bind(wxEVT_PAINT, &AmsMapingPopup::paintEvent, this);


     #if __APPLE__
     Bind(wxEVT_LEFT_DOWN, &AmsMapingPopup::on_left_down, this); 
     #endif

     SetBackgroundColour(*wxWHITE);
     m_sizer_main         = new wxBoxSizer(wxVERTICAL);
     //m_sizer_main->Add(0, 0, 1, wxEXPAND, 0);

     auto title_panel = new wxPanel(this, wxID_ANY);
     title_panel->SetBackgroundColour(wxColour(0xF8, 0xF8, 0xF8));
     title_panel->SetSize(wxSize(-1, FromDIP(30)));
     title_panel->SetMinSize(wxSize(-1, FromDIP(30)));
     

     wxBoxSizer *title_sizer_h= new wxBoxSizer(wxHORIZONTAL);

     wxBoxSizer *title_sizer_v = new wxBoxSizer(wxVERTICAL);

     auto title_text = new wxStaticText(title_panel, wxID_ANY, _L("AMS Slots"));
     title_text->SetForegroundColour(wxColour(0x32, 0x3A, 0x3D));
     title_text->SetFont(::Label::Head_13);
     title_sizer_v->Add(title_text, 0, wxALIGN_CENTER, 5);
     title_sizer_h->Add(title_sizer_v, 1, wxALIGN_CENTER, 5);
     title_panel->SetSizer(title_sizer_h);
     title_panel->Layout();
     title_panel->Fit();

     m_sizer_list = new wxBoxSizer(wxVERTICAL);
     for (auto i = 0; i < AMS_TOTAL_COUNT; i++) {
         auto sizer_mapping_list = new wxBoxSizer(wxHORIZONTAL);
         /*auto ams_mapping_item_container = new wxStaticBitmap(this, wxID_ANY, create_scaled_bitmap("ams_mapping_container", this, 78), wxDefaultPosition,
             wxSize(FromDIP(230), FromDIP(78)), 0);*/
         auto ams_mapping_item_container = new MappingContainer(this);
         ams_mapping_item_container->SetSizer(sizer_mapping_list);
         ams_mapping_item_container->Layout();
         //ams_mapping_item_container->Hide();
         m_amsmapping_container_sizer_list.push_back(sizer_mapping_list);
         m_amsmapping_container_list.push_back(ams_mapping_item_container);
         m_sizer_list->Add(ams_mapping_item_container, 0, wxALIGN_CENTER_HORIZONTAL|wxTOP|wxBOTTOM, FromDIP(5));
     }

     m_warning_text = new wxStaticText(this, wxID_ANY, wxEmptyString);
     m_warning_text->SetForegroundColour(wxColour(0xFF, 0x6F, 0x00));
     m_warning_text->SetFont(::Label::Body_12);
     auto cant_not_match_tip = _L("Note: Only the AMS slots loaded with the same material type can be selected.");
     m_warning_text->SetLabel(format_text(cant_not_match_tip));
     m_warning_text->SetMinSize(wxSize(FromDIP(248), FromDIP(-1)));
     m_warning_text->Wrap(FromDIP(248));

     m_sizer_main->Add(title_panel, 0, wxEXPAND | wxALL, FromDIP(2));
     m_sizer_main->Add(0, 0, 0, wxTOP, FromDIP(5));
     m_sizer_main->Add(m_sizer_list, 0, wxEXPAND | wxALL, FromDIP(0));
     m_sizer_main->Add(0, 0, 0, wxTOP, FromDIP(5));
     m_sizer_main->Add(m_warning_text, 0, wxEXPAND | wxALL, FromDIP(6));

     SetSizer(m_sizer_main);
     Layout();
     Fit();
 }

 wxString AmsMapingPopup::format_text(wxString &m_msg)
 {
     if (wxGetApp().app_config->get("language") != "zh_CN") { return m_msg; }

     wxString out_txt      = m_msg;
     wxString count_txt    = "";
     int      new_line_pos = 0;

     for (int i = 0; i < m_msg.length(); i++) {
         auto text_size = m_warning_text->GetTextExtent(count_txt);
         if (text_size.x < (FromDIP(280))) {
             count_txt += m_msg[i];
         } else {
             out_txt.insert(i - 1, '\n');
             count_txt = "";
         }
     }
     return out_txt;
 }

void AmsMapingPopup::update_materials_list(std::vector<std::string> list) 
{ 
    m_materials_list = list;
}

void AmsMapingPopup::set_tag_texture(std::string texture) 
{ 
    m_tag_material = texture;
}


bool AmsMapingPopup::is_match_material(std::string material)
{
    return m_tag_material == material ? true : false;
}


void AmsMapingPopup::on_left_down(wxMouseEvent &evt)
{
    auto pos = ClientToScreen(evt.GetPosition());
    for (MappingItem *item : m_mapping_item_list) {
        auto p_rect = item->ClientToScreen(wxPoint(0, 0));
        auto left = item->GetSize();

        if (pos.x > p_rect.x && pos.y > p_rect.y && pos.x < (p_rect.x + item->GetSize().x) && pos.y < (p_rect.y + item->GetSize().y)) {
            if (item->m_tray_data.type == TrayType::NORMAL  && !is_match_material(item->m_tray_data.filament_type)) return;
            item->send_event(m_current_filament_id);
            Dismiss();
        }
    }
}

void AmsMapingPopup::update_ams_data(std::map<std::string, Ams*> amsList) 
{ 
    m_has_unmatch_filament = false;
    //m_mapping_item_list.clear();

    for (auto& ams_container : m_amsmapping_container_list) {
        ams_container->Hide();
    }


    for (wxWindow *mitem : m_mapping_item_list) {
        mitem->Destroy();
        mitem = nullptr;
    }
     m_mapping_item_list.clear();

    if (m_amsmapping_container_sizer_list.size() > 0) {
        for (wxBoxSizer *siz : m_amsmapping_container_sizer_list) { 
            siz->Clear(true); 
        }
    }
   
    std::map<std::string, Ams *>::iterator ams_iter;

    BOOST_LOG_TRIVIAL(trace) << "ams_mapping total count " << amsList.size();
    int m_amsmapping_container_list_index = 0;

    for (ams_iter = amsList.begin(); ams_iter != amsList.end(); ams_iter++) {
        
        BOOST_LOG_TRIVIAL(trace) << "ams_mapping ams id " << ams_iter->first.c_str();

        auto ams_indx = atoi(ams_iter->first.c_str());
        Ams *ams_group = ams_iter->second;
        std::vector<TrayData>                      tray_datas;
        std::map<std::string, AmsTray *>::iterator tray_iter;

        for (tray_iter = ams_group->trayList.begin(); tray_iter != ams_group->trayList.end(); tray_iter++) {
            AmsTray *tray_data = tray_iter->second;
            TrayData td;

            td.id = ams_indx * AMS_TOTAL_COUNT + atoi(tray_data->id.c_str());

            if (!tray_data->is_exists) {
                td.type = EMPTY;
            } else {
                if (!tray_data->is_tray_info_ready()) {
                    td.type = THIRD;
                } else {
                    td.type   = NORMAL;
                    td.colour = AmsTray::decode_color(tray_data->color);
                    td.name   = tray_data->get_display_filament_type();
                    td.filament_type = tray_data->get_filament_type();
                }
            }

            tray_datas.push_back(td);
        }

        m_amsmapping_container_list[m_amsmapping_container_list_index]->Show();
        add_ams_mapping(tray_datas, m_amsmapping_container_list[m_amsmapping_container_list_index], m_amsmapping_container_sizer_list[m_amsmapping_container_list_index]);
        m_amsmapping_container_list_index++;
    }


    m_warning_text->Show(m_has_unmatch_filament);
    Layout();
    Fit();
}

std::vector<TrayData> AmsMapingPopup::parse_ams_mapping(std::map<std::string, Ams*> amsList)
{
    std::vector<TrayData> m_tray_data;
    std::map<std::string, Ams *>::iterator ams_iter;

    for (ams_iter = amsList.begin(); ams_iter != amsList.end(); ams_iter++) {

        BOOST_LOG_TRIVIAL(trace) << "ams_mapping ams id " << ams_iter->first.c_str();

        auto ams_indx = atoi(ams_iter->first.c_str());
        Ams* ams_group = ams_iter->second;
        std::vector<TrayData>                      tray_datas;
        std::map<std::string, AmsTray*>::iterator tray_iter;

        for (tray_iter = ams_group->trayList.begin(); tray_iter != ams_group->trayList.end(); tray_iter++) {
            AmsTray* tray_data = tray_iter->second;
            TrayData td;

            td.id = ams_indx * AMS_TOTAL_COUNT + atoi(tray_data->id.c_str());

            if (!tray_data->is_exists) {
                td.type = EMPTY;
            }
            else {
                if (!tray_data->is_tray_info_ready()) {
                    td.type = THIRD;
                }
                else {
                    td.type = NORMAL;
                    td.colour = AmsTray::decode_color(tray_data->color);
                    td.name = tray_data->get_display_filament_type();
                    td.filament_type = tray_data->get_filament_type();
                }
            }

            m_tray_data.push_back(td);
        }
    }

    return m_tray_data;
}

void AmsMapingPopup::add_ams_mapping(std::vector<TrayData> tray_data, wxWindow* container, wxBoxSizer* sizer)
{ 
    sizer->Add(0,0,0,wxLEFT,FromDIP(6));
    for (auto i = 0; i < tray_data.size(); i++) {

        // set number
       /* auto number = new wxStaticText(this, wxID_ANY, wxGetApp().transition_tridid(tray_data[i].id), wxDefaultPosition, wxDefaultSize, 0);
        number->SetFont(::Label::Body_13);
        number->SetForegroundColour(wxColour(0X6B, 0X6B, 0X6B));
        number->Wrap(-1);*/
        

        // set button
        MappingItem *m_mapping_item = new MappingItem(container);
        m_mapping_item->SetSize(wxSize(FromDIP(68 * 0.7), FromDIP(100 * 0.6)));
        m_mapping_item->SetMinSize(wxSize(FromDIP(68 * 0.7), FromDIP(100 * 0.6)));
        m_mapping_item->SetMaxSize(wxSize(FromDIP(68 * 0.7), FromDIP(100 * 0.6)));
        //m_mapping_item->SetCornerRadius(5);
        m_mapping_item->SetFont(::Label::Body_12);
        m_mapping_item_list.push_back(m_mapping_item);

        if (tray_data[i].type == NORMAL) {
            if (is_match_material(tray_data[i].filament_type)) { 
                m_mapping_item->set_data(tray_data[i].colour, tray_data[i].name, tray_data[i]);
            } else {
                m_mapping_item->set_data(wxColour(0xEE,0xEE,0xEE), tray_data[i].name, tray_data[i], true);
                m_has_unmatch_filament = true;
            }

            m_mapping_item->Bind(wxEVT_LEFT_DOWN, [this, tray_data, i, m_mapping_item](wxMouseEvent &e) {
                if (!is_match_material(tray_data[i].filament_type)) return;
                m_mapping_item->send_event(m_current_filament_id);
                Dismiss();
            });
        }
        

        // temp
        if (tray_data[i].type == EMPTY) {
            m_mapping_item->set_data(wxColour(0xCE, 0xCE, 0xCE), "-", tray_data[i]);
            m_mapping_item->Bind(wxEVT_LEFT_DOWN, [this, tray_data, i, m_mapping_item](wxMouseEvent &e) {
                m_mapping_item->send_event(m_current_filament_id);
                Dismiss();
            });
        }

        // third party
        if (tray_data[i].type == THIRD) {
            m_mapping_item->set_data(wxColour(0xCE, 0xCE, 0xCE), "?", tray_data[i]);
            m_mapping_item->Bind(wxEVT_LEFT_DOWN, [this, tray_data, i, m_mapping_item](wxMouseEvent &e) {
                m_mapping_item->send_event(m_current_filament_id);
                Dismiss();
            });
        }


        //sizer_mapping_item->Add(number, 0, wxALIGN_CENTER_HORIZONTAL, 0);
        //sizer_mapping_item->Add(m_mapping_item, 0, wxALIGN_CENTER_HORIZONTAL, 0);
        m_mapping_item->set_tray_index(wxGetApp().transition_tridid(tray_data[i].id));
        sizer->Add(0,0,0,wxRIGHT,FromDIP(6));
        sizer->Add(m_mapping_item, 0, wxTOP, FromDIP(1));
    }

}

void AmsMapingPopup::OnDismiss()
{

}

bool AmsMapingPopup::ProcessLeftDown(wxMouseEvent &event) 
{
    return PopupWindow::ProcessLeftDown(event);
}

void AmsMapingPopup::paintEvent(wxPaintEvent &evt) 
{
    wxPaintDC dc(this);
    dc.SetPen(wxColour(0xAC, 0xAC, 0xAC));
    dc.SetBrush(*wxTRANSPARENT_BRUSH);
    dc.DrawRoundedRectangle(0, 0, GetSize().x, GetSize().y, 0);
}

 MappingItem::MappingItem(wxWindow *parent) 
 : wxPanel(parent, wxID_ANY, wxDefaultPosition, wxDefaultSize)
{
#ifdef __WINDOWS__
    SetDoubleBuffered(true);
#endif //__WINDOWS__
    SetBackgroundColour(StateColor::darkModeColorFor(*wxWHITE));
    Bind(wxEVT_PAINT, &MappingItem::paintEvent, this);
}

 MappingItem::~MappingItem() 
{
}


void MappingItem::send_event(int fliament_id) 
{
    auto number = wxGetApp().transition_tridid(m_tray_data.id);
    wxCommandEvent event(EVT_SET_FINISH_MAPPING);
    event.SetInt(m_tray_data.id);

    wxString param = wxString::Format("%d|%d|%d|%s|%d", m_coloul.Red(), m_coloul.Green(), m_coloul.Blue(), number, fliament_id);
    event.SetString(param);
    event.SetEventObject(this->GetParent()->GetParent());
    wxPostEvent(this->GetParent()->GetParent()->GetParent(), event);
}

 void MappingItem::msw_rescale() 
{
}

void MappingItem::paintEvent(wxPaintEvent &evt)
{
    wxPaintDC dc(this);
    render(dc);

    // PrepareDC(buffdc);
    // PrepareDC(dc);
}

void MappingItem::render(wxDC &dc)
{
#ifdef __WXMSW__
    wxSize     size = GetSize();
    wxMemoryDC memdc;
    wxBitmap   bmp(size.x, size.y);
    memdc.SelectObject(bmp);
    memdc.Blit({0, 0}, size, &dc, {0, 0});

    {
        wxGCDC dc2(memdc);
        doRender(dc2);
    }

    memdc.SelectObject(wxNullBitmap);
    dc.DrawBitmap(bmp, 0, 0);
#else
    doRender(dc);
#endif

    // materials name
    dc.SetFont(::Label::Head_13);

    auto txt_colour = m_coloul.GetLuminance() < 0.5 ? *wxWHITE : wxColour(0x26, 0x2E, 0x30);
    txt_colour      = m_unmatch ? wxColour(0xCE, 0xCE, 0xCE) : txt_colour;

    dc.SetTextForeground(txt_colour);

    /*if (dc.GetTextExtent(m_name).x > GetSize().x - 10) {
        dc.SetFont(::Label::Body_10);
        m_name = m_name.substr(0, 3) + "." + m_name.substr(m_name.length() - 1);
    }*/

    auto txt_size = dc.GetTextExtent(m_tray_index);
    auto top = (GetSize().y - MAPPING_ITEM_REAL_SIZE.y) / 2 + FromDIP(8);
    dc.DrawText(m_tray_index, wxPoint((GetSize().x - txt_size.x) / 2, top));


    top += txt_size.y + FromDIP(7);
    dc.SetFont(::Label::Body_12);
    txt_size = dc.GetTextExtent(m_name);
    dc.DrawText(m_name, wxPoint((GetSize().x - txt_size.x) / 2, top));
}

void MappingItem::set_data(wxColour colour, wxString name, TrayData data, bool unmatch)
{
    m_unmatch = unmatch;
    m_tray_data = data;
    if (m_coloul != colour || m_name != name) {
        m_coloul = colour;
        m_name   = name;
        Refresh();
    }
}

void MappingItem::doRender(wxDC &dc)
{
    dc.SetPen(m_coloul);
    dc.SetBrush(wxBrush(m_coloul));
    dc.DrawRectangle(0, (GetSize().y - MAPPING_ITEM_REAL_SIZE.y) / 2, MAPPING_ITEM_REAL_SIZE.x, MAPPING_ITEM_REAL_SIZE.y);

//    if (m_coloul == *wxWHITE) {
//        dc.SetPen(wxPen(wxColour(0xAC, 0xAC, 0xAC), 1));
//#ifdef __APPLE__
//        dc.DrawRectangle(1, 1, GetSize().x - 1, GetSize().y - 1);
//#else
//        dc.DrawRectangle(0, 0, tray_size.x, tray_size.y);
//#endif // __APPLE__
//    }

    wxColour side_colour = wxColour(0xE4E4E4);

    dc.SetPen(side_colour);
    dc.SetBrush(wxBrush(side_colour));
#ifdef __APPLE__
    dc.DrawRectangle(0, 0, FromDIP(4), GetSize().y);
    dc.DrawRectangle(GetSize().x - FromDIP(4), 0, FromDIP(4), GetSize().y);
#else
    dc.DrawRectangle(0, 0, FromDIP(4), GetSize().y);
    dc.DrawRectangle(GetSize().x - FromDIP(4), 0, FromDIP(4), GetSize().y);
#endif // __APPLE__
}

AmsMapingTipPopup::AmsMapingTipPopup(wxWindow *parent) 
    :PopupWindow(parent, wxBORDER_NONE)
{
    SetBackgroundColour(*wxWHITE);
    wxBoxSizer *m_sizer_main = new wxBoxSizer(wxVERTICAL);

    m_sizer_main->Add(0, 0, 1, wxTOP, FromDIP(28));

    wxBoxSizer *m_sizer_body = new wxBoxSizer(wxHORIZONTAL);

    m_sizer_body->Add(0, 0, 0, wxEXPAND | wxLEFT, FromDIP(20));

    m_panel_enable_ams = new wxPanel(this, wxID_ANY, wxDefaultPosition, wxSize(FromDIP(220), -1), wxTAB_TRAVERSAL);
    m_panel_enable_ams->SetBackgroundColour(*wxWHITE);
    wxBoxSizer *sizer_enable_ams = new wxBoxSizer(wxVERTICAL);

    m_title_enable_ams = new wxStaticText(m_panel_enable_ams, wxID_ANY, _L("Enable AMS"), wxDefaultPosition, wxDefaultSize, 0);
    m_title_enable_ams->SetForegroundColour(*wxBLACK);
    m_title_enable_ams->SetBackgroundColour(*wxWHITE);
    m_title_enable_ams->Wrap(-1);
    sizer_enable_ams->Add(m_title_enable_ams, 0, 0, 0);

    m_tip_enable_ams = new wxStaticText(m_panel_enable_ams, wxID_ANY, _L("Print with filaments in the AMS"), wxDefaultPosition, wxDefaultSize, 0);
    m_tip_enable_ams->SetMinSize(wxSize(FromDIP(200), FromDIP(50)));
    m_tip_enable_ams->Wrap(FromDIP(200));
    m_tip_enable_ams->SetForegroundColour(*wxBLACK);
    m_tip_enable_ams->SetBackgroundColour(*wxWHITE);
    sizer_enable_ams->Add(m_tip_enable_ams, 0, wxTOP, 8);

    wxBoxSizer *sizer_enable_ams_img;
    sizer_enable_ams_img = new wxBoxSizer(wxVERTICAL);

    auto img_enable_ams = new wxStaticBitmap(m_panel_enable_ams, wxID_ANY, create_scaled_bitmap("monitor_upgrade_ams", this, 108), wxDefaultPosition,
                                             wxSize(FromDIP(118), FromDIP(108)), 0);
    sizer_enable_ams_img->Add(img_enable_ams, 0, wxALIGN_CENTER_HORIZONTAL, 0);

    sizer_enable_ams->Add(sizer_enable_ams_img, 1, wxEXPAND | wxTOP, FromDIP(20));

    m_panel_enable_ams->SetSizer(sizer_enable_ams);
    m_panel_enable_ams->Layout();
    m_sizer_body->Add(m_panel_enable_ams, 0, 0, 0);

    m_split_lines = new wxPanel(this, wxID_ANY, wxDefaultPosition, wxSize(1, FromDIP(150)), wxTAB_TRAVERSAL);
    m_split_lines->SetBackgroundColour(wxColour(238, 238, 238));

    m_sizer_body->Add(m_split_lines, 0, wxALIGN_CENTER_VERTICAL | wxLEFT | wxRIGHT, FromDIP(10));

    m_panel_disable_ams = new wxPanel(this, wxID_ANY, wxDefaultPosition, wxSize(FromDIP(220), -1), wxTAB_TRAVERSAL);
    m_panel_disable_ams->SetBackgroundColour(*wxWHITE);
    wxBoxSizer *sizer_disable_ams;
    sizer_disable_ams = new wxBoxSizer(wxVERTICAL);

    m_title_disable_ams = new wxStaticText(m_panel_disable_ams, wxID_ANY, _L("Disable AMS"), wxDefaultPosition, wxDefaultSize, 0);
    m_title_disable_ams->SetBackgroundColour(*wxWHITE);
    m_title_disable_ams->SetForegroundColour(*wxBLACK);
    m_title_disable_ams->Wrap(-1);
    sizer_disable_ams->Add(m_title_disable_ams, 0, 0, 0);

    m_tip_disable_ams = new wxStaticText(m_panel_disable_ams, wxID_ANY, _L("Print with the filament mounted on the back of chassis"), wxDefaultPosition, wxDefaultSize, 0);
    m_tip_disable_ams->SetMinSize(wxSize(FromDIP(200), FromDIP(50)));
    m_tip_disable_ams->Wrap(FromDIP(200));
    m_tip_disable_ams->SetForegroundColour(*wxBLACK);
    m_tip_disable_ams->SetBackgroundColour(*wxWHITE);
    sizer_disable_ams->Add(m_tip_disable_ams, 0, wxTOP, FromDIP(8));

    wxBoxSizer *sizer_disable_ams_img;
    sizer_disable_ams_img = new wxBoxSizer(wxVERTICAL);

    auto img_disable_ams = new wxStaticBitmap(m_panel_disable_ams, wxID_ANY, create_scaled_bitmap("disable_ams_demo_icon", this, 95), wxDefaultPosition,
                                              wxSize(FromDIP(95), FromDIP(109)), 0);
    sizer_disable_ams_img->Add(img_disable_ams, 0, wxALIGN_CENTER_HORIZONTAL, 0);

    sizer_disable_ams->Add(sizer_disable_ams_img, 1, wxEXPAND | wxTOP, FromDIP(20));

    m_panel_disable_ams->SetSizer(sizer_disable_ams);
    m_panel_disable_ams->Layout();
    m_sizer_body->Add(m_panel_disable_ams, 0, 0, 0);

    m_sizer_body->Add(0, 0, 0, wxEXPAND | wxRIGHT, FromDIP(20));

    m_sizer_main->Add(m_sizer_body, 0, wxEXPAND, 0);

    m_sizer_main->Add(0, 0, 0, wxEXPAND | wxTOP, FromDIP(28));

    this->SetSizer(m_sizer_main);
    this->Layout();
    this->Fit();
    Bind(wxEVT_PAINT, &AmsMapingTipPopup::paintEvent, this);
}

void AmsMapingTipPopup::paintEvent(wxPaintEvent &evt)
{
    wxPaintDC dc(this);
    dc.SetPen(wxColour(0xAC, 0xAC, 0xAC));
    dc.SetBrush(*wxTRANSPARENT_BRUSH);
    dc.DrawRoundedRectangle(0, 0, GetSize().x, GetSize().y, 0);
}

void AmsMapingTipPopup::OnDismiss() {}

bool AmsMapingTipPopup::ProcessLeftDown(wxMouseEvent &event) { 
    return PopupWindow::ProcessLeftDown(event); }


AmsHumidityTipPopup::AmsHumidityTipPopup(wxWindow* parent)
    :PopupWindow(parent, wxBORDER_NONE)
{
    SetBackgroundColour(*wxWHITE);

    wxBoxSizer* main_sizer;
    main_sizer = new wxBoxSizer(wxVERTICAL);


    main_sizer->Add(0, 0, 0, wxTOP, 28);

    wxBoxSizer* m_sizer_body;
    m_sizer_body = new wxBoxSizer(wxHORIZONTAL);

    m_img = new wxStaticBitmap(this, wxID_ANY, create_scaled_bitmap("ams_humidity_tips", this, 125), wxDefaultPosition, wxSize(FromDIP(125), FromDIP(145)), 0);

    m_sizer_body->Add(m_img, 0, wxEXPAND | wxALL, 2);


    m_sizer_body->Add(0, 0, 0, wxEXPAND | wxLEFT, FromDIP(18));

    wxBoxSizer* m_sizer_tips = new wxBoxSizer(wxVERTICAL);

    m_staticText1 = new Label(this, _L("Cabin humidity"));
    m_staticText1->SetForegroundColour(wxColour(0x352F2D));
    m_staticText1->SetFont(::Label::Head_13);
   

    m_staticText2 = new Label(this, _L("Green means that AMS humidity is normal, orange represent humidity is high, red represent humidity is too high.(Hygrometer: lower the better.)"));
    m_staticText2->SetFont(::Label::Body_13);
    m_staticText2->SetSize(wxSize(FromDIP(360), -1));
    m_staticText2->SetMinSize(wxSize(FromDIP(360), -1));
    m_staticText2->SetMaxSize(wxSize(FromDIP(360), -1));
    m_staticText2->Wrap(FromDIP(360));
    

    m_staticText3 = new Label(this, _L("Desiccant status"));
    m_staticText3->SetForegroundColour(wxColour(0x352F2D));
    m_staticText3->SetFont(::Label::Head_13);
  

    m_staticText4 = new Label(this, _L("A desiccant status lower than two bars indicates that desiccant may be inactive. Please change the desiccant.(The bars: higher the better.)"));
    m_staticText4->SetFont(::Label::Body_13);
    m_staticText4->SetSize(wxSize(FromDIP(360), -1));
    m_staticText4->SetMinSize(wxSize(FromDIP(360), -1));
    m_staticText4->SetMaxSize(wxSize(FromDIP(360), -1));
    m_staticText4->Wrap(FromDIP(360));

    m_sizer_tips->Add(m_staticText1, 0, wxALL, 3);
    m_sizer_tips->Add(m_staticText2, 0, wxALL, 3);
    m_sizer_tips->Add(m_staticText3, 0, wxALL, 3);
    m_sizer_tips->Add(m_staticText4, 0, wxALL, 3);


    m_sizer_body->Add(m_sizer_tips, 0, wxEXPAND, 0);


    main_sizer->Add(m_sizer_body, 0, wxEXPAND | wxLEFT | wxRIGHT, FromDIP(30));

    m_staticText_note = new Label(this, _L("Note: When the lid is open or the desiccant pack is changed, it can take hours or a night to absorb the moisture. Low temperatures also slow down the process. During this time, the indicator may not represent the chamber accurately."));
    m_staticText4->SetFont(::Label::Body_13);
    m_staticText_note->SetMinSize(wxSize(FromDIP(536), -1));
    m_staticText_note->SetMaxSize(wxSize(FromDIP(536), -1));
    m_staticText_note->Wrap(FromDIP(536));
    main_sizer->Add(m_staticText_note, 0, wxALL | wxLEFT | wxRIGHT, 34);

    m_button_confirm = new Button(this, _L("OK"));
    StateColor btn_bg_green(std::pair<wxColour, int>(wxColour(27, 136, 68), StateColor::Pressed), std::pair<wxColour, int>(wxColour(0, 174, 66), StateColor::Normal));
    m_button_confirm->SetBackgroundColor(btn_bg_green);
    m_button_confirm->SetBorderColor(wxColour(0, 174, 66));
    m_button_confirm->SetTextColor(wxColour(0xFFFFFE));
    m_button_confirm->SetSize(wxSize(FromDIP(72), FromDIP(24)));
    m_button_confirm->SetMinSize(wxSize(FromDIP(72), FromDIP(24)));
    m_button_confirm->SetCornerRadius(FromDIP(12));


    m_button_confirm->Bind(wxEVT_LEFT_DOWN, [this](auto& e) {
         Dismiss();
    });

    Bind(wxEVT_LEFT_UP, [this](auto& e) {
        auto mouse_pos = ClientToScreen(e.GetPosition());
        auto rect = m_button_confirm->ClientToScreen(wxPoint(0, 0));
        if (mouse_pos.x > rect.x && mouse_pos.y > rect.y
            && mouse_pos.x < (rect.x + m_button_confirm->GetSize().x)
            && mouse_pos.y < (rect.y + m_button_confirm->GetSize().y)) 
        {
            Dismiss();
        }
    });
    main_sizer->Add(m_button_confirm, 0, wxALIGN_CENTER | wxALL, 0);


    main_sizer->Add(0, 0, 0, wxEXPAND | wxTOP, 18);


    SetSizer(main_sizer);
    Layout();
    Fit();

    Bind(wxEVT_PAINT, &AmsHumidityTipPopup::paintEvent, this);
    wxGetApp().UpdateDarkUIWin(this);
}

void AmsHumidityTipPopup::paintEvent(wxPaintEvent& evt)
{
    wxPaintDC dc(this);
    dc.SetPen(wxColour(0xAC, 0xAC, 0xAC));
    dc.SetBrush(*wxTRANSPARENT_BRUSH);
    dc.DrawRoundedRectangle(0, 0, GetSize().x, GetSize().y, 0);
}

void AmsHumidityTipPopup::OnDismiss() {}

bool AmsHumidityTipPopup::ProcessLeftDown(wxMouseEvent& event) {
    return PopupWindow::ProcessLeftDown(event);
}


AmsHumidityTipPopup::AmsHumidityTipPopup(wxWindow* parent)
    :wxPopupTransientWindow(parent, wxBORDER_NONE)
{
    SetBackgroundColour(*wxWHITE);

    wxBoxSizer* main_sizer;
    main_sizer = new wxBoxSizer(wxVERTICAL);


    main_sizer->Add(0, 0, 0, wxTOP, 28);

    wxBoxSizer* m_sizer_body;
    m_sizer_body = new wxBoxSizer(wxHORIZONTAL);

    m_img = new wxStaticBitmap(this, wxID_ANY, create_scaled_bitmap("ams_humidity_tips", this, 125), wxDefaultPosition, wxSize(FromDIP(125), FromDIP(145)), 0);

    m_sizer_body->Add(m_img, 0, wxEXPAND | wxALL, 2);


    m_sizer_body->Add(0, 0, 0, wxEXPAND | wxLEFT, FromDIP(18));

    wxBoxSizer* m_sizer_tips = new wxBoxSizer(wxVERTICAL);

    m_staticText1 = new Label(this, _L("Cabin humidity"));
    m_staticText1->SetForegroundColour(wxColour(0x352F2D));
    m_staticText1->SetFont(::Label::Head_13);
   

    m_staticText2 = new Label(this, _L("Green means that AMS humidity is normal, orange represent humidity is high, red represent humidity is too high.(Hygrometer: lower the better, The bars: higher the better)"));
    m_staticText2->SetFont(::Label::Body_13);
    m_staticText2->SetSize(wxSize(FromDIP(360), -1));
    m_staticText2->SetMinSize(wxSize(FromDIP(360), -1));
    m_staticText2->SetMaxSize(wxSize(FromDIP(360), -1));
    m_staticText2->Wrap(FromDIP(360));
    

    m_staticText3 = new Label(this, _L("Desiccant status"));
    m_staticText3->SetForegroundColour(wxColour(0x352F2D));
    m_staticText3->SetFont(::Label::Head_13);
  

    m_staticText4 = new Label(this, _L("A desiccant status lower than two bars indicates that desiccant may be inactive. Please change the desiccant. (Higher is better)"));
    m_staticText4->SetFont(::Label::Body_13);
    m_staticText4->SetSize(wxSize(FromDIP(360), -1));
    m_staticText4->SetMinSize(wxSize(FromDIP(360), -1));
    m_staticText4->SetMaxSize(wxSize(FromDIP(360), -1));
    m_staticText4->Wrap(FromDIP(360));

    m_sizer_tips->Add(m_staticText1, 0, wxALL, 3);
    m_sizer_tips->Add(m_staticText2, 0, wxALL, 3);
    m_sizer_tips->Add(m_staticText3, 0, wxALL, 3);
    m_sizer_tips->Add(m_staticText4, 0, wxALL, 3);


    m_sizer_body->Add(m_sizer_tips, 0, wxEXPAND, 0);


    main_sizer->Add(m_sizer_body, 0, wxEXPAND | wxLEFT | wxRIGHT, FromDIP(30));

    m_staticText_note = new Label(this, _L("Note: When the lid is open or the desiccant pack is changed, it can take hours or a night to absorb the moisture. Low temperatures also slow down the process. During this time, the indicator may not represent the chamber accurately."));
    m_staticText4->SetFont(::Label::Body_13);
    m_staticText_note->SetMinSize(wxSize(FromDIP(536), -1));
    m_staticText_note->SetMaxSize(wxSize(FromDIP(536), -1));
    m_staticText_note->Wrap(FromDIP(536));
    main_sizer->Add(m_staticText_note, 0, wxALL | wxLEFT | wxRIGHT, 34);

    m_button_confirm = new Button(this, _L("OK"));
    StateColor btn_bg_green(std::pair<wxColour, int>(wxColour(27, 136, 68), StateColor::Pressed), std::pair<wxColour, int>(wxColour(0, 150, 136), StateColor::Normal));
    m_button_confirm->SetBackgroundColor(btn_bg_green);
    m_button_confirm->SetBorderColor(wxColour(0, 150, 136));
    m_button_confirm->SetTextColor(wxColour(0xFFFFFE));
    m_button_confirm->SetSize(wxSize(FromDIP(72), FromDIP(24)));
    m_button_confirm->SetMinSize(wxSize(FromDIP(72), FromDIP(24)));
    m_button_confirm->SetCornerRadius(FromDIP(12));


    m_button_confirm->Bind(wxEVT_LEFT_DOWN, [this](auto& e) {
         Dismiss();
    });

    Bind(wxEVT_LEFT_UP, [this](auto& e) {
        auto mouse_pos = ClientToScreen(e.GetPosition());
        auto rect = m_button_confirm->ClientToScreen(wxPoint(0, 0));
        if (mouse_pos.x > rect.x && mouse_pos.y > rect.y
            && mouse_pos.x < (rect.x + m_button_confirm->GetSize().x)
            && mouse_pos.y < (rect.y + m_button_confirm->GetSize().y)) 
        {
            Dismiss();
        }
    });
    main_sizer->Add(m_button_confirm, 0, wxALIGN_CENTER | wxALL, 0);


    main_sizer->Add(0, 0, 0, wxEXPAND | wxTOP, 18);


    SetSizer(main_sizer);
    Layout();
    Fit();

    Bind(wxEVT_PAINT, &AmsHumidityTipPopup::paintEvent, this);
    wxGetApp().UpdateDarkUIWin(this);
}

void AmsHumidityTipPopup::paintEvent(wxPaintEvent& evt)
{
    wxPaintDC dc(this);
    dc.SetPen(wxColour(0xAC, 0xAC, 0xAC));
    dc.SetBrush(*wxTRANSPARENT_BRUSH);
    dc.DrawRoundedRectangle(0, 0, GetSize().x, GetSize().y, 0);
}

void AmsHumidityTipPopup::OnDismiss() {}

bool AmsHumidityTipPopup::ProcessLeftDown(wxMouseEvent& event) {
    return wxPopupTransientWindow::ProcessLeftDown(event);
}

AmsTutorialPopup::AmsTutorialPopup(wxWindow* parent)
:PopupWindow(parent, wxBORDER_NONE)
{
    Bind(wxEVT_PAINT, &AmsTutorialPopup::paintEvent, this);
    SetBackgroundColour(*wxWHITE);

    wxBoxSizer* sizer_main;
    sizer_main = new wxBoxSizer(wxVERTICAL);

    text_title = new Label(this, Label::Head_14, _L("Config which AMS slot should be used for a filament used in the print job"));
    text_title->SetSize(wxSize(FromDIP(350), -1));
    text_title->Wrap(FromDIP(350));
    sizer_main->Add(text_title, 0, wxALIGN_CENTER | wxTOP, 18);


    sizer_main->Add(0, 0, 0, wxTOP, 30);

    wxBoxSizer* sizer_top;
    sizer_top = new wxBoxSizer(wxHORIZONTAL);

    img_top = new wxStaticBitmap(this, wxID_ANY, create_scaled_bitmap("ams_item_examples", this, 30), wxDefaultPosition, wxSize(FromDIP(50), FromDIP(30)), 0);
    sizer_top->Add(img_top, 0, wxALIGN_CENTER, 0);


    sizer_top->Add(0, 0, 0, wxLEFT, 10);

    wxBoxSizer* sizer_top_tips = new wxBoxSizer(wxVERTICAL);
    wxBoxSizer* sizer_tip_top = new wxBoxSizer(wxHORIZONTAL);

    arrows_top = new wxStaticBitmap(this, wxID_ANY, create_scaled_bitmap("ams_arrow", this, 8), wxDefaultPosition, wxSize(FromDIP(24), FromDIP(8)), 0);
    sizer_tip_top->Add(arrows_top, 0, wxALIGN_CENTER, 0);

    tip_top = new wxStaticText(this, wxID_ANY, _L("Filament used in this print job"), wxDefaultPosition, wxDefaultSize, 0);
    tip_top->SetForegroundColour(wxColour("#686868"));
    
    sizer_tip_top->Add(tip_top, 0, wxALL, 0);


    sizer_top_tips->Add(sizer_tip_top, 0, wxEXPAND, 0);


    sizer_top_tips->Add(0, 0, 0, wxTOP, 6);

    wxBoxSizer* sizer_tip_bottom = new wxBoxSizer(wxHORIZONTAL);

    arrows_bottom = new wxStaticBitmap(this, wxID_ANY, create_scaled_bitmap("ams_arrow", this, 8), wxDefaultPosition, wxSize(FromDIP(24), FromDIP(8)), 0);
    tip_bottom = new wxStaticText(this, wxID_ANY, _L("AMS slot used for this filament"), wxDefaultPosition, wxDefaultSize, 0);
    tip_bottom->SetForegroundColour(wxColour("#686868"));


    sizer_tip_bottom->Add(arrows_bottom, 0, wxALIGN_CENTER, 0);
    sizer_tip_bottom->Add(tip_bottom, 0, wxALL, 0);


    sizer_top_tips->Add(sizer_tip_bottom, 0, wxEXPAND, 0);


    sizer_top->Add(sizer_top_tips, 0, wxALIGN_CENTER, 0);


    

    wxBoxSizer* sizer_middle = new wxBoxSizer(wxHORIZONTAL);

    img_middle= new wxStaticBitmap(this, wxID_ANY, create_scaled_bitmap("ams_item_examples", this, 30), wxDefaultPosition, wxSize(FromDIP(50), FromDIP(30)), 0);
    sizer_middle->Add(img_middle, 0, wxALIGN_CENTER, 0);

    tip_middle = new wxStaticText(this, wxID_ANY, _L("Click to select AMS slot manually"), wxDefaultPosition, wxDefaultSize, 0);
    tip_middle->SetForegroundColour(wxColour("#686868"));
    sizer_middle->Add(0, 0, 0,wxLEFT, 15);
    sizer_middle->Add(tip_middle, 0, wxALIGN_CENTER, 0);


    sizer_main->Add(sizer_top, 0, wxLEFT, 40);
    sizer_main->Add(0, 0, 0, wxTOP, 10);
    sizer_main->Add(sizer_middle, 0, wxLEFT, 40);
    sizer_main->Add(0, 0, 0, wxTOP, 10);


    img_botton = new wxStaticBitmap(this, wxID_ANY, create_scaled_bitmap("ams_mapping_examples", this, 87), wxDefaultPosition, wxDefaultSize, 0);
    sizer_main->Add(img_botton, 0, wxLEFT | wxRIGHT, 40);
    sizer_main->Add(0, 0, 0, wxTOP, 12);

    SetSizer(sizer_main);
    Layout();
    Fit();
}

void AmsTutorialPopup::paintEvent(wxPaintEvent& evt)
{
    wxPaintDC dc(this);
    dc.SetPen(wxColour(0xAC, 0xAC, 0xAC));
    dc.SetBrush(*wxTRANSPARENT_BRUSH);
    dc.DrawRoundedRectangle(0, 0, GetSize().x, GetSize().y, 0);
}

void AmsTutorialPopup::OnDismiss() {}

bool AmsTutorialPopup::ProcessLeftDown(wxMouseEvent& event) {
    return PopupWindow::ProcessLeftDown(event);
}


AmsIntroducePopup::AmsIntroducePopup(wxWindow* parent)
<<<<<<< HEAD
:wxPopupTransientWindow(parent, wxBORDER_NONE)
=======
:PopupWindow(parent, wxBORDER_NONE)
>>>>>>> 0d6778a9
{
    Bind(wxEVT_PAINT, &AmsIntroducePopup::paintEvent, this);
    SetBackgroundColour(*wxWHITE);

    SetMinSize(wxSize(FromDIP(200), FromDIP(200)));
    SetMaxSize(wxSize(FromDIP(200), FromDIP(200)));

    wxBoxSizer* bSizer4 = new wxBoxSizer(wxVERTICAL);

    m_staticText_top = new Label(this, _L("Do not Enable AMS"));
    m_staticText_top->SetFont(::Label::Head_13);
   // m_staticText_top->SetForegroundColour(wxColour(0x323A3D));
    m_staticText_top->Wrap(-1);
    bSizer4->Add(m_staticText_top, 0, wxALL, 5);

    m_staticText_bottom =  new Label(this, _L("Print using materials mounted on the back of the case"));
    m_staticText_bottom->Wrap(-1);
    m_staticText_bottom->SetFont(::Label::Body_13);
    m_staticText_bottom->SetForegroundColour(wxColour(0x6B6B6B));
    bSizer4->Add(m_staticText_bottom, 0, wxALL, 5);

    wxBoxSizer* bSizer5;
    bSizer5 = new wxBoxSizer(wxHORIZONTAL);

    m_img_enable_ams = new wxStaticBitmap(this, wxID_ANY, create_scaled_bitmap("monitor_upgrade_ams", this, FromDIP(140)), wxDefaultPosition, wxDefaultSize, 0);
    m_img_disable_ams = new wxStaticBitmap(this, wxID_ANY, create_scaled_bitmap("disable_ams_demo_icon", this, FromDIP(110)), wxDefaultPosition, wxDefaultSize, 0);

    m_img_enable_ams->SetMinSize(wxSize(FromDIP(96), FromDIP(110)));
    m_img_disable_ams->SetMinSize(wxSize(FromDIP(96), FromDIP(110)));

    bSizer5->Add(m_img_enable_ams, 0, wxALIGN_CENTER, 0);
    bSizer5->Add(m_img_disable_ams, 0, wxALIGN_CENTER, 0);

    m_img_disable_ams->Hide();
    m_img_disable_ams->Hide();


    bSizer4->Add(bSizer5, 0, wxALIGN_CENTER | wxBOTTOM, FromDIP(1));


    SetSizer(bSizer4);
    Layout();
    Fit();

    wxGetApp().UpdateDarkUIWin(this);
}

void AmsIntroducePopup::set_mode(bool enable_ams) 
{
    if (enable_ams) {
        m_staticText_top->SetLabelText(_L("Enable AMS"));
        m_staticText_bottom->SetLabelText(_L("Print with filaments in ams"));
        m_img_enable_ams->Show();
        m_img_disable_ams->Hide();
    }
    else {
        m_staticText_top->SetLabelText(_L("Do not Enable AMS"));
        m_staticText_bottom->SetLabelText(_L("Print with filaments mounted on the back of the chassis"));
        m_staticText_bottom->SetMinSize(wxSize(FromDIP(180), -1));
        m_staticText_bottom->Wrap(FromDIP(180));
        m_img_enable_ams->Hide();
        m_img_disable_ams->Show();
    }
    Layout();
    Fit();
}

void AmsIntroducePopup::paintEvent(wxPaintEvent& evt)
{
    wxPaintDC dc(this);
    dc.SetPen(wxColour(0xAC, 0xAC, 0xAC));
    dc.SetBrush(*wxTRANSPARENT_BRUSH);
    dc.DrawRoundedRectangle(0, 0, GetSize().x, GetSize().y, 0);
}


void AmsIntroducePopup::OnDismiss() {}

bool AmsIntroducePopup::ProcessLeftDown(wxMouseEvent& event) {
<<<<<<< HEAD
    return wxPopupTransientWindow::ProcessLeftDown(event);
}


=======
    return PopupWindow::ProcessLeftDown(event);
}


MappingContainer::MappingContainer(wxWindow* parent)
    : wxPanel(parent, wxID_ANY, wxDefaultPosition, wxDefaultSize)
{
#ifdef __WINDOWS__
    SetDoubleBuffered(true);
#endif //__WINDOWS__
    SetBackgroundColour(StateColor::darkModeColorFor(*wxWHITE));
    Bind(wxEVT_PAINT, &MappingContainer::paintEvent, this);

    ams_mapping_item_container = create_scaled_bitmap("ams_mapping_container", this, 78);

    SetMinSize(wxSize(FromDIP(230), FromDIP(78)));
    SetMaxSize(wxSize(FromDIP(230), FromDIP(78)));
}

MappingContainer::~MappingContainer()
{
}


void MappingContainer::paintEvent(wxPaintEvent& evt)
{
    wxPaintDC dc(this);
    render(dc);
}

void MappingContainer::render(wxDC& dc)
{
#ifdef __WXMSW__
    wxSize     size = GetSize();
    wxMemoryDC memdc;
    wxBitmap   bmp(size.x, size.y);
    memdc.SelectObject(bmp);
    memdc.Blit({ 0, 0 }, size, &dc, { 0, 0 });

    {
        wxGCDC dc2(memdc);
        doRender(dc2);
    }

    memdc.SelectObject(wxNullBitmap);
    dc.DrawBitmap(bmp, 0, 0);
#else
    doRender(dc);
#endif
}

void MappingContainer::doRender(wxDC& dc)
{
    dc.DrawBitmap(ams_mapping_item_container, 0, 0);
}

>>>>>>> 0d6778a9
}} // namespace Slic3r::GUI<|MERGE_RESOLUTION|>--- conflicted
+++ resolved
@@ -866,112 +866,95 @@
     return PopupWindow::ProcessLeftDown(event);
 }
 
-
-AmsHumidityTipPopup::AmsHumidityTipPopup(wxWindow* parent)
-    :wxPopupTransientWindow(parent, wxBORDER_NONE)
-{
+AmsTutorialPopup::AmsTutorialPopup(wxWindow* parent)
+:PopupWindow(parent, wxBORDER_NONE)
+{
+    Bind(wxEVT_PAINT, &AmsTutorialPopup::paintEvent, this);
     SetBackgroundColour(*wxWHITE);
 
-    wxBoxSizer* main_sizer;
-    main_sizer = new wxBoxSizer(wxVERTICAL);
-
-
-    main_sizer->Add(0, 0, 0, wxTOP, 28);
-
-    wxBoxSizer* m_sizer_body;
-    m_sizer_body = new wxBoxSizer(wxHORIZONTAL);
-
-    m_img = new wxStaticBitmap(this, wxID_ANY, create_scaled_bitmap("ams_humidity_tips", this, 125), wxDefaultPosition, wxSize(FromDIP(125), FromDIP(145)), 0);
-
-    m_sizer_body->Add(m_img, 0, wxEXPAND | wxALL, 2);
-
-
-    m_sizer_body->Add(0, 0, 0, wxEXPAND | wxLEFT, FromDIP(18));
-
-    wxBoxSizer* m_sizer_tips = new wxBoxSizer(wxVERTICAL);
-
-    m_staticText1 = new Label(this, _L("Cabin humidity"));
-    m_staticText1->SetForegroundColour(wxColour(0x352F2D));
-    m_staticText1->SetFont(::Label::Head_13);
-   
-
-    m_staticText2 = new Label(this, _L("Green means that AMS humidity is normal, orange represent humidity is high, red represent humidity is too high.(Hygrometer: lower the better, The bars: higher the better)"));
-    m_staticText2->SetFont(::Label::Body_13);
-    m_staticText2->SetSize(wxSize(FromDIP(360), -1));
-    m_staticText2->SetMinSize(wxSize(FromDIP(360), -1));
-    m_staticText2->SetMaxSize(wxSize(FromDIP(360), -1));
-    m_staticText2->Wrap(FromDIP(360));
+    wxBoxSizer* sizer_main;
+    sizer_main = new wxBoxSizer(wxVERTICAL);
+
+    text_title = new Label(this, Label::Head_14, _L("Config which AMS slot should be used for a filament used in the print job"));
+    text_title->SetSize(wxSize(FromDIP(350), -1));
+    text_title->Wrap(FromDIP(350));
+    sizer_main->Add(text_title, 0, wxALIGN_CENTER | wxTOP, 18);
+
+
+    sizer_main->Add(0, 0, 0, wxTOP, 30);
+
+    wxBoxSizer* sizer_top;
+    sizer_top = new wxBoxSizer(wxHORIZONTAL);
+
+    img_top = new wxStaticBitmap(this, wxID_ANY, create_scaled_bitmap("ams_item_examples", this, 30), wxDefaultPosition, wxSize(FromDIP(50), FromDIP(30)), 0);
+    sizer_top->Add(img_top, 0, wxALIGN_CENTER, 0);
+
+
+    sizer_top->Add(0, 0, 0, wxLEFT, 10);
+
+    wxBoxSizer* sizer_top_tips = new wxBoxSizer(wxVERTICAL);
+    wxBoxSizer* sizer_tip_top = new wxBoxSizer(wxHORIZONTAL);
+
+    arrows_top = new wxStaticBitmap(this, wxID_ANY, create_scaled_bitmap("ams_arrow", this, 8), wxDefaultPosition, wxSize(FromDIP(24), FromDIP(8)), 0);
+    sizer_tip_top->Add(arrows_top, 0, wxALIGN_CENTER, 0);
+
+    tip_top = new wxStaticText(this, wxID_ANY, _L("Filament used in this print job"), wxDefaultPosition, wxDefaultSize, 0);
+    tip_top->SetForegroundColour(wxColour("#686868"));
     
-
-    m_staticText3 = new Label(this, _L("Desiccant status"));
-    m_staticText3->SetForegroundColour(wxColour(0x352F2D));
-    m_staticText3->SetFont(::Label::Head_13);
-  
-
-    m_staticText4 = new Label(this, _L("A desiccant status lower than two bars indicates that desiccant may be inactive. Please change the desiccant. (Higher is better)"));
-    m_staticText4->SetFont(::Label::Body_13);
-    m_staticText4->SetSize(wxSize(FromDIP(360), -1));
-    m_staticText4->SetMinSize(wxSize(FromDIP(360), -1));
-    m_staticText4->SetMaxSize(wxSize(FromDIP(360), -1));
-    m_staticText4->Wrap(FromDIP(360));
-
-    m_sizer_tips->Add(m_staticText1, 0, wxALL, 3);
-    m_sizer_tips->Add(m_staticText2, 0, wxALL, 3);
-    m_sizer_tips->Add(m_staticText3, 0, wxALL, 3);
-    m_sizer_tips->Add(m_staticText4, 0, wxALL, 3);
-
-
-    m_sizer_body->Add(m_sizer_tips, 0, wxEXPAND, 0);
-
-
-    main_sizer->Add(m_sizer_body, 0, wxEXPAND | wxLEFT | wxRIGHT, FromDIP(30));
-
-    m_staticText_note = new Label(this, _L("Note: When the lid is open or the desiccant pack is changed, it can take hours or a night to absorb the moisture. Low temperatures also slow down the process. During this time, the indicator may not represent the chamber accurately."));
-    m_staticText4->SetFont(::Label::Body_13);
-    m_staticText_note->SetMinSize(wxSize(FromDIP(536), -1));
-    m_staticText_note->SetMaxSize(wxSize(FromDIP(536), -1));
-    m_staticText_note->Wrap(FromDIP(536));
-    main_sizer->Add(m_staticText_note, 0, wxALL | wxLEFT | wxRIGHT, 34);
-
-    m_button_confirm = new Button(this, _L("OK"));
-    StateColor btn_bg_green(std::pair<wxColour, int>(wxColour(27, 136, 68), StateColor::Pressed), std::pair<wxColour, int>(wxColour(0, 150, 136), StateColor::Normal));
-    m_button_confirm->SetBackgroundColor(btn_bg_green);
-    m_button_confirm->SetBorderColor(wxColour(0, 150, 136));
-    m_button_confirm->SetTextColor(wxColour(0xFFFFFE));
-    m_button_confirm->SetSize(wxSize(FromDIP(72), FromDIP(24)));
-    m_button_confirm->SetMinSize(wxSize(FromDIP(72), FromDIP(24)));
-    m_button_confirm->SetCornerRadius(FromDIP(12));
-
-
-    m_button_confirm->Bind(wxEVT_LEFT_DOWN, [this](auto& e) {
-         Dismiss();
-    });
-
-    Bind(wxEVT_LEFT_UP, [this](auto& e) {
-        auto mouse_pos = ClientToScreen(e.GetPosition());
-        auto rect = m_button_confirm->ClientToScreen(wxPoint(0, 0));
-        if (mouse_pos.x > rect.x && mouse_pos.y > rect.y
-            && mouse_pos.x < (rect.x + m_button_confirm->GetSize().x)
-            && mouse_pos.y < (rect.y + m_button_confirm->GetSize().y)) 
-        {
-            Dismiss();
-        }
-    });
-    main_sizer->Add(m_button_confirm, 0, wxALIGN_CENTER | wxALL, 0);
-
-
-    main_sizer->Add(0, 0, 0, wxEXPAND | wxTOP, 18);
-
-
-    SetSizer(main_sizer);
+    sizer_tip_top->Add(tip_top, 0, wxALL, 0);
+
+
+    sizer_top_tips->Add(sizer_tip_top, 0, wxEXPAND, 0);
+
+
+    sizer_top_tips->Add(0, 0, 0, wxTOP, 6);
+
+    wxBoxSizer* sizer_tip_bottom = new wxBoxSizer(wxHORIZONTAL);
+
+    arrows_bottom = new wxStaticBitmap(this, wxID_ANY, create_scaled_bitmap("ams_arrow", this, 8), wxDefaultPosition, wxSize(FromDIP(24), FromDIP(8)), 0);
+    tip_bottom = new wxStaticText(this, wxID_ANY, _L("AMS slot used for this filament"), wxDefaultPosition, wxDefaultSize, 0);
+    tip_bottom->SetForegroundColour(wxColour("#686868"));
+
+
+    sizer_tip_bottom->Add(arrows_bottom, 0, wxALIGN_CENTER, 0);
+    sizer_tip_bottom->Add(tip_bottom, 0, wxALL, 0);
+
+
+    sizer_top_tips->Add(sizer_tip_bottom, 0, wxEXPAND, 0);
+
+
+    sizer_top->Add(sizer_top_tips, 0, wxALIGN_CENTER, 0);
+
+
+    
+
+    wxBoxSizer* sizer_middle = new wxBoxSizer(wxHORIZONTAL);
+
+    img_middle= new wxStaticBitmap(this, wxID_ANY, create_scaled_bitmap("ams_item_examples", this, 30), wxDefaultPosition, wxSize(FromDIP(50), FromDIP(30)), 0);
+    sizer_middle->Add(img_middle, 0, wxALIGN_CENTER, 0);
+
+    tip_middle = new wxStaticText(this, wxID_ANY, _L("Click to select AMS slot manually"), wxDefaultPosition, wxDefaultSize, 0);
+    tip_middle->SetForegroundColour(wxColour("#686868"));
+    sizer_middle->Add(0, 0, 0,wxLEFT, 15);
+    sizer_middle->Add(tip_middle, 0, wxALIGN_CENTER, 0);
+
+
+    sizer_main->Add(sizer_top, 0, wxLEFT, 40);
+    sizer_main->Add(0, 0, 0, wxTOP, 10);
+    sizer_main->Add(sizer_middle, 0, wxLEFT, 40);
+    sizer_main->Add(0, 0, 0, wxTOP, 10);
+
+
+    img_botton = new wxStaticBitmap(this, wxID_ANY, create_scaled_bitmap("ams_mapping_examples", this, 87), wxDefaultPosition, wxDefaultSize, 0);
+    sizer_main->Add(img_botton, 0, wxLEFT | wxRIGHT, 40);
+    sizer_main->Add(0, 0, 0, wxTOP, 12);
+
+    SetSizer(sizer_main);
     Layout();
     Fit();
-
-    Bind(wxEVT_PAINT, &AmsHumidityTipPopup::paintEvent, this);
-    wxGetApp().UpdateDarkUIWin(this);
-}
-
-void AmsHumidityTipPopup::paintEvent(wxPaintEvent& evt)
+}
+
+void AmsTutorialPopup::paintEvent(wxPaintEvent& evt)
 {
     wxPaintDC dc(this);
     dc.SetPen(wxColour(0xAC, 0xAC, 0xAC));
@@ -979,108 +962,6 @@
     dc.DrawRoundedRectangle(0, 0, GetSize().x, GetSize().y, 0);
 }
 
-void AmsHumidityTipPopup::OnDismiss() {}
-
-bool AmsHumidityTipPopup::ProcessLeftDown(wxMouseEvent& event) {
-    return wxPopupTransientWindow::ProcessLeftDown(event);
-}
-
-AmsTutorialPopup::AmsTutorialPopup(wxWindow* parent)
-:PopupWindow(parent, wxBORDER_NONE)
-{
-    Bind(wxEVT_PAINT, &AmsTutorialPopup::paintEvent, this);
-    SetBackgroundColour(*wxWHITE);
-
-    wxBoxSizer* sizer_main;
-    sizer_main = new wxBoxSizer(wxVERTICAL);
-
-    text_title = new Label(this, Label::Head_14, _L("Config which AMS slot should be used for a filament used in the print job"));
-    text_title->SetSize(wxSize(FromDIP(350), -1));
-    text_title->Wrap(FromDIP(350));
-    sizer_main->Add(text_title, 0, wxALIGN_CENTER | wxTOP, 18);
-
-
-    sizer_main->Add(0, 0, 0, wxTOP, 30);
-
-    wxBoxSizer* sizer_top;
-    sizer_top = new wxBoxSizer(wxHORIZONTAL);
-
-    img_top = new wxStaticBitmap(this, wxID_ANY, create_scaled_bitmap("ams_item_examples", this, 30), wxDefaultPosition, wxSize(FromDIP(50), FromDIP(30)), 0);
-    sizer_top->Add(img_top, 0, wxALIGN_CENTER, 0);
-
-
-    sizer_top->Add(0, 0, 0, wxLEFT, 10);
-
-    wxBoxSizer* sizer_top_tips = new wxBoxSizer(wxVERTICAL);
-    wxBoxSizer* sizer_tip_top = new wxBoxSizer(wxHORIZONTAL);
-
-    arrows_top = new wxStaticBitmap(this, wxID_ANY, create_scaled_bitmap("ams_arrow", this, 8), wxDefaultPosition, wxSize(FromDIP(24), FromDIP(8)), 0);
-    sizer_tip_top->Add(arrows_top, 0, wxALIGN_CENTER, 0);
-
-    tip_top = new wxStaticText(this, wxID_ANY, _L("Filament used in this print job"), wxDefaultPosition, wxDefaultSize, 0);
-    tip_top->SetForegroundColour(wxColour("#686868"));
-    
-    sizer_tip_top->Add(tip_top, 0, wxALL, 0);
-
-
-    sizer_top_tips->Add(sizer_tip_top, 0, wxEXPAND, 0);
-
-
-    sizer_top_tips->Add(0, 0, 0, wxTOP, 6);
-
-    wxBoxSizer* sizer_tip_bottom = new wxBoxSizer(wxHORIZONTAL);
-
-    arrows_bottom = new wxStaticBitmap(this, wxID_ANY, create_scaled_bitmap("ams_arrow", this, 8), wxDefaultPosition, wxSize(FromDIP(24), FromDIP(8)), 0);
-    tip_bottom = new wxStaticText(this, wxID_ANY, _L("AMS slot used for this filament"), wxDefaultPosition, wxDefaultSize, 0);
-    tip_bottom->SetForegroundColour(wxColour("#686868"));
-
-
-    sizer_tip_bottom->Add(arrows_bottom, 0, wxALIGN_CENTER, 0);
-    sizer_tip_bottom->Add(tip_bottom, 0, wxALL, 0);
-
-
-    sizer_top_tips->Add(sizer_tip_bottom, 0, wxEXPAND, 0);
-
-
-    sizer_top->Add(sizer_top_tips, 0, wxALIGN_CENTER, 0);
-
-
-    
-
-    wxBoxSizer* sizer_middle = new wxBoxSizer(wxHORIZONTAL);
-
-    img_middle= new wxStaticBitmap(this, wxID_ANY, create_scaled_bitmap("ams_item_examples", this, 30), wxDefaultPosition, wxSize(FromDIP(50), FromDIP(30)), 0);
-    sizer_middle->Add(img_middle, 0, wxALIGN_CENTER, 0);
-
-    tip_middle = new wxStaticText(this, wxID_ANY, _L("Click to select AMS slot manually"), wxDefaultPosition, wxDefaultSize, 0);
-    tip_middle->SetForegroundColour(wxColour("#686868"));
-    sizer_middle->Add(0, 0, 0,wxLEFT, 15);
-    sizer_middle->Add(tip_middle, 0, wxALIGN_CENTER, 0);
-
-
-    sizer_main->Add(sizer_top, 0, wxLEFT, 40);
-    sizer_main->Add(0, 0, 0, wxTOP, 10);
-    sizer_main->Add(sizer_middle, 0, wxLEFT, 40);
-    sizer_main->Add(0, 0, 0, wxTOP, 10);
-
-
-    img_botton = new wxStaticBitmap(this, wxID_ANY, create_scaled_bitmap("ams_mapping_examples", this, 87), wxDefaultPosition, wxDefaultSize, 0);
-    sizer_main->Add(img_botton, 0, wxLEFT | wxRIGHT, 40);
-    sizer_main->Add(0, 0, 0, wxTOP, 12);
-
-    SetSizer(sizer_main);
-    Layout();
-    Fit();
-}
-
-void AmsTutorialPopup::paintEvent(wxPaintEvent& evt)
-{
-    wxPaintDC dc(this);
-    dc.SetPen(wxColour(0xAC, 0xAC, 0xAC));
-    dc.SetBrush(*wxTRANSPARENT_BRUSH);
-    dc.DrawRoundedRectangle(0, 0, GetSize().x, GetSize().y, 0);
-}
-
 void AmsTutorialPopup::OnDismiss() {}
 
 bool AmsTutorialPopup::ProcessLeftDown(wxMouseEvent& event) {
@@ -1089,11 +970,7 @@
 
 
 AmsIntroducePopup::AmsIntroducePopup(wxWindow* parent)
-<<<<<<< HEAD
-:wxPopupTransientWindow(parent, wxBORDER_NONE)
-=======
 :PopupWindow(parent, wxBORDER_NONE)
->>>>>>> 0d6778a9
 {
     Bind(wxEVT_PAINT, &AmsIntroducePopup::paintEvent, this);
     SetBackgroundColour(*wxWHITE);
@@ -1173,12 +1050,6 @@
 void AmsIntroducePopup::OnDismiss() {}
 
 bool AmsIntroducePopup::ProcessLeftDown(wxMouseEvent& event) {
-<<<<<<< HEAD
-    return wxPopupTransientWindow::ProcessLeftDown(event);
-}
-
-
-=======
     return PopupWindow::ProcessLeftDown(event);
 }
 
@@ -1235,5 +1106,4 @@
     dc.DrawBitmap(ams_mapping_item_container, 0, 0);
 }
 
->>>>>>> 0d6778a9
 }} // namespace Slic3r::GUI