--- conflicted
+++ resolved
@@ -132,13 +132,8 @@
     }
     
     if (!hasplugins) {
-<<<<<<< HEAD
-        Slic3r::GUI::wxGetApp().CallAfter([] {
-            wxMessageBox(_L("Your system is missing H.264 codecs for GStreamer, which are required to play video.  (Try installing the gstreamer1.0-plugins-bad or gstreamer1.0-libav packages, then restart Orca Slicer?)"), _L("Error"), wxOK);
-=======
         CallAfter([] {
             wxMessageBox(_L("Your system is missing H.264 codecs for GStreamer, which are required to play video.  (Try installing the gstreamer1.0-plugins-bad or gstreamer1.0-libav packages, then restart Bambu Studio?)"), _L("Error"), wxOK);
->>>>>>> 1f155868
         });
         m_error = 101;
         wxMediaEvent event(wxEVT_MEDIA_STATECHANGED);
