#include "Plater.hpp"
#include <cstddef>
#include <algorithm>
#include <numeric>
#include <vector>
#include <string>
#include <regex>
#include <future>
#include <boost/algorithm/string.hpp>
#include <boost/optional.hpp>
#include <boost/filesystem/path.hpp>
#include <boost/filesystem/operations.hpp>
#include <boost/log/trivial.hpp>
#include <boost/nowide/convert.hpp>
#include <boost/uuid/uuid.hpp>
#include <boost/uuid/uuid_generators.hpp>
#include <boost/uuid/uuid_io.hpp>

#include <wx/sizer.h>
#include <wx/stattext.h>
#include <wx/button.h>
#include <wx/bmpcbox.h>
#include <wx/statbox.h>
#include <wx/statbmp.h>
#include <wx/filedlg.h>
#include <wx/dnd.h>
#include <wx/progdlg.h>
#include <wx/wupdlock.h>
#include <wx/numdlg.h>
#include <wx/debug.h>
#include <wx/busyinfo.h>
#include <wx/event.h>
#include <wx/wrapsizer.h>
#ifdef _WIN32
#include <wx/richtooltip.h>
#include <wx/custombgwin.h>
#include <wx/popupwin.h>
#endif
#include <wx/clrpicker.h>

#include "libslic3r/libslic3r.h"
#include "libslic3r/Format/STL.hpp"
#include "libslic3r/Format/STEP.hpp"
#include "libslic3r/Format/AMF.hpp"
//#include "libslic3r/Format/3mf.hpp"
#include "libslic3r/Format/bbs_3mf.hpp"
#include "libslic3r/GCode/ThumbnailData.hpp"
#include "libslic3r/Model.hpp"
#include "libslic3r/SLA/Hollowing.hpp"
#include "libslic3r/SLA/SupportPoint.hpp"
#include "libslic3r/SLA/ReprojectPointsOnMesh.hpp"
#include "libslic3r/Polygon.hpp"
#include "libslic3r/Print.hpp"
#include "libslic3r/PrintConfig.hpp"
#include "libslic3r/SLAPrint.hpp"
#include "libslic3r/Utils.hpp"
#include "libslic3r/PresetBundle.hpp"
#include "libslic3r/ClipperUtils.hpp"

#include "GUI.hpp"
#include "GUI_App.hpp"
#include "GUI_ObjectList.hpp"
#include "GUI_Utils.hpp"
#include "GUI_Factories.hpp"
#include "wxExtensions.hpp"
#include "MainFrame.hpp"
#include "format.hpp"
#include "3DScene.hpp"
#include "GLCanvas3D.hpp"
#include "Selection.hpp"
#include "GLToolbar.hpp"
#include "GUI_Preview.hpp"
#include "3DBed.hpp"
#include "PartPlate.hpp"
#include "Camera.hpp"
#include "Mouse3DController.hpp"
#include "Tab.hpp"
#include "Jobs/OrientJob.hpp"
#include "Jobs/ArrangeJob.hpp"
#include "Jobs/FillBedJob.hpp"
#include "Jobs/RotoptimizeJob.hpp"
#include "Jobs/SLAImportJob.hpp"
#include "Jobs/PrintJob.hpp"
#include "Jobs/NotificationProgressIndicator.hpp"
#include "BackgroundSlicingProcess.hpp"
#include "SelectMachine.hpp"
#include "SendToPrinter.hpp"
#include "PublishDialog.hpp"
#include "ModelMall.hpp"
#include "ConfigWizard.hpp"
#include "../Utils/ASCIIFolding.hpp"
#include "../Utils/FixModelByWin10.hpp"
#include "../Utils/UndoRedo.hpp"
#include "../Utils/PresetUpdater.hpp"
#include "../Utils/Process.hpp"
#include "RemovableDriveManager.hpp"
#include "InstanceCheck.hpp"
#include "NotificationManager.hpp"
#include "PresetComboBoxes.hpp"
#include "MsgDialog.hpp"
#include "ProjectDirtyStateManager.hpp"
#include "Gizmos/GLGizmoSimplify.hpp" // create suggestion notification

// BBS
#include "Widgets/ProgressDialog.hpp"
#include "BBLStatusBar.hpp"
#include "BitmapCache.hpp"
#include "ParamsDialog.hpp"
#include "Widgets/Label.hpp"
#include "Widgets/RoundedRectangle.hpp"
#include "Widgets/RadioBox.hpp"
#include "Widgets/CheckBox.hpp"
#include "Widgets/Button.hpp"

#include "GUI_ObjectTable.hpp"
#include "libslic3r/Thread.hpp"

#ifdef __APPLE__
#include "Gizmos/GLGizmosManager.hpp"
#endif // __APPLE__

#include <wx/glcanvas.h>    // Needs to be last because reasons :-/
#include "WipeTowerDialog.hpp"

#include "libslic3r/CustomGCode.hpp"
#include "libslic3r/Platform.hpp"
#include "nlohmann/json.hpp"

#include "PhysicalPrinterDialog.hpp"
#include "PrintHostDialogs.hpp"
#include "SetBedTypeDialog.hpp"

using boost::optional;
namespace fs = boost::filesystem;
using Slic3r::_3DScene;
using Slic3r::Preset;
using Slic3r::GUI::format_wxstr;
using namespace nlohmann;

static const std::pair<unsigned int, unsigned int> THUMBNAIL_SIZE_3MF = { 256, 256 };

namespace Slic3r {
namespace GUI {

wxDEFINE_EVENT(EVT_SCHEDULE_BACKGROUND_PROCESS,     SimpleEvent);
wxDEFINE_EVENT(EVT_SLICING_UPDATE,                  SlicingStatusEvent);
wxDEFINE_EVENT(EVT_SLICING_COMPLETED,               wxCommandEvent);
wxDEFINE_EVENT(EVT_PROCESS_COMPLETED,               SlicingProcessCompletedEvent);
wxDEFINE_EVENT(EVT_EXPORT_BEGAN,                    wxCommandEvent);
wxDEFINE_EVENT(EVT_EXPORT_FINISHED,                 wxCommandEvent);
wxDEFINE_EVENT(EVT_IMPORT_MODEL_ID,                 wxCommandEvent);
wxDEFINE_EVENT(EVT_DOWNLOAD_PROJECT,                wxCommandEvent);
wxDEFINE_EVENT(EVT_PUBLISH,                         wxCommandEvent);
// BBS: backup & restore
wxDEFINE_EVENT(EVT_RESTORE_PROJECT,                 wxCommandEvent);
wxDEFINE_EVENT(EVT_PRINT_FINISHED,                  wxCommandEvent);
wxDEFINE_EVENT(EVT_SEND_FINISHED,                   wxCommandEvent);
wxDEFINE_EVENT(EVT_PUBLISH_FINISHED,                wxCommandEvent);
//BBS: repair model
wxDEFINE_EVENT(EVT_REPAIR_MODEL,                    wxCommandEvent);
wxDEFINE_EVENT(EVT_FILAMENT_COLOR_CHANGED,          wxCommandEvent);
wxDEFINE_EVENT(EVT_INSTALL_PLUGIN_NETWORKING,       wxCommandEvent);
wxDEFINE_EVENT(EVT_INSTALL_PLUGIN_HINT,             wxCommandEvent);
wxDEFINE_EVENT(EVT_PREVIEW_ONLY_MODE_HINT,          wxCommandEvent);
//BBS: change light/dark mode
wxDEFINE_EVENT(EVT_GLCANVAS_COLOR_MODE_CHANGED,     SimpleEvent);


bool Plater::has_illegal_filename_characters(const wxString& wxs_name)
{
    std::string name = into_u8(wxs_name);
    return has_illegal_filename_characters(name);
}

bool Plater::has_illegal_filename_characters(const std::string& name)
{
    const char* illegal_characters = "<>:/\\|?*\"";
    for (size_t i = 0; i < std::strlen(illegal_characters); i++)
        if (name.find_first_of(illegal_characters[i]) != std::string::npos)
            return true;

    return false;
}

void Plater::show_illegal_characters_warning(wxWindow* parent)
{
    show_error(parent, _L("Invalid name, the following characters are not allowed:") + " <>:/\\|?*\"");
}

enum SlicedInfoIdx
{
    siFilament_m,
    siFilament_mm3,
    siFilament_g,
    siMateril_unit,
    siCost,
    siEstimatedTime,
    siWTNumbetOfToolchanges,
    siCount
};

enum class LoadFilesType {
    NoFile,
    Single3MF,
    SingleOther,
    Multiple3MF,
    MultipleOther,
    Multiple3MFOther,
};

enum class LoadType : unsigned char
{
    Unknown,
    OpenProject,
    LoadGeometry,
    LoadConfig
};

class SlicedInfo : public wxStaticBoxSizer
{
public:
    SlicedInfo(wxWindow *parent);
    void SetTextAndShow(SlicedInfoIdx idx, const wxString& text, const wxString& new_label="");

private:
    std::vector<std::pair<wxStaticText*, wxStaticText*>> info_vec;
};

SlicedInfo::SlicedInfo(wxWindow *parent) :
    wxStaticBoxSizer(new wxStaticBox(parent, wxID_ANY, _L("Sliced Info")), wxVERTICAL)
{
    GetStaticBox()->SetFont(wxGetApp().bold_font());
    wxGetApp().UpdateDarkUI(GetStaticBox());

    auto *grid_sizer = new wxFlexGridSizer(2, 5, 15);
    grid_sizer->SetFlexibleDirection(wxVERTICAL);

    info_vec.reserve(siCount);

    auto init_info_label = [this, parent, grid_sizer](wxString text_label) {
        auto *text = new wxStaticText(parent, wxID_ANY, text_label);
        text->SetFont(wxGetApp().small_font());
        auto info_label = new wxStaticText(parent, wxID_ANY, "N/A");
        info_label->SetFont(wxGetApp().small_font());
        grid_sizer->Add(text, 0);
        grid_sizer->Add(info_label, 0);
        info_vec.push_back(std::pair<wxStaticText*, wxStaticText*>(text, info_label));
    };

    init_info_label(_L("Used Filament (m)"));
    init_info_label(_L("Used Filament (mm³)"));
    init_info_label(_L("Used Filament (g)"));
    init_info_label(_L("Used Materials"));
    init_info_label(_L("Cost"));
    init_info_label(_L("Estimated time"));
    init_info_label(_L("Filament changes"));

    Add(grid_sizer, 0, wxEXPAND);
    this->Show(false);
}

void SlicedInfo::SetTextAndShow(SlicedInfoIdx idx, const wxString& text, const wxString& new_label/*=""*/)
{
    const bool show = text != "N/A";
    if (show)
        info_vec[idx].second->SetLabelText(text);
    if (!new_label.IsEmpty())
        info_vec[idx].first->SetLabelText(new_label);
    info_vec[idx].first->Show(show);
    info_vec[idx].second->Show(show);
}

static wxString temp_dir;

// Sidebar / private

enum class ActionButtonType : int {
    abReslice,
    abExport,
    abSendGCode
};

struct Sidebar::priv
{
    Plater *plater;

    wxPanel *scrolled;
    PlaterPresetComboBox *combo_print;
    std::vector<PlaterPresetComboBox*> combos_filament;
    int editing_filament = -1;
    wxBoxSizer *sizer_filaments;
    PlaterPresetComboBox *combo_sla_print;
    PlaterPresetComboBox *combo_sla_material;
    PlaterPresetComboBox* combo_printer = nullptr;
    wxBoxSizer *sizer_params;

    //BBS Sidebar widgets
    wxPanel* m_panel_print_title;
    wxStaticText* m_staticText_print_title;
    wxPanel* m_panel_print_content;
    wxComboBox* m_comboBox_print_preset;
    wxStaticLine* m_staticline1;
    StaticBox* m_panel_filament_title;
    wxStaticText* m_staticText_filament_settings;
    ScalableButton *  m_bpButton_add_filament;
    ScalableButton *  m_bpButton_del_filament;
    ScalableButton *  m_bpButton_ams_filament;
    ScalableButton *  m_bpButton_set_filament;
    wxPanel* m_panel_filament_content;
    wxScrolledWindow* m_scrolledWindow_filament_content;
    wxStaticLine* m_staticline2;
    wxPanel* m_panel_project_title;
    ScalableButton* m_filament_icon = nullptr;
    Button * m_flushing_volume_btn = nullptr;

    // BBS printer config
    StaticBox* m_panel_printer_title = nullptr;
    ScalableButton* m_printer_icon = nullptr;
    ScalableButton* m_printer_setting = nullptr;
    wxStaticText* m_text_printer_settings = nullptr;
    wxPanel* m_panel_printer_content = nullptr;

    ObjectList          *m_object_list{ nullptr };
    ObjectSettings      *object_settings{ nullptr };

    wxButton *btn_export_gcode;
    wxButton *btn_reslice;
    ScalableButton *btn_send_gcode;
    //ScalableButton *btn_eject_device;
    ScalableButton* btn_export_gcode_removable; //exports to removable drives (appears only if removable drive is connected)

    bool                is_collapsed {false};
    Search::OptionsSearcher     searcher;

    priv(Plater *plater) : plater(plater) {}
    ~priv();

    void show_preset_comboboxes();

#ifdef _WIN32
    wxString btn_reslice_tip;
    void show_rich_tip(const wxString& tooltip, wxButton* btn);
    void hide_rich_tip(wxButton* btn);
#endif
};

Sidebar::priv::~priv()
{
    // BBS
    //delete object_manipulation;
    delete object_settings;
    // BBS
#if 0
    delete frequently_changed_parameters;
#endif
}

void Sidebar::priv::show_preset_comboboxes()
{
    const bool showSLA = wxGetApp().preset_bundle->printers.get_edited_preset().printer_technology() == ptSLA;

//BBS
#if 0
    for (size_t i = 0; i < 4; ++i)
        sizer_presets->Show(i, !showSLA);

    for (size_t i = 4; i < 8; ++i) {
        if (sizer_presets->IsShown(i) != showSLA)
            sizer_presets->Show(i, showSLA);
    }

    frequently_changed_parameters->Show(!showSLA);
#endif

    scrolled->GetParent()->Layout();
    scrolled->Refresh();
}

#ifdef _WIN32
using wxRichToolTipPopup = wxCustomBackgroundWindow<wxPopupTransientWindow>;
static wxRichToolTipPopup* get_rtt_popup(wxButton* btn)
{
    auto children = btn->GetChildren();
    for (auto child : children)
        if (child->IsShown())
            return dynamic_cast<wxRichToolTipPopup*>(child);
    return nullptr;
}

void Sidebar::priv::show_rich_tip(const wxString& tooltip, wxButton* btn)
{
    if (tooltip.IsEmpty())
        return;
    wxRichToolTip tip(tooltip, "");
    tip.SetIcon(wxICON_NONE);
    tip.SetTipKind(wxTipKind_BottomRight);
    tip.SetTitleFont(wxGetApp().normal_font());
    tip.SetBackgroundColour(wxGetApp().get_window_default_clr());

    tip.ShowFor(btn);
    // Every call of the ShowFor() creates new RichToolTip and show it.
    // Every one else are hidden.
    // So, set a text color just for the shown rich tooltip
    if (wxRichToolTipPopup* popup = get_rtt_popup(btn)) {
        auto children = popup->GetChildren();
        for (auto child : children) {
            child->SetForegroundColour(wxGetApp().get_label_clr_default());
            // we neen just first text line for out rich tooltip
            return;
        }
    }
}

void Sidebar::priv::hide_rich_tip(wxButton* btn)
{
    if (wxRichToolTipPopup* popup = get_rtt_popup(btn))
        popup->Dismiss();
}
#endif

// Sidebar / public

static struct DynamicFilamentList : DynamicList
{
    std::vector<std::pair<wxString, wxBitmap *>> items;

    void apply_on(Choice *c) override
    {
        if (items.empty())
            update(true);
        auto cb = dynamic_cast<ComboBox *>(c->window);
        auto n  = cb->GetSelection();
        cb->Clear();
        cb->Append(_L("Default"));
        for (auto i : items) {
            cb->Append(i.first, *i.second);
        }
        if (n < cb->GetCount())
            cb->SetSelection(n);
    }
    wxString get_value(int index) override
    {
        wxString str;
        str << index;
        return str;
    }
    int index_of(wxString value) override
    {
        long n = 0;
        return (value.ToLong(&n) && n <= items.size()) ? int(n) : -1;
    }
    void update(bool force = false)
    {
        items.clear();
        if (!force && m_choices.empty())
            return;
        auto icons = get_extruder_color_icons(true);
        auto presets = wxGetApp().preset_bundle->filament_presets;
        for (int i = 0; i < presets.size(); ++i) {
            wxString str;
            std::string type;
            wxGetApp().preset_bundle->filaments.find_preset(presets[i])->get_filament_type(type);
            str << (i + 1) << " - " << type;
            items.push_back({str, icons[i]});
        }
        DynamicList::update();
    }
} dynamic_filament_list;

Sidebar::Sidebar(Plater *parent)
    : wxPanel(parent, wxID_ANY, wxDefaultPosition, wxSize(42 * wxGetApp().em_unit(), -1)), p(new priv(parent))
{
    Choice::register_dynamic_list("support_filament", &dynamic_filament_list);
    Choice::register_dynamic_list("support_interface_filament", &dynamic_filament_list);

    p->scrolled = new wxPanel(this);
    //    p->scrolled->SetScrollbars(0, 100, 1, 2); // ys_DELETE_after_testing. pixelsPerUnitY = 100
    // but this cause the bad layout of the sidebar, when all infoboxes appear.
    // As a result we can see the empty block at the bottom of the sidebar
    // But if we set this value to 5, layout will be better
    //p->scrolled->SetScrollRate(0, 5);
    p->scrolled->SetBackgroundColour(*wxWHITE);


    SetFont(wxGetApp().normal_font());
#ifndef __APPLE__
#ifdef _WIN32
    wxGetApp().UpdateDarkUI(this);
    wxGetApp().UpdateDarkUI(p->scrolled);
#else
    SetBackgroundColour(wxSystemSettings::GetColour(wxSYS_COLOUR_WINDOW));
#endif
#endif

    int em = wxGetApp().em_unit();
    //BBS refine layout and styles
    // Sizer in the scrolled area
    auto* scrolled_sizer = m_scrolled_sizer = new wxBoxSizer(wxVERTICAL);
    p->scrolled->SetSizer(scrolled_sizer);

    wxColour title_bg = wxColour(248, 248, 248);
    wxColour inactive_text = wxColour(86, 86, 86);
    wxColour active_text = wxColour(0, 0, 0);
    wxColour static_line_col = wxColour(166, 169, 170);

#ifdef __WINDOWS__
    p->scrolled->SetDoubleBuffered(true);
#endif //__WINDOWS__

    // add printer
    {
        /***************** 1. create printer title bar    **************/
        // 1.1 create title bar resources
        p->m_panel_printer_title = new StaticBox(p->scrolled, wxID_ANY, wxDefaultPosition, wxDefaultSize, wxTAB_TRAVERSAL | wxBORDER_NONE);
        p->m_panel_printer_title->SetBackgroundColor(title_bg);
        p->m_panel_printer_title->SetBackgroundColor2(0xF1F1F1);

        p->m_printer_icon = new ScalableButton(p->m_panel_printer_title, wxID_ANY, "printer");
        p->m_text_printer_settings = new Label(p->m_panel_printer_title, _L("Printer"), LB_PROPAGATE_MOUSE_EVENT);

        p->m_printer_icon->Bind(wxEVT_BUTTON, [this](wxCommandEvent& e) {
            auto wizard_t = new ConfigWizard(wxGetApp().mainframe);
            wizard_t->run(ConfigWizard::RR_USER, ConfigWizard::SP_CUSTOM);
            });


        p->m_printer_setting = new ScalableButton(p->m_panel_printer_title, wxID_ANY, "settings");
        p->m_printer_setting->Bind(wxEVT_BUTTON, [this](wxCommandEvent &e) {
            // p->editing_filament = -1;
            // wxGetApp().params_dialog()->Popup();
            // wxGetApp().get_tab(Preset::TYPE_FILAMENT)->restore_last_select_item();
            wxGetApp().run_wizard(ConfigWizard::RR_USER, ConfigWizard::SP_PRINTERS);
            });

        wxBoxSizer* h_sizer_title = new wxBoxSizer(wxHORIZONTAL);
        h_sizer_title->Add(p->m_printer_icon, 0, wxALIGN_CENTRE | wxLEFT | wxRIGHT, em);
        h_sizer_title->Add(p->m_text_printer_settings, 0, wxALIGN_CENTER);
        h_sizer_title->AddStretchSpacer();
        h_sizer_title->Add(p->m_printer_setting, 0, wxALIGN_CENTER);
        h_sizer_title->Add(15 * em / 10, 0, 0, 0, 0);
        h_sizer_title->SetMinSize(-1, 3 * em);

        p->m_panel_printer_title->SetSizer(h_sizer_title);
        p->m_panel_printer_title->Layout();

        // 1.2 Add spliters around title bar
        // add spliter 1
        //auto spliter_1 = new ::StaticLine(p->scrolled);
        //spliter_1->SetBackgroundColour("#A6A9AA");
        //scrolled_sizer->Add(spliter_1, 0, wxEXPAND);

        // add printer title
        scrolled_sizer->Add(p->m_panel_printer_title, 0, wxEXPAND | wxALL, 0);
        p->m_panel_printer_title->Bind(wxEVT_LEFT_UP, [this] (auto & e) {
            if (p->m_panel_printer_content->GetMaxHeight() == 0)
                p->m_panel_printer_content->SetMaxSize({-1, -1});
            else
                p->m_panel_printer_content->SetMaxSize({-1, 0});
            m_scrolled_sizer->Layout();
        });

        // add spliter 2
        auto spliter_2 = new ::StaticLine(p->scrolled);
        spliter_2->SetLineColour("#CECECE");
        scrolled_sizer->Add(spliter_2, 0, wxEXPAND);


        /*************************** 2. add printer content ************************/
        p->m_panel_printer_content = new wxPanel(p->scrolled, wxID_ANY, wxDefaultPosition, wxDefaultSize, wxTAB_TRAVERSAL);
        p->m_panel_printer_content->SetBackgroundColour(wxColour(255, 255, 255));

        PlaterPresetComboBox* combo_printer = new PlaterPresetComboBox(p->m_panel_printer_content, Preset::TYPE_PRINTER);
        ScalableButton* edit_btn = new ScalableButton(p->m_panel_printer_content, wxID_ANY, "edit");
        edit_btn->SetToolTip(_L("Click to edit preset"));
        edit_btn->Bind(wxEVT_BUTTON, [this, combo_printer](wxCommandEvent)
            {
                p->editing_filament = -1;
                if (combo_printer->switch_to_tab())
                    p->editing_filament = 0;
            });
        combo_printer->edit_btn = edit_btn;
        p->combo_printer = combo_printer;

        connection_btn = new ScalableButton(p->m_panel_printer_content, wxID_ANY, "monitor_signal_strong");
        connection_btn->SetBackgroundColour(wxColour(255, 255, 255));
        connection_btn->SetToolTip(_L("Connection"));
        connection_btn->Bind(wxEVT_BUTTON, [this, combo_printer](wxCommandEvent)
            {
                PhysicalPrinterDialog dlg(this->GetParent());
                dlg.ShowModal();
            });

        wxBoxSizer* vsizer_printer = new wxBoxSizer(wxVERTICAL);
        wxBoxSizer* hsizer_printer = new wxBoxSizer(wxHORIZONTAL);

        vsizer_printer->AddSpacer(FromDIP(16));
        hsizer_printer->Add(combo_printer, 1, wxALIGN_CENTER_VERTICAL | wxLEFT, FromDIP(3));
        hsizer_printer->Add(edit_btn, 0, wxALIGN_CENTER_VERTICAL | wxLEFT, FromDIP(3));
        hsizer_printer->Add(FromDIP(8), 0, 0, 0, 0);
        hsizer_printer->Add(connection_btn, 0, wxALIGN_CENTER_VERTICAL | wxLEFT, FromDIP(3));
        hsizer_printer->Add(FromDIP(8), 0, 0, 0, 0);
        vsizer_printer->Add(hsizer_printer, 0, wxEXPAND, 0);

        // Bed type selection
        wxBoxSizer* bed_type_sizer = new wxBoxSizer(wxHORIZONTAL);
        wxStaticText* bed_type_title = new wxStaticText(p->m_panel_printer_content, wxID_ANY, _L("Bed type"));
        //bed_type_title->SetBackgroundColour();
        bed_type_title->Wrap(-1);
        bed_type_title->SetFont(Label::Body_14);
        m_bed_type_list = new ComboBox(p->m_panel_printer_content, wxID_ANY, wxString(""), wxDefaultPosition, {-1, FromDIP(30)}, 0, nullptr, wxCB_READONLY);
        const ConfigOptionDef* bed_type_def = print_config_def.get("curr_bed_type");
        if (bed_type_def && bed_type_def->enum_keys_map) {
            for (auto item : *bed_type_def->enum_keys_map) {
                if (item.first == "Default Plate")
                    continue;

                m_bed_type_list->AppendString(_L(item.first));
            }
        }

        bed_type_title->Bind(wxEVT_ENTER_WINDOW, [bed_type_title, this](wxMouseEvent &e) {
            e.Skip();
            auto font = bed_type_title->GetFont();
            font.SetUnderlined(true);
            bed_type_title->SetFont(font);
            SetCursor(wxCURSOR_HAND);
        });
        bed_type_title->Bind(wxEVT_LEAVE_WINDOW, [bed_type_title, this](wxMouseEvent &e) {
            e.Skip();
            auto font = bed_type_title->GetFont();
            font.SetUnderlined(false);
            bed_type_title->SetFont(font);
            SetCursor(wxCURSOR_ARROW);
        });
        bed_type_title->Bind(wxEVT_LEFT_UP, [bed_type_title, this](wxMouseEvent &e) {
            wxLaunchDefaultBrowser("https://wiki.bambulab.com/en/x1/manual/compatibility-and-parameter-settings-of-filaments");
        });

        AppConfig *app_config = wxGetApp().app_config;
        std::string str_bed_type = app_config->get("curr_bed_type");
        int bed_type_value = atoi(str_bed_type.c_str());
        // hotfix: btDefault is added as the first one in BedType, and app_config should not be btDefault
        if (bed_type_value == 0) {
            app_config->set("curr_bed_type", "1");
            bed_type_value = 1;
        }

        int bed_type_idx = bed_type_value - 1;
        m_bed_type_list->Select(bed_type_idx);
        bed_type_sizer->Add(bed_type_title, 0, wxLEFT | wxRIGHT | wxALIGN_CENTER_VERTICAL, FromDIP(10));
        bed_type_sizer->Add(m_bed_type_list, 1, wxLEFT | wxRIGHT | wxEXPAND, FromDIP(10));
        vsizer_printer->Add(bed_type_sizer, 0, wxEXPAND | wxTOP, FromDIP(5));
        vsizer_printer->AddSpacer(FromDIP(16));

        auto& project_config = wxGetApp().preset_bundle->project_config;
        /*const t_config_enum_values* keys_map = print_config_def.get("curr_bed_type")->enum_keys_map;
        BedType bed_type = btCount;
        for (auto item : *keys_map) {
            if (item.first == str_bed_type)
                bed_type = (BedType)item.second;
        }*/
        BedType bed_type = (BedType)bed_type_value;
        project_config.set_key_value("curr_bed_type", new ConfigOptionEnum<BedType>(bed_type));

        p->m_panel_printer_content->SetSizer(vsizer_printer);
        p->m_panel_printer_content->Layout();
        scrolled_sizer->Add(p->m_panel_printer_content, 0, wxEXPAND, 0);
    }

    {
    // add filament title
    p->m_panel_filament_title = new StaticBox(p->scrolled, wxID_ANY, wxDefaultPosition, wxDefaultSize, wxTAB_TRAVERSAL | wxBORDER_NONE);
    p->m_panel_filament_title->SetBackgroundColor(title_bg);
    p->m_panel_filament_title->SetBackgroundColor2(0xF1F1F1);
    p->m_panel_filament_title->Bind(wxEVT_LEFT_UP, [this](wxMouseEvent &e) {
        if (e.GetPosition().x > (p->m_flushing_volume_btn->IsShown()
                ? p->m_flushing_volume_btn->GetPosition().x : p->m_bpButton_add_filament->GetPosition().x))
            return;
        if (p->m_panel_filament_content->GetMaxHeight() == 0)
            p->m_panel_filament_content->SetMaxSize({-1, -1});
        else
            p->m_panel_filament_content->SetMaxSize({-1, 0});
        m_scrolled_sizer->Layout();
    });

    wxBoxSizer* bSizer39;
    bSizer39 = new wxBoxSizer( wxHORIZONTAL );
    p->m_filament_icon = new ScalableButton(p->m_panel_filament_title, wxID_ANY, "filament");
    p->m_staticText_filament_settings = new Label(p->m_panel_filament_title, _L("Filament"), LB_PROPAGATE_MOUSE_EVENT);
    bSizer39->Add(p->m_filament_icon, 0, wxALIGN_CENTER | wxLEFT | wxRIGHT, FromDIP(10));
    bSizer39->Add( p->m_staticText_filament_settings, 0, wxALIGN_CENTER );
    bSizer39->Add(FromDIP(10), 0, 0, 0, 0);
    bSizer39->SetMinSize(-1, FromDIP(30));

    p->m_panel_filament_title->SetSizer( bSizer39 );
    p->m_panel_filament_title->Layout();
    auto spliter_1 = new ::StaticLine(p->scrolled);
    spliter_1->SetLineColour("#A6A9AA");
    scrolled_sizer->Add(spliter_1, 0, wxEXPAND);
    scrolled_sizer->Add(p->m_panel_filament_title, 0, wxEXPAND | wxALL, 0);
    auto spliter_2 = new ::StaticLine(p->scrolled);
    spliter_2->SetLineColour("#CECECE");
    scrolled_sizer->Add(spliter_2, 0, wxEXPAND);

    bSizer39->AddStretchSpacer(1);

    // BBS
    // add wiping dialog
    //wiping_dialog_button->SetFont(wxGetApp().normal_font());
    p->m_flushing_volume_btn = new Button(p->m_panel_filament_title, _L("Flushing volumes"));
    p->m_flushing_volume_btn->SetFont(Label::Body_10);
    p->m_flushing_volume_btn->SetPaddingSize(wxSize(FromDIP(8),FromDIP(3)));
    p->m_flushing_volume_btn->SetCornerRadius(FromDIP(8));

    StateColor flush_bg_col(std::pair<wxColour, int>(wxColour(219, 253, 231), StateColor::Pressed),
                            std::pair<wxColour, int>(wxColour(238, 238, 238), StateColor::Hovered),
                            std::pair<wxColour, int>(wxColour(238, 238, 238), StateColor::Normal));

    StateColor flush_fg_col(std::pair<wxColour, int>(wxColour(107, 107, 106), StateColor::Pressed),
                            std::pair<wxColour, int>(wxColour(107, 107, 106), StateColor::Hovered),
                            std::pair<wxColour, int>(wxColour(107, 107, 106), StateColor::Normal));

    StateColor flush_bd_col(std::pair<wxColour, int>(wxColour(0, 174, 66), StateColor::Pressed),
                            std::pair<wxColour, int>(wxColour(0, 174, 66), StateColor::Hovered),
                            std::pair<wxColour, int>(wxColour(172, 172, 172), StateColor::Normal));

    p->m_flushing_volume_btn->SetBackgroundColor(flush_bg_col);
    p->m_flushing_volume_btn->SetBorderColor(flush_bd_col);
    p->m_flushing_volume_btn->SetTextColor(flush_fg_col);
    p->m_flushing_volume_btn->SetFocus();
    p->m_flushing_volume_btn->SetId(wxID_RESET);
    p->m_flushing_volume_btn->Rescale();

    p->m_flushing_volume_btn->Bind(wxEVT_BUTTON, ([parent](wxCommandEvent &e)
        {
            auto& project_config = wxGetApp().preset_bundle->project_config;
            auto& printer_config = wxGetApp().preset_bundle->printers.get_edited_preset().config;
            const std::vector<double>& init_matrix = (project_config.option<ConfigOptionFloats>("flush_volumes_matrix"))->values;
            const std::vector<double>& init_extruders = (project_config.option<ConfigOptionFloats>("flush_volumes_vector"))->values;
            ConfigOption* extra_flush_volume_opt = printer_config.option("nozzle_volume");
            int extra_flush_volume = extra_flush_volume_opt ? (int)extra_flush_volume_opt->getFloat() : 0;
            ConfigOptionFloat* flush_multi_opt = project_config.option<ConfigOptionFloat>("flush_multiplier");
            float flush_multiplier = flush_multi_opt ? flush_multi_opt->getFloat() : 1.f;

            const std::vector<std::string> extruder_colours = wxGetApp().plater()->get_extruder_colors_from_plater_config();

            WipingDialog dlg(parent, cast<float>(init_matrix), cast<float>(init_extruders), extruder_colours, extra_flush_volume, flush_multiplier);

            if (dlg.ShowModal() == wxID_OK) {
                std::vector<float> matrix = dlg.get_matrix();
                std::vector<float> extruders = dlg.get_extruders();
                (project_config.option<ConfigOptionFloats>("flush_volumes_matrix"))->values = std::vector<double>(matrix.begin(), matrix.end());
                (project_config.option<ConfigOptionFloats>("flush_volumes_vector"))->values = std::vector<double>(extruders.begin(), extruders.end());
<<<<<<< HEAD
// #if !BBL_RELEASE_TO_PUBLIC
                (project_config.option<ConfigOptionFloat>("flush_multiplier"))->set(new ConfigOptionFloat(dlg.get_flush_multiplier()));
// #endif
=======
                (project_config.option<ConfigOptionFloat>("flush_multiplier"))->set(new ConfigOptionFloat(dlg.get_flush_multiplier()));

                wxGetApp().app_config->set("flush_multiplier", std::to_string(dlg.get_flush_multiplier()));
                wxGetApp().preset_bundle->export_selections(*wxGetApp().app_config);
>>>>>>> 390f68a9

                wxGetApp().plater()->update_project_dirty_from_presets();
                wxPostEvent(parent, SimpleEvent(EVT_SCHEDULE_BACKGROUND_PROCESS, parent));
            }
        }));
    bSizer39->Add(p->m_flushing_volume_btn, 0, wxALIGN_CENTER_VERTICAL | wxLEFT, FromDIP(5));
    bSizer39->Hide(p->m_flushing_volume_btn);
    bSizer39->Add(FromDIP(10), 0, 0, 0, 0 );

    ScalableButton* add_btn = new ScalableButton(p->m_panel_filament_title, wxID_ANY, "add_filament");
    add_btn->SetToolTip(_L("Add one filament"));
    add_btn->Bind(wxEVT_BUTTON, [this, scrolled_sizer](wxCommandEvent& e){
        // BBS: limit filament choices to 16
        if (p->combos_filament.size() >= 16)
            return;

        int filament_count = p->combos_filament.size() + 1;
        wxColour new_col = Plater::get_next_color_for_filament();
        std::string new_color = new_col.GetAsString(wxC2S_HTML_SYNTAX).ToStdString();
        wxGetApp().preset_bundle->set_num_filaments(filament_count, new_color);
        wxGetApp().plater()->on_filaments_change(filament_count);
        wxGetApp().get_tab(Preset::TYPE_PRINT)->update();
        wxGetApp().preset_bundle->export_selections(*wxGetApp().app_config);
    });
    p->m_bpButton_add_filament = add_btn;

    bSizer39->Add(add_btn, 0, wxALIGN_CENTER|wxALL, FromDIP(5));
    bSizer39->Add(FromDIP(10), 0, 0, 0, 0 );

    ScalableButton* del_btn = new ScalableButton(p->m_panel_filament_title, wxID_ANY, "delete_filament");
    del_btn->SetToolTip(_L("Remove last filament"));
    del_btn->Bind(wxEVT_BUTTON, [this, scrolled_sizer](wxCommandEvent &e) {
        if (p->combos_filament.size() <= 1)
            return;

        size_t filament_count = p->combos_filament.size() - 1;
        if (wxGetApp().preset_bundle->is_the_only_edited_filament(filament_count) || (filament_count == 1)) {
            wxGetApp().get_tab(Preset::TYPE_FILAMENT)->select_preset(wxGetApp().preset_bundle->filament_presets[0], false, "", true);
        }

        if (p->editing_filament >= filament_count) {
            p->editing_filament = -1;
        }

        wxGetApp().preset_bundle->set_num_filaments(filament_count);
        wxGetApp().plater()->on_filaments_change(filament_count);
        wxGetApp().get_tab(Preset::TYPE_PRINT)->update();
        wxGetApp().preset_bundle->export_selections(*wxGetApp().app_config);
    });
    p->m_bpButton_del_filament = del_btn;

    bSizer39->Add(del_btn, 0, wxALIGN_CENTER_VERTICAL, FromDIP(5));
    bSizer39->Add(FromDIP(20), 0, 0, 0, 0);

    ams_btn = new ScalableButton(p->m_panel_filament_title, wxID_ANY, "ams_fila_sync", wxEmptyString, wxDefaultSize, wxDefaultPosition,
                                                 wxBU_EXACTFIT | wxNO_BORDER, false, 18);
    ams_btn->SetToolTip(_L("Synchronize filament list from AMS"));
    ams_btn->Bind(wxEVT_BUTTON, [this, scrolled_sizer](wxCommandEvent &e) {
        sync_ams_list();
    });
    p->m_bpButton_ams_filament = ams_btn;

    bSizer39->Add(ams_btn, 0, wxALIGN_CENTER|wxALL, FromDIP(5));
    bSizer39->Add(FromDIP(10), 0, 0, 0, 0 );

    ScalableButton* set_btn = new ScalableButton(p->m_panel_filament_title, wxID_ANY, "settings");
    set_btn->SetToolTip(_L("Set filaments to use"));
    set_btn->Bind(wxEVT_BUTTON, [this](wxCommandEvent &e) {
        p->editing_filament = -1;
        // wxGetApp().params_dialog()->Popup();
        // wxGetApp().get_tab(Preset::TYPE_FILAMENT)->restore_last_select_item();
        wxGetApp().run_wizard(ConfigWizard::RR_USER, ConfigWizard::SP_FILAMENTS);
        });
    p->m_bpButton_set_filament = set_btn;

    bSizer39->Add(set_btn, 0, wxALIGN_CENTER);
    bSizer39->Add(FromDIP(15), 0, 0, 0, 0);

    // add filament content
    p->m_panel_filament_content = new wxPanel( p->scrolled, wxID_ANY, wxDefaultPosition, wxDefaultSize, wxTAB_TRAVERSAL );
    p->m_panel_filament_content->SetBackgroundColour( wxColour( 255, 255, 255 ) );

    //wxBoxSizer* bSizer_filament_content;
    //bSizer_filament_content = new wxBoxSizer( wxHORIZONTAL );

    // BBS:  filament double columns
    p->sizer_filaments = new wxBoxSizer(wxHORIZONTAL);
    p->sizer_filaments->Add(new wxBoxSizer(wxVERTICAL), 1, wxEXPAND);
    p->sizer_filaments->Add(new wxBoxSizer(wxVERTICAL), 1, wxEXPAND);

    p->combos_filament.push_back(nullptr);

    /* first filament item */
    p->combos_filament[0] = new PlaterPresetComboBox(p->m_panel_filament_content, Preset::TYPE_FILAMENT);
    auto combo_and_btn_sizer = new wxBoxSizer(wxHORIZONTAL);
    // BBS:  filament double columns
    combo_and_btn_sizer->Add(FromDIP(8), 0, 0, 0, 0);
    if (p->combos_filament[0]->clr_picker) {
        p->combos_filament[0]->clr_picker->SetLabel("1");
        combo_and_btn_sizer->Add(p->combos_filament[0]->clr_picker, 0, wxALIGN_CENTER_VERTICAL | wxRIGHT, FromDIP(3));
    }
    combo_and_btn_sizer->Add(p->combos_filament[0], 1, wxALL | wxEXPAND, FromDIP(2))->SetMinSize({-1, FromDIP(30) });

    ScalableButton* edit_btn = new ScalableButton(p->m_panel_filament_content, wxID_ANY, "edit");
    edit_btn->SetBackgroundColour(wxColour(255, 255, 255));
    edit_btn->SetToolTip(_L("Click to edit preset"));

    PlaterPresetComboBox* combobox = p->combos_filament[0];
    edit_btn->Bind(wxEVT_BUTTON, [this, combobox](wxCommandEvent)
        {
            p->editing_filament = 0;
            combobox->switch_to_tab();
        });
    combobox->edit_btn = edit_btn;

    combo_and_btn_sizer->Add(edit_btn, 0, wxALIGN_CENTER_VERTICAL | wxLEFT, FromDIP(3));
    combo_and_btn_sizer->Add(FromDIP(8), 0, 0, 0, 0);

    p->combos_filament[0]->set_filament_idx(0);
    p->sizer_filaments->GetItem((size_t)0)->GetSizer()->Add(combo_and_btn_sizer, 1, wxEXPAND);

    //bSizer_filament_content->Add(p->sizer_filaments, 1, wxALIGN_CENTER | wxALL);
    wxSizer *sizer_filaments2 = new wxBoxSizer(wxVERTICAL);
    sizer_filaments2->AddSpacer(FromDIP(16));
    sizer_filaments2->Add(p->sizer_filaments, 0, wxEXPAND, 0);
    sizer_filaments2->AddSpacer(FromDIP(16));
    p->m_panel_filament_content->SetSizer(sizer_filaments2);
    p->m_panel_filament_content->Layout();
    scrolled_sizer->Add(p->m_panel_filament_content, 0, wxEXPAND, 0);
    }

    {
    //add project title
    auto params_panel = ((MainFrame*)parent->GetParent())->m_param_panel;
    if (params_panel) {
        params_panel->get_top_panel()->Reparent(p->scrolled);
        auto spliter_1 = new ::StaticLine(p->scrolled);
        spliter_1->SetLineColour("#A6A9AA");
        scrolled_sizer->Add(spliter_1, 0, wxEXPAND);
        scrolled_sizer->Add(params_panel->get_top_panel(), 0, wxEXPAND);
        auto spliter_2 = new ::StaticLine(p->scrolled);
        spliter_2->SetLineColour("#CECECE");
        scrolled_sizer->Add(spliter_2, 0, wxEXPAND);
    }

    //add project content
    p->sizer_params = new wxBoxSizer(wxVERTICAL);
    p->m_object_list = new ObjectList(p->scrolled);
    p->sizer_params->Add(p->m_object_list, 1, wxEXPAND | wxTOP, 0);
    scrolled_sizer->Add(p->sizer_params, 2, wxEXPAND | wxLEFT, 0);
    p->m_object_list->Hide();

    // Frequently Object Settings
    p->object_settings = new ObjectSettings(p->scrolled);
#if !NEW_OBJECT_SETTING
    p->object_settings->Hide();
    p->sizer_params->Add(p->object_settings->get_sizer(), 0, wxEXPAND | wxTOP, 5 * em / 10);
#else
    if (params_panel) {
        params_panel->Reparent(p->scrolled);
        scrolled_sizer->Add(params_panel, 3, wxEXPAND);
    }
#endif
    }

    auto *sizer = new wxBoxSizer(wxVERTICAL);
    sizer->Add(p->scrolled, 1, wxEXPAND);
    SetSizer(sizer);
}

Sidebar::~Sidebar() {}

void Sidebar::init_filament_combo(PlaterPresetComboBox **combo, const int filament_idx) {
    *combo = new PlaterPresetComboBox(p->m_panel_filament_content, Slic3r::Preset::TYPE_FILAMENT);
    (*combo)->set_filament_idx(filament_idx);

    auto combo_and_btn_sizer = new wxBoxSizer(wxHORIZONTAL);

    // BBS:  filament double columns
    int em = wxGetApp().em_unit();
    combo_and_btn_sizer->Add(FromDIP(8), 0, 0, 0, 0 );
    (*combo)->clr_picker->SetLabel(wxString::Format("%d", filament_idx + 1));
    combo_and_btn_sizer->Add((*combo)->clr_picker, 0, wxALIGN_CENTER_VERTICAL | wxRIGHT, FromDIP(3));
    combo_and_btn_sizer->Add(*combo, 1, wxALL | wxEXPAND, FromDIP(2))->SetMinSize({-1, FromDIP(30)});

    /* BBS hide del_btn
    ScalableButton* del_btn = new ScalableButton(p->m_panel_filament_content, wxID_ANY, "delete_filament");
    del_btn->Bind(wxEVT_BUTTON, [this](wxCommandEvent& e){
        int extruder_count = std::max(1, (int)p->combos_filament.size() - 1);

        update_objects_list_filament_column(std::max(1, extruder_count - 1));
        on_filaments_change(extruder_count);
        wxGetApp().preset_bundle->printers.get_edited_preset().set_num_extruders(extruder_count);
        wxGetApp().preset_bundle->update_multi_material_filament_presets();
    });

    combo_and_btn_sizer->Add(32 * em / 10, 0, 0, 0, 0);
    combo_and_btn_sizer->Add(del_btn, 0, wxALIGN_CENTER_VERTICAL, 5 * em / 10);
    */
    ScalableButton* edit_btn = new ScalableButton(p->m_panel_filament_content, wxID_ANY, "edit");
    edit_btn->SetToolTip(_L("Click to edit preset"));

    PlaterPresetComboBox* combobox = (*combo);
    edit_btn->Bind(wxEVT_BUTTON, [this, combobox, filament_idx](wxCommandEvent)
        {
            p->editing_filament = -1;
            if (combobox->switch_to_tab())
                p->editing_filament = filament_idx; // sync with TabPresetComboxBox's m_filament_idx
        });
    combobox->edit_btn = edit_btn;

    combo_and_btn_sizer->Add(edit_btn, 0, wxALIGN_CENTER_VERTICAL | wxLEFT, FromDIP(3));

    combo_and_btn_sizer->Add(FromDIP(8), 0, 0, 0, 0);

    // BBS:  filament double columns
    auto side = filament_idx % 2;
    auto /***/sizer_filaments = this->p->sizer_filaments->GetItem(side)->GetSizer();
    if (side == 1 && filament_idx > 1) sizer_filaments->Remove(filament_idx / 2);
    sizer_filaments->Add(combo_and_btn_sizer, 1, wxEXPAND);
    if (side == 0) {
        sizer_filaments = this->p->sizer_filaments->GetItem(1)->GetSizer();
        sizer_filaments->AddStretchSpacer(1);
    }
}

void Sidebar::remove_unused_filament_combos(const size_t current_extruder_count)
{
    if (current_extruder_count >= p->combos_filament.size())
        return;
    while (p->combos_filament.size() > current_extruder_count) {
        const int last = p->combos_filament.size() - 1;
        auto sizer_filaments = this->p->sizer_filaments->GetItem(last % 2)->GetSizer();
        sizer_filaments->Remove(last / 2);
        (*p->combos_filament[last]).Destroy();
        p->combos_filament.pop_back();
    }
    // BBS:  filament double columns
    auto sizer_filaments0 = this->p->sizer_filaments->GetItem((size_t)0)->GetSizer();
    auto sizer_filaments1 = this->p->sizer_filaments->GetItem(1)->GetSizer();
    if (current_extruder_count < 2) {
        sizer_filaments1->Clear();
    } else {
        size_t c0 = sizer_filaments0->GetChildren().GetCount();
        size_t c1 = sizer_filaments1->GetChildren().GetCount();
        if (c0 < c1)
            sizer_filaments1->Remove(c1 - 1);
        else if (c0 > c1)
            sizer_filaments1->AddStretchSpacer(1);
    }
}

void Sidebar::update_all_preset_comboboxes()
{
    PresetBundle &preset_bundle = *wxGetApp().preset_bundle;
    const auto print_tech = preset_bundle.printers.get_edited_preset().printer_technology();

    bool is_bbl_preset = preset_bundle.printers.get_edited_preset().is_bbl_vendor_preset(&preset_bundle);

    auto p_mainframe = wxGetApp().mainframe;

    p_mainframe->show_device(is_bbl_preset);
    if (is_bbl_preset) {
        //only show connection button for not-BBL printer
        connection_btn->Hide();
        //only show sync-ams button for BBL printer
        ams_btn->Show();
        //update print button default value for bbl or third-party printer
        p_mainframe->set_print_button_to_default(MainFrame::PrintSelectType::ePrintPlate);
        m_bed_type_list->Enable();


    } else {
        connection_btn->Show();
        ams_btn->Hide();
        p_mainframe->set_print_button_to_default(MainFrame::PrintSelectType::eSendGcode);
        wxString host_url = preset_bundle.printers.get_edited_preset().config.opt_string("print_host");
        if(!host_url.empty()) 
        {
            if(!host_url.Lower().starts_with("http"))
                host_url = wxString::Format("http://%s",host_url);

            p_mainframe->load_printer_url(host_url);
        }

        m_bed_type_list->SelectAndNotify(btPEI);
        m_bed_type_list->Disable();
    }

    // Update the print choosers to only contain the compatible presets, update the dirty flags.
    //BBS

    // Update the printer choosers, update the dirty flags.
    //p->combo_printer->update();
    // Update the filament choosers to only contain the compatible presets, update the color preview,
    // update the dirty flags.
    if (print_tech == ptFFF) {
        for (PlaterPresetComboBox* cb : p->combos_filament)
            cb->update();
    }

    if (p->combo_printer)
        p->combo_printer->update();

    p_mainframe->m_tabpanel->SetSelection(p_mainframe->m_tabpanel->GetSelection());
}

void Sidebar::update_presets(Preset::Type preset_type)
{
    PresetBundle &preset_bundle = *wxGetApp().preset_bundle;
    const auto print_tech = preset_bundle.printers.get_edited_preset().printer_technology();

    BOOST_LOG_TRIVIAL(debug) << __FUNCTION__ << boost::format(": enter, preset_type %1%")%preset_type;
    switch (preset_type) {
    case Preset::TYPE_FILAMENT:
    {
        // BBS
#if 0
        const size_t extruder_cnt = print_tech != ptFFF ? 1 :
                                dynamic_cast<ConfigOptionFloats*>(preset_bundle.printers.get_edited_preset().config.option("nozzle_diameter"))->values.size();
        const size_t filament_cnt = p->combos_filament.size() > extruder_cnt ? extruder_cnt : p->combos_filament.size();
#else
        const size_t filament_cnt = p->combos_filament.size();
#endif
        const std::string &name = preset_bundle.filaments.get_selected_preset_name();
        if (p->editing_filament >= 0) {
            preset_bundle.set_filament_preset(p->editing_filament, name);
        } else if (filament_cnt == 1) {
            // Single filament printer, synchronize the filament presets.
            preset_bundle.set_filament_preset(0, name);
        }

        for (size_t i = 0; i < filament_cnt; i++)
            p->combos_filament[i]->update();

        dynamic_filament_list.update();
        break;
    }

    case Preset::TYPE_PRINT:
        //wxGetApp().mainframe->m_param_panel;
        //p->combo_print->update();
        {
        Tab* print_tab = wxGetApp().get_tab(Preset::TYPE_PRINT);
        if (print_tab) {
            print_tab->get_combo_box()->update();
        }   
        break;
        }
    case Preset::TYPE_SLA_PRINT:
        ;// p->combo_sla_print->update();
        break;

    case Preset::TYPE_SLA_MATERIAL:
        ;// p->combo_sla_material->update();
        break;

    case Preset::TYPE_PRINTER:
    {
        update_all_preset_comboboxes();
        p->show_preset_comboboxes();
        
        /* update bed shape */
        Tab* printer_tab = wxGetApp().get_tab(Preset::TYPE_PRINTER);
        if (printer_tab) {
            printer_tab->update();
        }
        break;
    }

    default: break;
    }

    // Synchronize config.ini with the current selections.
    wxGetApp().preset_bundle->export_selections(*wxGetApp().app_config);

    BOOST_LOG_TRIVIAL(debug) << __FUNCTION__ << boost::format(": exit.");
}

//BBS
void Sidebar::update_presets_from_to(Slic3r::Preset::Type preset_type, std::string from, std::string to)
{
    PresetBundle &preset_bundle = *wxGetApp().preset_bundle;

    BOOST_LOG_TRIVIAL(debug) << __FUNCTION__ << boost::format(": enter, preset_type %1%, from %2% to %3%")%preset_type %from %to;

    switch (preset_type) {
    case Preset::TYPE_FILAMENT:
    {
        const size_t filament_cnt = p->combos_filament.size();
        for (auto it = preset_bundle.filament_presets.begin(); it != preset_bundle.filament_presets.end(); it++)
        {
            if ((*it).compare(from) == 0) {
                (*it) = to;
            }
        }
        for (size_t i = 0; i < filament_cnt; i++)
            p->combos_filament[i]->update();
        break;
    }

    default: break;
    }

    // Synchronize config.ini with the current selections.
    wxGetApp().preset_bundle->export_selections(*wxGetApp().app_config);

    BOOST_LOG_TRIVIAL(debug) << __FUNCTION__ << boost::format(": exit!");
}

void Sidebar::change_top_border_for_mode_sizer(bool increase_border)
{
    // BBS
#if 0
    if (p->mode_sizer) {
        p->mode_sizer->set_items_flag(increase_border ? wxTOP : 0);
        p->mode_sizer->set_items_border(increase_border ? int(0.5 * wxGetApp().em_unit()) : 0);
    }
#endif
}

void Sidebar::msw_rescale()
{
    SetMinSize(wxSize(42 * wxGetApp().em_unit(), -1));
    p->m_panel_printer_title->GetSizer()->SetMinSize(-1, 3 * wxGetApp().em_unit());
    p->m_panel_filament_title->GetSizer()
        ->SetMinSize(-1, 3 * wxGetApp().em_unit());
    p->m_printer_icon->msw_rescale();
    p->m_printer_setting->msw_rescale();
    p->m_filament_icon->msw_rescale();
    p->m_bpButton_add_filament->msw_rescale();
    p->m_bpButton_del_filament->msw_rescale();
    p->m_bpButton_ams_filament->msw_rescale();
    p->m_bpButton_set_filament->msw_rescale();
    p->m_flushing_volume_btn->Rescale();
    //BBS
    m_bed_type_list->Rescale();
    m_bed_type_list->SetMinSize({-1, 3 * wxGetApp().em_unit()});
#if 0
    if (p->mode_sizer)
        p->mode_sizer->msw_rescale();
#endif

    //for (PlaterPresetComboBox* combo : std::vector<PlaterPresetComboBox*> { p->combo_print,
    //                                                            //p->combo_sla_print,
    //                                                            //p->combo_sla_material,
    //                                                            //p->combo_printer
    //                                                            } )
    //    combo->msw_rescale();
    p->combo_printer->msw_rescale();
    for (PlaterPresetComboBox* combo : p->combos_filament)
        combo->msw_rescale();

    // BBS
    //p->frequently_changed_parameters->msw_rescale();
    //obj_list()->msw_rescale();
    // BBS TODO: add msw_rescale for newly added windows
    // BBS
    //p->object_manipulation->msw_rescale();
    p->object_settings->msw_rescale();

    // BBS
#if 0
    p->object_info->msw_rescale();

    p->btn_send_gcode->msw_rescale();
//    p->btn_eject_device->msw_rescale();
    p->btn_export_gcode_removable->msw_rescale();
#ifdef _WIN32
    const int scaled_height = p->btn_export_gcode_removable->GetBitmapHeight();
#else
    const int scaled_height = p->btn_export_gcode_removable->GetBitmapHeight() + 4;
#endif
    p->btn_export_gcode->SetMinSize(wxSize(-1, scaled_height));
    p->btn_reslice     ->SetMinSize(wxSize(-1, scaled_height));
#endif
    p->scrolled->Layout();

    p->searcher.dlg_msw_rescale();
}

void Sidebar::sys_color_changed()
{
    wxWindowUpdateLocker noUpdates(this);

#if 0
    for (wxWindow* win : std::vector<wxWindow*>{ this, p->sliced_info->GetStaticBox(), p->object_info->GetStaticBox(), p->btn_reslice, p->btn_export_gcode })
        wxGetApp().UpdateDarkUI(win);
    p->object_info->msw_rescale();

    for (wxWindow* win : std::vector<wxWindow*>{ p->scrolled, p->presets_panel })
        wxGetApp().UpdateAllStaticTextDarkUI(win);
#endif
    //for (wxWindow* btn : std::vector<wxWindow*>{ p->btn_reslice, p->btn_export_gcode })
    //    wxGetApp().UpdateDarkUI(btn, true);
    p->m_printer_icon->msw_rescale();
    p->m_printer_setting->msw_rescale();
    p->m_filament_icon->msw_rescale();
    p->m_bpButton_add_filament->msw_rescale();
    p->m_bpButton_del_filament->msw_rescale();
    p->m_bpButton_ams_filament->msw_rescale();
    p->m_bpButton_set_filament->msw_rescale();
    p->m_flushing_volume_btn->Rescale();

    // BBS
#if 0
    if (p->mode_sizer)
        p->mode_sizer->msw_rescale();
    p->frequently_changed_parameters->sys_color_changed();
#endif
    p->object_settings->sys_color_changed();

    //BBS: remove print related combos
#if 0
    for (PlaterPresetComboBox* combo : std::vector<PlaterPresetComboBox*>{  p->combo_print,
                                                                p->combo_sla_print,
                                                                p->combo_sla_material,
                                                                p->combo_printer })
        combo->sys_color_changed();
#endif
    for (PlaterPresetComboBox* combo : p->combos_filament)
        combo->sys_color_changed();

    // BBS
    obj_list()->sys_color_changed();
    // BBS
    //p->object_manipulation->sys_color_changed();

    // btn...->msw_rescale() updates icon on button, so use it
    //p->btn_send_gcode->msw_rescale();
//    p->btn_eject_device->msw_rescale();
    //p->btn_export_gcode_removable->msw_rescale();

    p->scrolled->Layout();

    p->searcher.dlg_sys_color_changed();
}

void Sidebar::search()
{
    p->searcher.search();
}

void Sidebar::jump_to_option(const std::string& opt_key, Preset::Type type, const std::wstring& category)
{
    //const Search::Option& opt = p->searcher.get_option(opt_key, type);
    if (type == Preset::TYPE_PRINT) {
        auto tab = dynamic_cast<TabPrintModel*>(wxGetApp().params_panel()->get_current_tab());
        if (tab && tab->has_key(opt_key)) {
            tab->activate_option(opt_key, category);
            return;
        }
        wxGetApp().params_panel()->switch_to_global();
    }
    wxGetApp().get_tab(type)->activate_option(opt_key, category);
}

void Sidebar::jump_to_option(size_t selected)
{
    const Search::Option& opt = p->searcher.get_option(selected);
    jump_to_option(opt.opt_key(), opt.type, opt.category);

    // Switch to the Settings NotePad
//    wxGetApp().mainframe->select_tab();
}

// BBS. Move logic from Plater::on_extruders_change() to Sidebar::on_filaments_change().
void Sidebar::on_filaments_change(size_t num_filaments)
{
    auto& choices = combos_filament();

    if (num_filaments == choices.size())
        return;

    if (choices.size() == 1 || num_filaments == 1)
        choices[0]->GetDropDown().Invalidate();

    wxWindowUpdateLocker noUpdates_scrolled_panel(this);

    size_t i = choices.size();
    while (i < num_filaments)
    {
        PlaterPresetComboBox* choice/*{ nullptr }*/;
        init_filament_combo(&choice, i);
        choices.push_back(choice);

        // initialize selection
        choice->update();
        ++i;
    }

    // remove unused choices if any
    remove_unused_filament_combos(num_filaments);

    auto sizer = p->m_panel_filament_title->GetSizer();
    if (p->m_flushing_volume_btn != nullptr && sizer != nullptr) {
        if (num_filaments > 1)
            sizer->Show(p->m_flushing_volume_btn);
        else
            sizer->Hide(p->m_flushing_volume_btn);
    }

    p->m_panel_filament_title->Layout();
    p->m_panel_filament_title->Refresh();
    update_ui_from_settings();
    dynamic_filament_list.update();
}

void Sidebar::on_bed_type_change(BedType bed_type)
{
    // btDefault option is not included in global bed type setting
    int sel_idx = (int)bed_type - 1;
    if (m_bed_type_list != nullptr)
        m_bed_type_list->SetSelection(sel_idx);
}

void Sidebar::load_ams_list(std::map<std::string, Ams *> const &list)
{
    std::vector<DynamicPrintConfig> filament_ams_list;
    for (auto ams : list) {
        char n = ams.first.front() - '0' + 'A';
        for (auto tray : ams.second->trayList) {
            if (tray.second->setting_id.empty()) continue;
            BOOST_LOG_TRIVIAL(info) << __FUNCTION__
                                    << boost::format(": ams %1% tray %2% id %3% color %4%") % ams.first % tray.first % tray.second->setting_id % tray.second->color;
            char t = tray.first.front() - '0' + '1';
            DynamicPrintConfig ams;
            ams.set_key_value("filament_id", new ConfigOptionStrings{tray.second->setting_id});
            ams.set_key_value("filament_type", new ConfigOptionStrings{tray.second->type});
            ams.set_key_value("tray_name", new ConfigOptionStrings{std::string(1, n) + std::string(1, t)});
            ams.set_key_value("filament_colour", new ConfigOptionStrings{"#" + tray.second->color.substr(0, 6)});
            filament_ams_list.emplace_back(std::move(ams));
        }
    }
    wxGetApp().preset_bundle->filament_ams_list = filament_ams_list;
    for (auto c : p->combos_filament)
        c->update();
}

void Sidebar::sync_ams_list()
{
    auto & list = wxGetApp().preset_bundle->filament_ams_list;
    if (list.empty()) {
        MessageDialog dlg(this,
            _L("No AMS filaments. Please select a printer in 'Device' page to load AMS info."),
            _L("Sync filaments with AMS"), wxOK);
        dlg.ShowModal();
        return;
    }
    MessageDialog dlg(this,
        _L("Sync filaments with AMS will drop all current selected filament presets and colors. Do you want to continue?"),
        _L("Sync filaments with AMS"), wxYES_NO);
    if (dlg.ShowModal() != wxID_YES) return;
    unsigned int unknowns = 0;
    auto n = wxGetApp().preset_bundle->sync_ams_list(unknowns);
    if (n == 0) {
        MessageDialog dlg(this,
            _L("There are no compatible filaments, and sync is not performed."),
            _L("Sync filaments with AMS"), wxOK);
        dlg.ShowModal();
        return;
    }
    if (unknowns > 0) {
        MessageDialog dlg(this,
            _L("There are some unknown filaments mapped to generic preset. Please update Bambu Studio or restart Bambu Studio to check if there is an update to system presets."),
            _L("Sync filaments with AMS"), wxOK);
        dlg.ShowModal();
    }
    wxGetApp().plater()->on_filaments_change(n);
    for (auto &c : p->combos_filament)
        c->update();
    wxGetApp().get_tab(Preset::TYPE_PRINT)->update();
    wxGetApp().preset_bundle->export_selections(*wxGetApp().app_config);
    dynamic_filament_list.update();
}

ObjectList* Sidebar::obj_list()
{
    // BBS
    //return obj_list();
    return p->m_object_list;
}

ObjectSettings* Sidebar::obj_settings()
{
    return p->object_settings;
}

wxPanel* Sidebar::scrolled_panel()
{
    return p->scrolled;
}

wxPanel* Sidebar::print_panel()
{
    return p->m_panel_print_content;
}

wxPanel* Sidebar::filament_panel()
{
    return p->m_panel_filament_content;
}

ConfigOptionsGroup* Sidebar::og_freq_chng_params(const bool is_fff)
{
    // BBS
#if 0
    return p->frequently_changed_parameters->get_og(is_fff);
#endif
    return NULL;
}

wxButton* Sidebar::get_wiping_dialog_button()
{
#if 0
    return p->frequently_changed_parameters->get_wiping_dialog_button();
#endif
    return NULL;
}

void Sidebar::enable_buttons(bool enable)
{
#if 0
    p->btn_reslice->Enable(enable);
    p->btn_export_gcode->Enable(enable);
    p->btn_send_gcode->Enable(enable);
//    p->btn_eject_device->Enable(enable);
    p->btn_export_gcode_removable->Enable(enable);
#endif
}

bool Sidebar::show_reslice(bool show)          const { return p->btn_reslice->Show(show); }
bool Sidebar::show_export(bool show)           const { return p->btn_export_gcode->Show(show); }
bool Sidebar::show_send(bool show)             const { return p->btn_send_gcode->Show(show); }
bool Sidebar::show_export_removable(bool show) const { return p->btn_export_gcode_removable->Show(show); }
//bool Sidebar::show_eject(bool show)            const { return p->btn_eject_device->Show(show); }
//bool Sidebar::get_eject_shown()                const { return p->btn_eject_device->IsShown(); }

bool Sidebar::is_multifilament()
{
    return p->combos_filament.size() > 1;
}

static std::vector<Search::InputInfo> get_search_inputs(ConfigOptionMode mode)
{
    std::vector<Search::InputInfo> ret {};

    auto& tabs_list = wxGetApp().tabs_list;
    auto print_tech = wxGetApp().preset_bundle->printers.get_selected_preset().printer_technology();
    for (auto tab : tabs_list)
        if (tab->supports_printer_technology(print_tech))
            ret.emplace_back(Search::InputInfo {tab->get_config(), tab->type(), mode});

    return ret;
}

void Sidebar::update_searcher()
{
    p->searcher.init(get_search_inputs(m_mode));
}

void Sidebar::update_mode()
{
    m_mode = wxGetApp().get_mode();

    //BBS: remove print related combos
    update_searcher();

    wxWindowUpdateLocker noUpdates(this);

    // BBS
    //obj_list()->get_sizer()->Show(m_mode > comSimple);

    obj_list()->unselect_objects();
    obj_list()->update_selections();
//    obj_list()->update_object_menu();

    Layout();
}

bool Sidebar::is_collapsed() { return p->is_collapsed; }

void Sidebar::collapse(bool collapse)
{
    p->is_collapsed = collapse;

    this->Show(!collapse);
    p->plater->Layout();

    // save collapsing state to the AppConfig
    //if (wxGetApp().is_editor())
    //    wxGetApp().app_config->set_bool("collapsed_sidebar", collapse);
}

#ifdef _MSW_DARK_MODE
void Sidebar::show_mode_sizer(bool show)
{
    //p->mode_sizer->Show(show);
}
#endif

void Sidebar::update_ui_from_settings()
{
    // BBS
    //p->object_manipulation->update_ui_from_settings();
    // update Cut gizmo, if it's open
    p->plater->canvas3D()->update_gizmos_on_off_state();
    p->plater->set_current_canvas_as_dirty();
    p->plater->get_current_canvas3D()->request_extra_frame();
#if 0
    p->object_list->apply_volumes_order();
#endif
}

bool Sidebar::show_object_list(bool show) const
{
    if (!p->m_object_list->Show(show))
        return false;
    p->scrolled->Layout();
    return true;
}

void Sidebar::finish_param_edit() { p->editing_filament = -1; }

std::vector<PlaterPresetComboBox*>& Sidebar::combos_filament()
{
    return p->combos_filament;
}

Search::OptionsSearcher& Sidebar::get_searcher()
{
    return p->searcher;
}

std::string& Sidebar::get_search_line()
{
    return p->searcher.search_string();
}

// Plater::DropTarget

class PlaterDropTarget : public wxFileDropTarget
{
public:
    PlaterDropTarget(Plater* plater) : m_plater(plater) { this->SetDefaultAction(wxDragCopy); }

    virtual bool OnDropFiles(wxCoord x, wxCoord y, const wxArrayString &filenames);

    void handleOnIdle(wxIdleEvent & event);

private:
    Plater* m_plater;
    wxArrayString m_filenames;
};

bool PlaterDropTarget::OnDropFiles(wxCoord x, wxCoord y, const wxArrayString &filenames)
{
#ifdef WIN32
    // hides the system icon
    this->MSWUpdateDragImageOnLeave();
#endif // WIN32

    BOOST_LOG_TRIVIAL(info) << __FUNCTION__ << boost::format(": drag %1% files into app")%filenames.size();
    m_filenames = filenames;
    wxGetApp().Bind(wxEVT_IDLE, &PlaterDropTarget::handleOnIdle, this);
    return true;
}

void PlaterDropTarget::handleOnIdle(wxIdleEvent &event)
{
    wxGetApp().mainframe->Raise();
    wxGetApp().Unbind(wxEVT_IDLE, &PlaterDropTarget::handleOnIdle, this);
    if (m_plater != nullptr) {
        m_plater->load_files(m_filenames);
        wxGetApp().mainframe->update_title();
    }
    //m_filenames.clear();
}

// State to manage showing after export notifications and device ejecting
enum ExportingStatus{
    NOT_EXPORTING,
    EXPORTING_TO_REMOVABLE,
    EXPORTING_TO_LOCAL
};

// Plater / private
struct Plater::priv
{
    // PIMPL back pointer ("Q-Pointer")
    Plater *q;
    MainFrame *main_frame;

    MenuFactory menus;

    SelectMachineDialog* m_select_machine_dlg = nullptr;
    SendToPrinterDialog* m_send_to_sdcard_dlg = nullptr;
    PublishDialog *m_publish_dlg = nullptr;

    // Data
    Slic3r::DynamicPrintConfig *config;        // FIXME: leak?
    Slic3r::Print               fff_print;
    Slic3r::SLAPrint            sla_print;
    Slic3r::Model               model;
    PrinterTechnology           printer_technology = ptFFF;
    Slic3r::GCodeProcessorResult gcode_result;

    // GUI elements
    wxSizer* panel_sizer{ nullptr };
    wxPanel* current_panel{ nullptr };
    std::vector<wxPanel*> panels;
    Sidebar *sidebar;
    Bed3D bed;
    Camera camera;
    //BBS: partplate related structure
    PartPlateList partplate_list;
    //BBS: add a flag to ignore cancel event
    bool m_ignore_event{false};
    bool m_slice_all{false};
    bool m_is_slicing {false};
    bool m_is_publishing {false};
    int m_cur_slice_plate;
    //BBS: add popup object table logic
    //ObjectTableDialog* m_popup_table{ nullptr };

#if ENABLE_ENVIRONMENT_MAP
    GLTexture environment_texture;
#endif // ENABLE_ENVIRONMENT_MAP
    Mouse3DController mouse3d_controller;
    View3D* view3D;
    // BBS
    //GLToolbar view_toolbar;
    GLToolbar collapse_toolbar;
    Preview *preview;
    AssembleView* assemble_view { nullptr };
    bool first_enter_assemble{ true };
    std::unique_ptr<NotificationManager> notification_manager;

    ProjectDirtyStateManager dirty_state;

    BackgroundSlicingProcess    background_process;
    bool suppressed_backround_processing_update { false };

    // Jobs defined inside the group class will be managed so that only one can
    // run at a time. Also, the background process will be stopped if a job is
    // started. It is up the the plater to ensure that the background slicing
    // can't be restarted while a ui job is still running.
    class Jobs: public ExclusiveJobGroup
    {
        priv *m;
        size_t m_arrange_id, m_fill_bed_id, m_rotoptimize_id, m_sla_import_id, m_orient_id;
        std::shared_ptr<NotificationProgressIndicator> m_pri;
        //BBS
        size_t m_print_id;

        void before_start() override { m->background_process.stop(); }

    public:
        Jobs(priv *_m) :
            m(_m),
            m_pri{std::make_shared<NotificationProgressIndicator>(m->notification_manager.get())}
        {
            m_arrange_id = add_job(std::make_unique<ArrangeJob>(m_pri, m->q));
            m_orient_id = add_job(std::make_unique<OrientJob>(m_pri, m->q));
            m_fill_bed_id = add_job(std::make_unique<FillBedJob>(m_pri, m->q));
            m_rotoptimize_id = add_job(std::make_unique<RotoptimizeJob>(m_pri, m->q));
            m_sla_import_id = add_job(std::make_unique<SLAImportJob>(m_pri, m->q));
            //BBS add print id
            m_print_id = add_job(std::make_unique<PrintJob>(m_pri, m->q));
        }

        void arrange()
        {
            m->take_snapshot("Arrange");
            start(m_arrange_id);
        }

        void orient()
        {
            m->take_snapshot("Orient");
            start(m_orient_id);
        }

        void fill_bed()
        {
            m->take_snapshot("Fill bed");
            start(m_fill_bed_id);
        }

        void optimize_rotation()
        {
            m->take_snapshot("Optimize Rotation");
            start(m_rotoptimize_id);
        }

        void import_sla_arch()
        {
            m->take_snapshot("Import SLA archive");
            start(m_sla_import_id);
        }

        //BBS bbl printing job
        void print()
        {
            start(m_print_id);
        }
    } m_ui_jobs;

    int                         m_job_prepare_state;

    bool                        delayed_scene_refresh;
    std::string                 delayed_error_message;

    wxTimer                     background_process_timer;

    std::string                 label_btn_export;
    std::string                 label_btn_send;

    bool                        show_render_statistic_dialog{ false };
    bool                        show_wireframe{ false };
    bool                        wireframe_enabled{ true };

    static const std::regex pattern_bundle;
    static const std::regex pattern_3mf;
    static const std::regex pattern_zip_amf;
    static const std::regex pattern_any_amf;
    static const std::regex pattern_prusa;

    bool m_is_dark = false;

    priv(Plater *q, MainFrame *main_frame);
    ~priv();

    bool is_project_dirty() const { return dirty_state.is_dirty(); }
    bool is_presets_dirty() const { return dirty_state.is_presets_dirty(); }
    void update_project_dirty_from_presets()
    {
        // BBS: backup
        Slic3r::put_other_changes();
        dirty_state.update_from_presets();
    }
    int save_project_if_dirty(const wxString& reason) {
        int res = wxID_NO;
        if (dirty_state.is_dirty()) {
            MainFrame* mainframe = wxGetApp().mainframe;
            if (mainframe->can_save_as()) {
                wxString suggested_project_name;
                wxString project_name = suggested_project_name = get_project_filename(".3mf");
                if (suggested_project_name.IsEmpty()) {
                    fs::path output_file = get_export_file_path(FT_3MF);
                    suggested_project_name = output_file.empty() ? _L("Untitled") : from_u8(output_file.stem().string());
                }
                res = MessageDialog(mainframe, reason + "\n" + format_wxstr(_L("Do you want to save changes to \"%1%\"?"), suggested_project_name),
                                    wxString(SLIC3R_APP_FULL_NAME), wxYES_NO | wxCANCEL).ShowModal();
                if (res == wxID_YES)
                    if (!mainframe->save_project_as(project_name))
                        res = wxID_CANCEL;
            }
        }
        return res;
    }
    void reset_project_dirty_after_save() { m_undo_redo_stack_main.mark_current_as_saved(); dirty_state.reset_after_save(); }
    void reset_project_dirty_initial_presets() { dirty_state.reset_initial_presets(); }

#if ENABLE_PROJECT_DIRTY_STATE_DEBUG_WINDOW
    void render_project_state_debug_window() const { dirty_state.render_debug_window(); }
#endif // ENABLE_PROJECT_DIRTY_STATE_DEBUG_WINDOW

    enum class UpdateParams {
        FORCE_FULL_SCREEN_REFRESH          = 1,
        FORCE_BACKGROUND_PROCESSING_UPDATE = 2,
        POSTPONE_VALIDATION_ERROR_MESSAGE  = 4,
    };
    void update(unsigned int flags = 0);
    void select_view(const std::string& direction);
    //BBS: add no_slice option
    void select_view_3D(const std::string& name, bool no_slice = true);
    void select_next_view_3D();

    bool is_preview_shown() const { return current_panel == preview; }
    bool is_preview_loaded() const { return preview->is_loaded(); }
    bool is_view3D_shown() const { return current_panel == view3D; }
    bool is_assemble_view_show() const { return current_panel == assemble_view; }

    bool are_view3D_labels_shown() const { return (current_panel == view3D) && view3D->get_canvas3d()->are_labels_shown(); }
    void show_view3D_labels(bool show) { if (current_panel == view3D) view3D->get_canvas3d()->show_labels(show); }

    bool is_sidebar_collapsed() const   { return sidebar->is_collapsed(); }
    void collapse_sidebar(bool collapse);

    bool is_view3D_layers_editing_enabled() const { return (current_panel == view3D) && view3D->get_canvas3d()->is_layers_editing_enabled(); }

    void set_current_canvas_as_dirty();
    GLCanvas3D* get_current_canvas3D();
    void unbind_canvas_event_handlers();
    void reset_canvas_volumes();

    // BBS
    bool init_collapse_toolbar();

    // BBS
    void hide_select_machine_dlg() { m_select_machine_dlg->EndModal(wxID_OK); }
    void hide_send_to_printer_dlg() { m_send_to_sdcard_dlg->EndModal(wxID_OK); }

    void update_preview_bottom_toolbar();

    void reset_gcode_toolpaths();

    void reset_all_gizmos();
    void apply_free_camera_correction(bool apply = true);
    void update_ui_from_settings();
    // BBS
    std::shared_ptr<BBLStatusBar> statusbar();
    std::string get_config(const std::string &key) const;
    BoundingBoxf bed_shape_bb() const;
    BoundingBox scaled_bed_shape_bb() const;

    // BBS: backup & restore
    std::vector<size_t> load_files(const std::vector<fs::path>& input_files, LoadStrategy strategy, bool ask_multi = false);
    std::vector<size_t> load_model_objects(const ModelObjectPtrs& model_objects, bool allow_negative_z = false, bool split_object = false);

    fs::path get_export_file_path(GUI::FileType file_type);
    wxString get_export_file(GUI::FileType file_type);

    // BBS
    void load_auxiliary_files();

    const Selection& get_selection() const;
    Selection& get_selection();
    Selection& get_curr_selection();

    int get_selected_object_idx() const;
    int get_selected_volume_idx() const;
    void selection_changed();
    void object_list_changed();

    // BBS
    void select_curr_plate_all();
    void remove_curr_plate_all();

    void select_all();
    void deselect_all();
    void remove(size_t obj_idx);
    void delete_object_from_model(size_t obj_idx, bool refresh_immediately = true); //BBS
    void delete_all_objects_from_model();
    void reset(bool apply_presets_change = false);
    void center_selection();
    void mirror(Axis axis);
    void split_object();
    void split_volume();
    void scale_selection_to_fit_print_volume();

    // Return the active Undo/Redo stack. It may be either the main stack or the Gimzo stack.
    Slic3r::UndoRedo::Stack& undo_redo_stack() { assert(m_undo_redo_stack_active != nullptr); return *m_undo_redo_stack_active; }
    Slic3r::UndoRedo::Stack& undo_redo_stack_main() { return m_undo_redo_stack_main; }
    void enter_gizmos_stack();
    bool leave_gizmos_stack();

    void take_snapshot(const std::string& snapshot_name, UndoRedo::SnapshotType snapshot_type = UndoRedo::SnapshotType::Action);
    /*void take_snapshot(const wxString& snapshot_name, UndoRedo::SnapshotType snapshot_type = UndoRedo::SnapshotType::Action)
        { this->take_snapshot(std::string(snapshot_name.ToUTF8().data()), snapshot_type); }*/
    int  get_active_snapshot_index();

    void undo();
    void redo();
    void undo_redo_to(size_t time_to_load);

    // BBS: backup
    bool up_to_date(bool saved, bool backup);

    void suppress_snapshots()   { m_prevent_snapshots++; }
    void allow_snapshots()      { m_prevent_snapshots--; }
    // BBS: single snapshot
    void single_snapshots_enter(SingleSnapshot *single)
    {
        if (m_single == nullptr) m_single = single;
    }
    void single_snapshots_leave(SingleSnapshot *single)
    {
        if (m_single == single) m_single = nullptr;
    }

    void process_validation_warning(StringObjectException const &warning) const;

    bool background_processing_enabled() const {
#ifdef SUPPORT_BACKGROUND_PROCESSING
        return this->get_config("background_processing") == "1";
#else
        return false;
#endif
    }
    void update_print_volume_state();
    void schedule_background_process();
    // Update background processing thread from the current config and Model.
    enum UpdateBackgroundProcessReturnState {
        // update_background_process() reports, that the Print / SLAPrint was updated in a way,
        // that the background process was invalidated and it needs to be re-run.
        UPDATE_BACKGROUND_PROCESS_RESTART = 1,
        // update_background_process() reports, that the Print / SLAPrint was updated in a way,
        // that a scene needs to be refreshed (you should call _3DScene::reload_scene(canvas3Dwidget, false))
        UPDATE_BACKGROUND_PROCESS_REFRESH_SCENE = 2,
        // update_background_process() reports, that the Print / SLAPrint is invalid, and the error message
        // was sent to the status line.
        UPDATE_BACKGROUND_PROCESS_INVALID = 4,
        // Restart even if the background processing is disabled.
        UPDATE_BACKGROUND_PROCESS_FORCE_RESTART = 8,
        // Restart for G-code (or SLA zip) export or upload.
        UPDATE_BACKGROUND_PROCESS_FORCE_EXPORT = 16,
    };
    // returns bit mask of UpdateBackgroundProcessReturnState
    unsigned int update_background_process(bool force_validation = false, bool postpone_error_messages = false, bool switch_print = true);
    // Restart background processing thread based on a bitmask of UpdateBackgroundProcessReturnState.
    bool restart_background_process(unsigned int state);
    // returns bit mask of UpdateBackgroundProcessReturnState
    unsigned int update_restart_background_process(bool force_scene_update, bool force_preview_update);
    void show_delayed_error_message() {
        if (!this->delayed_error_message.empty()) {
            std::string msg = std::move(this->delayed_error_message);
            this->delayed_error_message.clear();
            GUI::show_error(this->q, msg);
        }
    }
    void export_gcode(fs::path output_path, bool output_path_on_removable_media);
    void export_gcode(fs::path output_path, bool output_path_on_removable_media, PrintHostJob upload_job);

    void reload_from_disk();
    bool replace_volume_with_stl(int object_idx, int volume_idx, const fs::path& new_path, const std::string& snapshot = "");
    void replace_with_stl();
    void reload_all_from_disk();

    //BBS: add no_slice option
    void set_current_panel(wxPanel* panel, bool no_slice = true);

    void on_combobox_select(wxCommandEvent&);
    void on_select_bed_type(wxCommandEvent&);
    void on_select_preset(wxCommandEvent&);
    void on_slicing_update(SlicingStatusEvent&);
    void on_slicing_completed(wxCommandEvent&);
    void on_process_completed(SlicingProcessCompletedEvent&);
    void on_export_began(wxCommandEvent&);
    void on_export_finished(wxCommandEvent&);
    void on_slicing_began();

    void clear_warnings();
    void add_warning(const Slic3r::PrintStateBase::Warning &warning, size_t oid);
    // Update notification manager with the current state of warnings produced by the background process (slicing).
    void actualize_slicing_warnings(const PrintBase &print);
    void actualize_object_warnings(const PrintBase& print);
    // Displays dialog window with list of warnings.
    // Returns true if user clicks OK.
    // Returns true if current_warnings vector is empty without showning the dialog
    bool warnings_dialog();

    void on_action_add(SimpleEvent&);
    void on_action_add_plate(SimpleEvent&);
    void on_action_del_plate(SimpleEvent&);
    void on_action_split_objects(SimpleEvent&);
    void on_action_split_volumes(SimpleEvent&);
    void on_action_layersediting(SimpleEvent&);

    void on_object_select(SimpleEvent&);
    void on_right_click(RBtnEvent&);
    //BBS: add model repair
    void on_repair_model(wxCommandEvent &event);
    void on_filament_color_changed(wxCommandEvent &event);
    void show_install_plugin_hint(wxCommandEvent &event);
    void install_network_plugin(wxCommandEvent &event);
    void show_preview_only_hint(wxCommandEvent &event);
    //BBS: add part plate related logic
    void on_plate_right_click(RBtnPlateEvent&);
    void on_plate_selected(SimpleEvent&);
    void on_action_request_model_id(wxCommandEvent& evt);
    void on_action_download_project(wxCommandEvent& evt);
    void on_slice_button_status(bool enable);
    //BBS: GUI refactor: GLToolbar
    void on_action_open_project(SimpleEvent&);
    void on_action_slice_plate(SimpleEvent&);
    void on_action_slice_all(SimpleEvent&);
    void on_action_publish(wxCommandEvent &evt);
    void on_action_print_plate(SimpleEvent&);
    void on_action_print_all(SimpleEvent&);
    void on_action_export_gcode(SimpleEvent&);
    void on_action_send_gcode(SimpleEvent&);
    void on_action_upload_gcode(SimpleEvent&);
    void on_action_export_sliced_file(SimpleEvent&);
    void on_action_export_all_sliced_file(SimpleEvent&);
    void on_action_select_sliced_plate(wxCommandEvent& evt);
    //BBS: change dark/light mode
    void on_change_color_mode(SimpleEvent& evt);
    void on_apple_change_color_mode(wxSysColourChangedEvent& evt);
    void on_update_geometry(Vec3dsEvent<2>&);
    void on_3dcanvas_mouse_dragging_started(SimpleEvent&);
    void on_3dcanvas_mouse_dragging_finished(SimpleEvent&);

    //void show_action_buttons(const bool is_ready_to_slice) const;
    bool show_publish_dlg(bool show = true);
    void update_publish_dialog_status(wxString &msg, int percent = -1);

    // Set the bed shape to a single closed 2D polygon(array of two element arrays),
    // triangulate the bed and store the triangles into m_bed.m_triangles,
    // fills the m_bed.m_grid_lines and sets m_bed.m_origin.
    // Sets m_bed.m_polygon to limit the object placement.
    //BBS: add bed exclude area
    void set_bed_shape(const Pointfs& shape, const Pointfs& exclude_areas, const double printable_height, const std::string& custom_texture, const std::string& custom_model, bool force_as_custom = false);

    bool can_delete() const;
    bool can_delete_all() const;
    bool can_add_plate() const;
    bool can_delete_plate() const;
    bool can_increase_instances() const;
    bool can_decrease_instances() const;
    bool can_split_to_objects() const;
    bool can_split_to_volumes() const;
    bool can_arrange() const;
    bool can_layers_editing() const;
    bool can_fix_through_netfabb() const;
    bool can_simplify() const;
    bool can_set_instance_to_object() const;
    bool can_mirror() const;
    bool can_reload_from_disk() const;
    //BBS:
    bool can_fillcolor() const;
    bool has_assemble_view() const;
    bool can_replace_with_stl() const;
    bool can_split(bool to_objects) const;
#if ENABLE_ENHANCED_PRINT_VOLUME_FIT
    bool can_scale_to_print_volume() const;
#endif // ENABLE_ENHANCED_PRINT_VOLUME_FIT

    //BBS: add plate_id for thumbnail
    void generate_thumbnail(ThumbnailData& data, unsigned int w, unsigned int h, const ThumbnailsParams& thumbnail_params, Camera::EType camera_type);
    ThumbnailsList generate_thumbnails(const ThumbnailsParams& params, Camera::EType camera_type);
    //BBS
    void generate_calibration_thumbnail(ThumbnailData& data, unsigned int w, unsigned int h, const ThumbnailsParams& thumbnail_params);
    PlateBBoxData generate_first_layer_bbox();

    void bring_instance_forward() const;

    // returns the path to project file with the given extension (none if extension == wxEmptyString)
    // extension should contain the leading dot, i.e.: ".3mf"
    wxString get_project_filename(const wxString& extension = wxEmptyString) const;
    wxString get_export_gcode_filename(const wxString& extension = wxEmptyString, bool only_filename = false, bool export_all = false) const;
    void set_project_filename(const wxString& filename);

    //BBS store bbs project name
    wxString get_project_name();
    void set_project_name(const wxString& project_name);

    // Call after plater and Canvas#D is initialized
    void init_notification_manager();

    // Caching last value of show_action_buttons parameter for show_action_buttons(), so that a callback which does not know this state will not override it.
    //mutable bool    			ready_to_slice = { false };
    // Flag indicating that the G-code export targets a removable device, therefore the show_action_buttons() needs to be called at any case when the background processing finishes.
    ExportingStatus             exporting_status { NOT_EXPORTING };
    std::string                 last_output_path;
    std::string                 last_output_dir_path;
    //BBS store machine_sn and 3mf_path for PrintJob
    PrintPrepareData            m_print_job_data;
    bool                        inside_snapshot_capture() { return m_prevent_snapshots != 0; }
    int                         process_completed_with_error { -1 }; //-1 means no error

    //BBS: project
    BBLProject                  project;

    //BBS: add print project related logic
    void update_fff_scene_only_shells(bool only_shells = true);
    //BBS: add popup object table logic
    bool PopupObjectTable(int object_id, int volume_id, const wxPoint& position);
    void on_action_send_to_printer(bool isall = false);
private:
    bool layers_height_allowed() const;

    void update_fff_scene();
    void update_sla_scene();

    void undo_redo_to(std::vector<UndoRedo::Snapshot>::const_iterator it_snapshot);
    void update_after_undo_redo(const UndoRedo::Snapshot& snapshot, bool temp_snapshot_was_taken = false);
    void on_action_export_to_sdcard(SimpleEvent&);
    void on_action_export_to_sdcard_all(SimpleEvent&);
    // path to project folder stored with no extension
    boost::filesystem::path     m_project_folder;

    /* display project name */
    wxString                    m_project_name;

    Slic3r::UndoRedo::Stack 	m_undo_redo_stack_main;
    Slic3r::UndoRedo::Stack 	m_undo_redo_stack_gizmos;
    Slic3r::UndoRedo::Stack    *m_undo_redo_stack_active = &m_undo_redo_stack_main;
    int                         m_prevent_snapshots = 0;     /* Used for avoid of excess "snapshoting".
                                                              * Like for "delete selected" or "set numbers of copies"
                                                              * we should call tack_snapshot just ones
                                                              * instead of calls for each action separately
                                                              * */
    // BBS: single snapshot
    Plater::SingleSnapshot     *m_single = nullptr;
    // BBS: backup
    size_t m_saved_timestamp = 0;
    size_t m_backup_timestamp = 0;
    std::string 				m_last_fff_printer_profile_name;
    std::string 				m_last_sla_printer_profile_name;

    // vector of all warnings generated by last slicing
    std::vector<std::pair<Slic3r::PrintStateBase::Warning, size_t>> current_warnings;
    bool show_warning_dialog { false };

};

const std::regex Plater::priv::pattern_bundle(".*[.](amf|amf[.]xml|zip[.]amf|3mf)", std::regex::icase);
const std::regex Plater::priv::pattern_3mf(".*3mf", std::regex::icase);
const std::regex Plater::priv::pattern_zip_amf(".*[.]zip[.]amf", std::regex::icase);
const std::regex Plater::priv::pattern_any_amf(".*[.](amf|amf[.]xml|zip[.]amf)", std::regex::icase);
const std::regex Plater::priv::pattern_prusa(".*bbl", std::regex::icase);

Plater::priv::priv(Plater *q, MainFrame *main_frame)
    : q(q)
    , main_frame(main_frame)
    //BBS: add bed_exclude_area
    , config(Slic3r::DynamicPrintConfig::new_from_defaults_keys({
        "printable_area", "bed_exclude_area", "bed_custom_texture", "bed_custom_model", "print_sequence",
        "extruder_clearance_radius", "extruder_clearance_max_radius",
        "extruder_clearance_height_to_lid", "extruder_clearance_height_to_rod", "skirt_loops", "skirt_distance",
        "brim_width", "brim_object_gap", "brim_type", "nozzle_diameter", "single_extruder_multi_material",
        "enable_prime_tower", "wipe_tower_x", "wipe_tower_y", "prime_tower_width", "prime_tower_brim_width", "prime_volume",
        "extruder_colour", "filament_colour", "material_colour", "printable_height", "printer_model", "printer_technology",
        // These values are necessary to construct SlicingParameters by the Canvas3D variable layer height editor.
        "layer_height", "initial_layer_print_height", "min_layer_height", "max_layer_height",
        "brim_width", "wall_loops", "wall_filament", "sparse_infill_density", "sparse_infill_filament", "top_shell_layers",
        "enable_support", "support_filament", "support_interface_filament",
        "support_top_z_distance", "support_bottom_z_distance", "raft_layers"
        }))
    , sidebar(new Sidebar(q))
    , notification_manager(std::make_unique<NotificationManager>(q))
    , m_ui_jobs(this)
    , m_job_prepare_state(Job::JobPrepareState::PREPARE_STATE_DEFAULT)
    , delayed_scene_refresh(false)
    , collapse_toolbar(GLToolbar::Normal, "Collapse")
    //BBS :partplatelist construction
    , partplate_list(this->q, &model)
{
    this->q->SetFont(Slic3r::GUI::wxGetApp().normal_font());

    //BBS: use the first partplate's print for background process
    partplate_list.update_slice_context_to_current_plate(background_process);
    /*
    background_process.set_fff_print(&fff_print);
    background_process.set_sla_print(&sla_print);
    background_process.set_gcode_result(&gcode_result);
    background_process.set_thumbnail_cb([this](const ThumbnailsParams& params) { return this->generate_thumbnails(params, Camera::EType::Ortho); });
    background_process.set_slicing_completed_event(EVT_SLICING_COMPLETED);
    background_process.set_finished_event(EVT_PROCESS_COMPLETED);
    background_process.set_export_began_event(EVT_EXPORT_BEGAN);
    // Default printer technology for default config.
    background_process.select_technology(this->printer_technology);
    // Register progress callback from the Print class to the Plater.

    auto statuscb = [this](const Slic3r::PrintBase::SlicingStatus &status) {
        wxQueueEvent(this->q, new Slic3r::SlicingStatusEvent(EVT_SLICING_UPDATE, 0, status));
    };
    fff_print.set_status_callback(statuscb);
    sla_print.set_status_callback(statuscb); */

    // BBS: to be checked. Not follow patch.
    background_process.set_thumbnail_cb([this](const ThumbnailsParams& params) { return this->generate_thumbnails(params, Camera::EType::Ortho); });
    background_process.set_slicing_completed_event(EVT_SLICING_COMPLETED);
    background_process.set_finished_event(EVT_PROCESS_COMPLETED);
    background_process.set_export_began_event(EVT_EXPORT_BEGAN);
    background_process.set_export_finished_event(EVT_EXPORT_FINISHED);
    this->q->Bind(EVT_SLICING_UPDATE, &priv::on_slicing_update, this);
    this->q->Bind(EVT_PUBLISH, &priv::on_action_publish, this);
    this->q->Bind(EVT_REPAIR_MODEL, &priv::on_repair_model, this);
    this->q->Bind(EVT_FILAMENT_COLOR_CHANGED, &priv::on_filament_color_changed, this);
    this->q->Bind(EVT_INSTALL_PLUGIN_NETWORKING, &priv::install_network_plugin, this);
    this->q->Bind(EVT_INSTALL_PLUGIN_HINT, &priv::show_install_plugin_hint, this);
    this->q->Bind(EVT_PREVIEW_ONLY_MODE_HINT, &priv::show_preview_only_hint, this);
    this->q->Bind(EVT_GLCANVAS_COLOR_MODE_CHANGED, &priv::on_change_color_mode, this);
    this->q->Bind(wxEVT_SYS_COLOUR_CHANGED, &priv::on_apple_change_color_mode, this);

    view3D = new View3D(q, bed, &model, config, &background_process);
    //BBS: use partplater's gcode
    preview = new Preview(q, bed, &model, config, &background_process, partplate_list.get_current_slice_result(), [this]() { schedule_background_process(); });

    assemble_view = new AssembleView(q, bed, &model, config, &background_process);

#ifdef __APPLE__
    // BBS
    // set default view_toolbar icons size equal to GLGizmosManager::Default_Icons_Size
    //view_toolbar.set_icons_size(GLGizmosManager::Default_Icons_Size);
#endif // __APPLE__

    panels.push_back(view3D);
    panels.push_back(preview);
    panels.push_back(assemble_view);

    this->background_process_timer.SetOwner(this->q, 0);
    this->q->Bind(wxEVT_TIMER, [this](wxTimerEvent &evt)
    {
        if (!this->suppressed_backround_processing_update)
            this->update_restart_background_process(false, false);
    });

    update();

    auto* hsizer = new wxBoxSizer(wxHORIZONTAL);
    auto* vsizer = new wxBoxSizer(wxVERTICAL);

    // BBS: move sidebar to left side
    hsizer->Add(sidebar, 0, wxEXPAND | wxLEFT | wxRIGHT, 0);
    auto spliter_1 = new ::StaticLine(q, true);
    spliter_1->SetLineColour("#A6A9AA");
    hsizer->Add(spliter_1, 0, wxEXPAND);

    panel_sizer = new wxBoxSizer(wxHORIZONTAL);
    panel_sizer->Add(view3D, 1, wxEXPAND | wxALL, 0);
    panel_sizer->Add(preview, 1, wxEXPAND | wxALL, 0);
    panel_sizer->Add(assemble_view, 1, wxEXPAND | wxALL, 0);
    vsizer->Add(panel_sizer, 1, wxEXPAND | wxALL, 0);
    hsizer->Add(vsizer, 1, wxEXPAND | wxALL, 0);

    q->SetSizer(hsizer);

    menus.init(q);


    // Events:

    if (wxGetApp().is_editor()) {
        // Preset change event
        sidebar->Bind(wxEVT_COMBOBOX, &priv::on_combobox_select, this);
        sidebar->Bind(EVT_OBJ_LIST_OBJECT_SELECT, [this](wxEvent&) { priv::selection_changed(); });
        // BBS: should bind BACKGROUND_PROCESS event to plater
        q->Bind(EVT_SCHEDULE_BACKGROUND_PROCESS, [this](SimpleEvent&) { this->schedule_background_process(); });
        // jump to found option from SearchDialog
        q->Bind(wxCUSTOMEVT_JUMP_TO_OPTION, [this](wxCommandEvent& evt) { sidebar->jump_to_option(evt.GetInt()); });
    }

    wxGLCanvas* view3D_canvas = view3D->get_wxglcanvas();
    //BBS: GUI refactor
    wxGLCanvas* preview_canvas = preview->get_wxglcanvas();

    if (wxGetApp().is_editor()) {
        // 3DScene events:
        view3D_canvas->Bind(EVT_GLCANVAS_SCHEDULE_BACKGROUND_PROCESS, [this](SimpleEvent&) {
            delayed_error_message.clear();
            this->background_process_timer.Start(500, wxTIMER_ONE_SHOT);
            });
        view3D_canvas->Bind(EVT_GLCANVAS_OBJECT_SELECT, &priv::on_object_select, this);
        view3D_canvas->Bind(EVT_GLCANVAS_RIGHT_CLICK, &priv::on_right_click, this);
        //BBS: add part plate related logic
        view3D_canvas->Bind(EVT_GLCANVAS_PLATE_RIGHT_CLICK, &priv::on_plate_right_click, this);
        view3D_canvas->Bind(EVT_GLCANVAS_REMOVE_OBJECT, [q](SimpleEvent&) { q->remove_selected(); });
        view3D_canvas->Bind(EVT_GLCANVAS_ARRANGE, [this](SimpleEvent& evt) {
            //BBS arrage from EVT set default state.
            this->q->set_prepare_state(Job::PREPARE_STATE_DEFAULT);
            this->q->arrange(); });
        view3D_canvas->Bind(EVT_GLCANVAS_ARRANGE_PARTPLATE, [this](SimpleEvent& evt) {
            //BBS arrage from EVT set default state.
            this->q->set_prepare_state(Job::PREPARE_STATE_MENU);
            this->q->arrange(); });
        view3D_canvas->Bind(EVT_GLCANVAS_ORIENT, [this](SimpleEvent& evt) {
            //BBS oriant from EVT set default state.
            this->q->set_prepare_state(Job::PREPARE_STATE_DEFAULT);
            this->q->orient(); });
        view3D_canvas->Bind(EVT_GLCANVAS_ORIENT_PARTPLATE, [this](SimpleEvent& evt) {
            //BBS oriant from EVT set default state.
            this->q->set_prepare_state(Job::PREPARE_STATE_MENU);
            this->q->orient(); });
        //BBS
        view3D_canvas->Bind(EVT_GLCANVAS_SELECT_CURR_PLATE_ALL, [this](SimpleEvent&) {this->q->select_curr_plate_all(); });

        view3D_canvas->Bind(EVT_GLCANVAS_SELECT_ALL, [this](SimpleEvent&) { this->q->select_all(); });
        view3D_canvas->Bind(EVT_GLCANVAS_QUESTION_MARK, [](SimpleEvent&) { wxGetApp().keyboard_shortcuts(); });
        view3D_canvas->Bind(EVT_GLCANVAS_INCREASE_INSTANCES, [this](Event<int>& evt)
            { if (evt.data == 1) this->q->increase_instances(); else if (this->can_decrease_instances()) this->q->decrease_instances(); });
        view3D_canvas->Bind(EVT_GLCANVAS_INSTANCE_MOVED, [this](SimpleEvent&) { update(); });
        view3D_canvas->Bind(EVT_GLCANVAS_FORCE_UPDATE, [this](SimpleEvent&) { update(); });
        view3D_canvas->Bind(EVT_GLCANVAS_INSTANCE_ROTATED, [this](SimpleEvent&) { update(); });
        view3D_canvas->Bind(EVT_GLCANVAS_INSTANCE_SCALED, [this](SimpleEvent&) { update(); });
        // BBS
        //view3D_canvas->Bind(EVT_GLCANVAS_ENABLE_ACTION_BUTTONS, [this](Event<bool>& evt) { this->sidebar->enable_buttons(evt.data); });
        view3D_canvas->Bind(EVT_GLCANVAS_ENABLE_ACTION_BUTTONS, [this](Event<bool>& evt) { on_slice_button_status(evt.data); });
        view3D_canvas->Bind(EVT_GLCANVAS_UPDATE_GEOMETRY, &priv::on_update_geometry, this);
        view3D_canvas->Bind(EVT_GLCANVAS_MOUSE_DRAGGING_STARTED, &priv::on_3dcanvas_mouse_dragging_started, this);
        view3D_canvas->Bind(EVT_GLCANVAS_MOUSE_DRAGGING_FINISHED, &priv::on_3dcanvas_mouse_dragging_finished, this);
        view3D_canvas->Bind(EVT_GLCANVAS_TAB, [this](SimpleEvent&) { select_next_view_3D(); });
        view3D_canvas->Bind(EVT_GLCANVAS_RESETGIZMOS, [this](SimpleEvent&) { reset_all_gizmos(); });
        view3D_canvas->Bind(EVT_GLCANVAS_UNDO, [this](SimpleEvent&) { this->undo(); });
        view3D_canvas->Bind(EVT_GLCANVAS_REDO, [this](SimpleEvent&) { this->redo(); });
        view3D_canvas->Bind(EVT_GLCANVAS_COLLAPSE_SIDEBAR, [this](SimpleEvent&) { this->q->collapse_sidebar(!this->q->is_sidebar_collapsed());  });
        view3D_canvas->Bind(EVT_GLCANVAS_RESET_LAYER_HEIGHT_PROFILE, [this](SimpleEvent&) { this->view3D->get_canvas3d()->reset_layer_height_profile(); });
        view3D_canvas->Bind(EVT_GLCANVAS_ADAPTIVE_LAYER_HEIGHT_PROFILE, [this](Event<float>& evt) { this->view3D->get_canvas3d()->adaptive_layer_height_profile(evt.data); });
        view3D_canvas->Bind(EVT_GLCANVAS_SMOOTH_LAYER_HEIGHT_PROFILE, [this](HeightProfileSmoothEvent& evt) { this->view3D->get_canvas3d()->smooth_layer_height_profile(evt.data); });
        view3D_canvas->Bind(EVT_GLCANVAS_RELOAD_FROM_DISK, [this](SimpleEvent&) { this->reload_all_from_disk(); });

        // 3DScene/Toolbar:
        view3D_canvas->Bind(EVT_GLTOOLBAR_ADD, &priv::on_action_add, this);
        view3D_canvas->Bind(EVT_GLTOOLBAR_DELETE, [q](SimpleEvent&) { q->remove_selected(); });
        view3D_canvas->Bind(EVT_GLTOOLBAR_DELETE_ALL, [this](SimpleEvent&) { delete_all_objects_from_model(); });
//        view3D_canvas->Bind(EVT_GLTOOLBAR_DELETE_ALL, [q](SimpleEvent&) { q->reset_with_confirm(); });

        view3D_canvas->Bind(EVT_GLTOOLBAR_ADD_PLATE, &priv::on_action_add_plate, this);
        view3D_canvas->Bind(EVT_GLTOOLBAR_DEL_PLATE, &priv::on_action_del_plate, this);
        view3D_canvas->Bind(EVT_GLTOOLBAR_ORIENT, [this](SimpleEvent&) {
            //BBS arrage from EVT set default state.
            this->q->set_prepare_state(Job::PREPARE_STATE_DEFAULT);
            this->q->orient(); });
        view3D_canvas->Bind(EVT_GLTOOLBAR_ARRANGE, [this](SimpleEvent&) {
            //BBS arrage from EVT set default state.
            this->q->set_prepare_state(Job::PREPARE_STATE_DEFAULT);
            this->q->arrange();
            });
        view3D_canvas->Bind(EVT_GLTOOLBAR_CUT, [q](SimpleEvent&) { q->cut_selection_to_clipboard(); });
        view3D_canvas->Bind(EVT_GLTOOLBAR_COPY, [q](SimpleEvent&) { q->copy_selection_to_clipboard(); });
        view3D_canvas->Bind(EVT_GLTOOLBAR_PASTE, [q](SimpleEvent&) { q->paste_from_clipboard(); });
        view3D_canvas->Bind(EVT_GLTOOLBAR_LAYERSEDITING, &priv::on_action_layersediting, this);
        //BBS: add clone
        view3D_canvas->Bind(EVT_GLTOOLBAR_CLONE, [q](SimpleEvent&) { q->clone_selection(); });
        view3D_canvas->Bind(EVT_GLTOOLBAR_MORE, [q](SimpleEvent&) { q->increase_instances(); });
        view3D_canvas->Bind(EVT_GLTOOLBAR_FEWER, [q](SimpleEvent&) { q->decrease_instances(); });
        view3D_canvas->Bind(EVT_GLTOOLBAR_SPLIT_OBJECTS, &priv::on_action_split_objects, this);
        view3D_canvas->Bind(EVT_GLTOOLBAR_SPLIT_VOLUMES, &priv::on_action_split_volumes, this);
        //BBS: GUI refactor: GLToolbar
        view3D_canvas->Bind(EVT_GLTOOLBAR_OPEN_PROJECT, &priv::on_action_open_project, this);
        //view3D_canvas->Bind(EVT_GLTOOLBAR_SLICE_PLATE, &priv::on_action_slice_plate, this);
        //view3D_canvas->Bind(EVT_GLTOOLBAR_SLICE_ALL, &priv::on_action_slice_all, this);
        //view3D_canvas->Bind(EVT_GLTOOLBAR_PRINT_PLATE, &priv::on_action_print_plate, this);
        //view3D_canvas->Bind(EVT_GLTOOLBAR_PRINT_ALL, &priv::on_action_print_all, this);
        //view3D_canvas->Bind(EVT_GLTOOLBAR_EXPORT_GCODE, &priv::on_action_export_gcode, this);
        view3D_canvas->Bind(EVT_GLVIEWTOOLBAR_ASSEMBLE, [q](SimpleEvent&) { q->select_view_3D("Assemble"); });
        //preview also send these events
        //preview_canvas->Bind(EVT_GLTOOLBAR_SLICE_PLATE, &priv::on_action_slice_plate, this);
        //preview_canvas->Bind(EVT_GLTOOLBAR_PRINT_PLATE, &priv::on_action_print_plate, this);
        //preview_canvas->Bind(EVT_GLTOOLBAR_PRINT_ALL, &priv::on_action_print_all, this);
        //review_canvas->Bind(EVT_GLTOOLBAR_EXPORT_GCODE, &priv::on_action_export_gcode, this);
    }
    view3D_canvas->Bind(EVT_GLCANVAS_UPDATE_BED_SHAPE, [q](SimpleEvent&) { q->set_bed_shape(); });

    // Preview events:
    preview->get_wxglcanvas()->Bind(EVT_GLCANVAS_QUESTION_MARK, [](SimpleEvent&) { wxGetApp().keyboard_shortcuts(); });
    preview->get_wxglcanvas()->Bind(EVT_GLCANVAS_UPDATE_BED_SHAPE, [q](SimpleEvent&) { q->set_bed_shape(); });
    preview->get_wxglcanvas()->Bind(EVT_GLCANVAS_UPDATE, [this](SimpleEvent &) {
            preview->get_canvas3d()->set_as_dirty();
        });
    if (wxGetApp().is_editor()) {
        preview->get_wxglcanvas()->Bind(EVT_GLCANVAS_TAB, [this](SimpleEvent&) { select_next_view_3D(); });
        preview->get_wxglcanvas()->Bind(EVT_GLCANVAS_COLLAPSE_SIDEBAR, [this](SimpleEvent&) { this->q->collapse_sidebar(!this->q->is_sidebar_collapsed());  });
        preview->get_wxglcanvas()->Bind(EVT_CUSTOMEVT_TICKSCHANGED, [this](wxCommandEvent& event) {
            Type tick_event_type = (Type)event.GetInt();
            Model &model                   = wxGetApp().plater()->model();
            model.custom_gcode_per_print_z = preview->get_canvas3d()->get_gcode_viewer().get_layers_slider()->GetTicksValues();
            preview->on_tick_changed(tick_event_type);

            // BBS set to invalid state only
            if (tick_event_type == Type::ToolChange || tick_event_type == Type::Custom || tick_event_type == Type::Template) {
                PartPlate *plate = this->q->get_partplate_list().get_curr_plate();
                if (plate) {
                    plate->update_slice_result_valid_state(false);
                }
            }

            // update slice and print button
            wxGetApp().mainframe->update_slice_print_status(MainFrame::SlicePrintEventType::eEventSliceUpdate, true, false);
        });
    }
    if (wxGetApp().is_gcode_viewer())
        preview->Bind(EVT_GLCANVAS_RELOAD_FROM_DISK, [this](SimpleEvent&) { this->q->reload_gcode_from_disk(); });

    //BBS
    wxGLCanvas* assemble_canvas = assemble_view->get_wxglcanvas();
    if (wxGetApp().is_editor()) {
        assemble_canvas->Bind(EVT_GLTOOLBAR_FILLCOLOR, [q](IntEvent& evt) { q->fill_color(evt.get_data()); });
        assemble_canvas->Bind(EVT_GLCANVAS_OBJECT_SELECT, &priv::on_object_select, this);
        assemble_canvas->Bind(EVT_GLVIEWTOOLBAR_3D, [q](SimpleEvent&) { q->select_view_3D("3D"); });
        assemble_canvas->Bind(EVT_GLCANVAS_RIGHT_CLICK, &priv::on_right_click, this);
    }

    if (wxGetApp().is_editor()) {
        q->Bind(EVT_SLICING_COMPLETED, &priv::on_slicing_completed, this);
        q->Bind(EVT_PROCESS_COMPLETED, &priv::on_process_completed, this);
        q->Bind(EVT_EXPORT_BEGAN, &priv::on_export_began, this);
        q->Bind(EVT_EXPORT_FINISHED, &priv::on_export_finished, this);
        q->Bind(EVT_GLVIEWTOOLBAR_3D, [q](SimpleEvent&) { q->select_view_3D("3D"); });
        //BBS: set on_slice to false
        q->Bind(EVT_GLVIEWTOOLBAR_PREVIEW, [q](SimpleEvent&) { q->select_view_3D("Preview", false); });
        q->Bind(EVT_GLTOOLBAR_SLICE_PLATE, &priv::on_action_slice_plate, this);
        q->Bind(EVT_GLTOOLBAR_SLICE_ALL, &priv::on_action_slice_all, this);
        q->Bind(EVT_GLTOOLBAR_PRINT_PLATE, &priv::on_action_print_plate, this);
        q->Bind(EVT_GLTOOLBAR_SELECT_SLICED_PLATE, &priv::on_action_select_sliced_plate, this);
        q->Bind(EVT_GLTOOLBAR_PRINT_ALL, &priv::on_action_print_all, this);
        q->Bind(EVT_GLTOOLBAR_EXPORT_GCODE, &priv::on_action_export_gcode, this);
        q->Bind(EVT_GLTOOLBAR_SEND_GCODE, &priv::on_action_send_gcode, this);
        q->Bind(EVT_GLTOOLBAR_UPLOAD_GCODE, &priv::on_action_upload_gcode, this);
        q->Bind(EVT_GLTOOLBAR_EXPORT_SLICED_FILE, &priv::on_action_export_sliced_file, this);
        q->Bind(EVT_GLTOOLBAR_EXPORT_ALL_SLICED_FILE, &priv::on_action_export_all_sliced_file, this);
        q->Bind(EVT_GLTOOLBAR_SEND_TO_PRINTER, &priv::on_action_export_to_sdcard, this);
        q->Bind(EVT_GLTOOLBAR_SEND_TO_PRINTER_ALL, &priv::on_action_export_to_sdcard_all, this);
        q->Bind(EVT_GLCANVAS_PLATE_SELECT, &priv::on_plate_selected, this);
        q->Bind(EVT_DOWNLOAD_PROJECT, &priv::on_action_download_project, this);
        q->Bind(EVT_IMPORT_MODEL_ID, &priv::on_action_request_model_id, this);
        q->Bind(EVT_PRINT_FINISHED, [q](wxCommandEvent &evt) { q->print_job_finished(evt); });
        q->Bind(EVT_SEND_FINISHED, [q](wxCommandEvent &evt) { q->send_job_finished(evt); });
        q->Bind(EVT_PUBLISH_FINISHED, [q](wxCommandEvent &evt) { q->publish_job_finished(evt);});
        //q->Bind(EVT_GLVIEWTOOLBAR_ASSEMBLE, [q](SimpleEvent&) { q->select_view_3D("Assemble"); });
    }

    // Drop target:
    q->SetDropTarget(new PlaterDropTarget(q));   // if my understanding is right, wxWindow takes the owenership
    q->Layout();

    set_current_panel(wxGetApp().is_editor() ? static_cast<wxPanel*>(view3D) : static_cast<wxPanel*>(preview));

    // updates camera type from .ini file
    camera.enable_update_config_on_type_change(true);
    // BBS set config
    bool use_perspective_camera = get_config("use_perspective_camera").compare("true") == 0;
    if (use_perspective_camera) {
        camera.set_type(Camera::EType::Perspective);
    } else {
        camera.set_type(Camera::EType::Ortho);
    }

    // Load the 3DConnexion device database.
    mouse3d_controller.load_config(*wxGetApp().app_config);
    // Start the background thread to detect and connect to a HID device (Windows and Linux).
    // Connect to a 3DConnextion driver (OSX).
    mouse3d_controller.init();
#ifdef _WIN32
    // Register an USB HID (Human Interface Device) attach event. evt contains Win32 path to the USB device containing VID, PID and other info.
    // This event wakes up the Mouse3DController's background thread to enumerate HID devices, if the VID of the callback event
    // is one of the 3D Mouse vendors (3DConnexion or Logitech).
    this->q->Bind(EVT_HID_DEVICE_ATTACHED, [this](HIDDeviceAttachedEvent &evt) {
        mouse3d_controller.device_attached(evt.data);
        });
    this->q->Bind(EVT_HID_DEVICE_DETACHED, [this](HIDDeviceAttachedEvent& evt) {
        mouse3d_controller.device_detached(evt.data);
        });
#endif /* _WIN32 */
    //notification_manager = new NotificationManager(this->q);

    if (wxGetApp().is_editor()) {
        this->q->Bind(EVT_EJECT_DRIVE_NOTIFICAION_CLICKED, [this](EjectDriveNotificationClickedEvent&) { this->q->eject_drive(); });
        this->q->Bind(EVT_EXPORT_GCODE_NOTIFICAION_CLICKED, [this](ExportGcodeNotificationClickedEvent&) { this->q->export_gcode(true); });
        this->q->Bind(EVT_PRESET_UPDATE_AVAILABLE_CLICKED, [](PresetUpdateAvailableClickedEvent&) {  wxGetApp().get_preset_updater()->on_update_notification_confirm(); });

        /* BBS do not handle removeable driver event */
        this->q->Bind(EVT_REMOVABLE_DRIVE_EJECTED, [this](RemovableDriveEjectEvent &evt) {
            if (evt.data.second) {
                // BBS
                //this->show_action_buttons(this->ready_to_slice);
                notification_manager->close_notification_of_type(NotificationType::ExportFinished);
                notification_manager->push_notification(NotificationType::CustomNotification,
                                                        NotificationManager::NotificationLevel::RegularNotificationLevel,
                                                        format(_L("Successfully unmounted. The device %s(%s) can now be safely removed from the computer."), evt.data.first.name, evt.data.first.path)
                    );
            } else {
                notification_manager->push_notification(NotificationType::CustomNotification,
                                                        NotificationManager::NotificationLevel::ErrorNotificationLevel,
                                                        format(_L("Ejecting of device %s(%s) has failed."), evt.data.first.name, evt.data.first.path)
                    );
            }
        });
        this->q->Bind(EVT_REMOVABLE_DRIVES_CHANGED, [this](RemovableDrivesChangedEvent &) {
            // BBS
            //this->show_action_buttons(this->ready_to_slice);
            // Close notification ExportingFinished but only if last export was to removable
            notification_manager->device_ejected();
        });
        // Start the background thread and register this window as a target for update events.
        wxGetApp().removable_drive_manager()->init(this->q);
#ifdef _WIN32
        //Trigger enumeration of removable media on Win32 notification.
        this->q->Bind(EVT_VOLUME_ATTACHED, [this](VolumeAttachedEvent &evt) { wxGetApp().removable_drive_manager()->volumes_changed(); });
        this->q->Bind(EVT_VOLUME_DETACHED, [this](VolumeDetachedEvent &evt) { wxGetApp().removable_drive_manager()->volumes_changed(); });
#endif /* _WIN32 */
    }

    // Initialize the Undo / Redo stack with a first snapshot.
    //this->take_snapshot("New Project", UndoRedo::SnapshotType::ProjectSeparator);
    // Reset the "dirty project" flag.
    m_undo_redo_stack_main.mark_current_as_saved();
    dirty_state.update_from_undo_redo_stack(false);
    //this->take_snapshot("New Project");
    // BBS: save project confirm
    up_to_date(true, false);
    up_to_date(true, true);
    model.set_need_backup();

    // BBS: restore project
    if (wxGetApp().is_editor()) {
        auto last_backup = wxGetApp().app_config->get_last_backup_dir();
        this->q->Bind(EVT_RESTORE_PROJECT, [this, last = last_backup](wxCommandEvent& e) {
            std::string last_backup = last;
            std::string originfile;
            if (Slic3r::has_restore_data(last_backup, originfile)) {
                auto result = MessageDialog(this->q, _L("Previous unsaved project detected, do you want to restore it?"), wxString(SLIC3R_APP_FULL_NAME) + " - " + _L("Restore"), wxYES_NO | wxYES_DEFAULT | wxCENTRE).ShowModal();
                if (result == wxID_YES) {
                    this->q->load_project(from_path(last_backup), from_path(originfile));
                    Slic3r::backup_soon();
                    return;
                }
            }
            try {
                if (originfile != "<lock>") // see bbs_3mf.cpp for lock detail
                    boost::filesystem::remove_all(last);
            }
            catch (...) {}
            int skip_confirm = e.GetInt();
            this->q->new_project(skip_confirm, true);
            });
        //wxPostEvent(this->q, wxCommandEvent{EVT_RESTORE_PROJECT});
    }

    /*this->q->Bind(EVT_LOAD_MODEL_OTHER_INSTANCE, [this](LoadFromOtherInstanceEvent& evt) {
        BOOST_LOG_TRIVIAL(trace) << "Received load from other instance event.";
        wxArrayString input_files;
        for (size_t i = 0; i < evt.data.size(); ++i) {
            input_files.push_back(from_u8(evt.data[i].string()));
        }
        wxGetApp().mainframe->Raise();
        this->q->load_files(input_files);
    });
    this->q->Bind(EVT_INSTANCE_GO_TO_FRONT, [this](InstanceGoToFrontEvent &) {
        bring_instance_forward();
    });*/
    //wxGetApp().other_instance_message_handler()->init(this->q);

    // collapse sidebar according to saved value
    //if (wxGetApp().is_editor()) {
    //    bool is_collapsed = wxGetApp().app_config->get("collapsed_sidebar") == "1";
    //    sidebar->collapse(is_collapsed);
    //}
}

Plater::priv::~priv()
{
    if (config != nullptr)
        delete config;
    // Saves the database of visited (already shown) hints into hints.ini.
    notification_manager->deactivate_loaded_hints();
}

void Plater::priv::update(unsigned int flags)
{
    // the following line, when enabled, causes flickering on NVIDIA graphics cards
//    wxWindowUpdateLocker freeze_guard(q);
#ifdef SUPPORT_AUTOCENTER
    if (get_config("autocenter") == "true")
        model.center_instances_around_point(this->bed.build_volume().bed_center());
#endif

    unsigned int update_status = 0;
    const bool force_background_processing_restart = this->printer_technology == ptSLA || (flags & (unsigned int)UpdateParams::FORCE_BACKGROUND_PROCESSING_UPDATE);
    if (force_background_processing_restart)
        // Update the SLAPrint from the current Model, so that the reload_scene()
        // pulls the correct data.
        update_status = this->update_background_process(false, flags & (unsigned int)UpdateParams::POSTPONE_VALIDATION_ERROR_MESSAGE);
    //BBS TODO reload_scene
    this->view3D->reload_scene(false, flags & (unsigned int)UpdateParams::FORCE_FULL_SCREEN_REFRESH);
    this->preview->reload_print();
    //BBS assemble view
    this->assemble_view->reload_scene(false, flags);

    if (current_panel && q->is_preview_shown()) {
        q->force_update_all_plate_thumbnails();
        //update_fff_scene_only_shells(true);
    }

    if (force_background_processing_restart)
        this->restart_background_process(update_status);
    else
        this->schedule_background_process();

    // BBS
#if 0
    if (get_config("autocenter") == "true" && this->sidebar->obj_manipul()->IsShown())
        this->sidebar->obj_manipul()->UpdateAndShow(true);
#endif
}

void Plater::priv::select_view(const std::string& direction)
{
    if (current_panel == view3D) {
        BOOST_LOG_TRIVIAL(info) << "select view3D";
        view3D->select_view(direction);
        wxGetApp().update_ui_from_settings();
    }
    else if (current_panel == preview) {
        BOOST_LOG_TRIVIAL(info) << "select preview";
        preview->select_view(direction);
        wxGetApp().update_ui_from_settings();
    }
    else if (current_panel == assemble_view) {
        BOOST_LOG_TRIVIAL(info) << "select assemble view";
        assemble_view->select_view(direction);
    }
}
// BBS set print speed table and find maximum speed
void Plater::setPrintSpeedTable(GlobalSpeedMap &printSpeedMap) {
    Slic3r::DynamicPrintConfig config = wxGetApp().preset_bundle->full_config();
    printSpeedMap.maxSpeed = 0;
    if (config.has("inner_wall_speed")) {
        printSpeedMap.perimeterSpeed = config.opt_float("inner_wall_speed");
        if (printSpeedMap.perimeterSpeed > printSpeedMap.maxSpeed)
            printSpeedMap.maxSpeed = printSpeedMap.perimeterSpeed;
    }
    if (config.has("outer_wall_speed")) {
        printSpeedMap.externalPerimeterSpeed = config.opt_float("outer_wall_speed");
        printSpeedMap.maxSpeed = std::max(printSpeedMap.maxSpeed, printSpeedMap.externalPerimeterSpeed);
    }
    if (config.has("sparse_infill_speed")) {
        printSpeedMap.infillSpeed = config.opt_float("sparse_infill_speed");
        if (printSpeedMap.infillSpeed > printSpeedMap.maxSpeed)
            printSpeedMap.maxSpeed = printSpeedMap.infillSpeed;
    }
    if (config.has("internal_solid_infill_speed")) {
        printSpeedMap.solidInfillSpeed = config.opt_float("internal_solid_infill_speed");
        if (printSpeedMap.solidInfillSpeed > printSpeedMap.maxSpeed)
            printSpeedMap.maxSpeed = printSpeedMap.solidInfillSpeed;
    }
    if (config.has("top_surface_speed")) {
        printSpeedMap.topSolidInfillSpeed = config.opt_float("top_surface_speed");
        if (printSpeedMap.topSolidInfillSpeed > printSpeedMap.maxSpeed)
            printSpeedMap.maxSpeed = printSpeedMap.topSolidInfillSpeed;
    }
    if (config.has("support_speed")) {
        printSpeedMap.supportSpeed = config.opt_float("support_speed");

        if (printSpeedMap.supportSpeed > printSpeedMap.maxSpeed)
            printSpeedMap.maxSpeed = printSpeedMap.supportSpeed;
    }
    if (config.has("small_perimeter_speed")) {
        printSpeedMap.smallPerimeterSpeed = config.get_abs_value("small_perimeter_speed");

<<<<<<< HEAD
        if (printSpeedMap.smallPerimeterSpeed > printSpeedMap.maxSpeed)
            printSpeedMap.maxSpeed = printSpeedMap.smallPerimeterSpeed;
    }
    /*        "inner_wall_speed", "outer_wall_speed", "sparse_infill_speed", "internal_solid_infill_speed",
        "top_surface_speed", "support_speed", "support_object_xy_distance", "support_interface_speed",
        "bridge_speed", "gap_infill_speed", "travel_speed", "initial_layer_speed"*/
=======

    auto& print = wxGetApp().plater()->get_partplate_list().get_current_fff_print();
    auto print_config = print.config();
    printSpeedMap.bed_poly.points = get_bed_shape(*(wxGetApp().plater()->config()));
    Pointfs excluse_area_points = print_config.bed_exclude_area.values;
    Polygons exclude_polys;
    Polygon exclude_poly;
    for (int i = 0; i < excluse_area_points.size(); i++) {
        auto pt = excluse_area_points[i];
        exclude_poly.points.emplace_back(scale_(pt.x()), scale_(pt.y()));
        if (i % 4 == 3) {  // exclude areas are always rectangle
            exclude_polys.push_back(exclude_poly);
            exclude_poly.points.clear();
        }
    }
    printSpeedMap.bed_poly = diff({ printSpeedMap.bed_poly }, exclude_polys)[0];
>>>>>>> 390f68a9
}

// find temperature of heatend and bed and matierial of an given extruder
void Plater::setExtruderParams(std::map<size_t, Slic3r::ExtruderParams>& extParas) {
    extParas.clear();
    Slic3r::DynamicPrintConfig config = wxGetApp().preset_bundle->full_config();
    // BBS
    int numExtruders = wxGetApp().preset_bundle->filament_presets.size();
    for (unsigned int i = 0; i != numExtruders; ++i) {
        std::string matName = "";
        // BBS
        int bedTemp = 35;
        double endTemp = 0.f;
        if (config.has("filament_type")) {
            matName = config.opt_string("filament_type", i);
        }
        if (config.has("nozzle_temperature")) {
            endTemp = config.opt_int("nozzle_temperature", i);
        }

        // FIXME: curr_bed_type is now a plate config rather than a global config.
        // Currently bed temp is not used for brim generation, so just comment it for now.
#if 0
        if (config.has("curr_bed_type")) {
            BedType curr_bed_type = config.opt_enum<BedType>("curr_bed_type");
            bedTemp = config.opt_int(get_bed_temp_key(curr_bed_type), i);
        }
#endif
        if (i == 0) extParas.insert({ i,{matName, bedTemp, endTemp} });
        extParas.insert({ i + 1,{matName, bedTemp, endTemp} });
    }
}

wxColour Plater::get_next_color_for_filament()
{
    static int curr_color_filamenet = 0;
    // refs to https://www.ebaomonthly.com/window/photo/lesson/colorList.htm
    wxColour colors[FILAMENT_SYSTEM_COLORS_NUM] = {
        *wxYELLOW,
        * wxRED,
        *wxBLUE,
        *wxCYAN,
        *wxLIGHT_GREY,
        *wxWHITE,
        *wxBLACK,
        wxColour(0,127,255),
        wxColour(139,0,255),
        wxColour(102,255,0),
        wxColour(255,215,0),
        wxColour(0,35,100),
        wxColour(255,0,255),
        wxColour(8,37,103),
        wxColour(127,255,212),
        wxColour(255,191,0)
    };
    return colors[curr_color_filamenet++ % FILAMENT_SYSTEM_COLORS_NUM];
}

wxString Plater::get_slice_warning_string(GCodeProcessorResult::SliceWarning& warning)
{
    if (warning.msg == BED_TEMP_TOO_HIGH_THAN_FILAMENT) {
        return _L("The bed temperature exceeds filament's vitrification temperature. Please open the front door of printer before printing to avoid nozzle clog.");
    } else if (warning.msg == NOZZLE_HRC_CHECKER) {
        return _L("The nozzle hardness required by the filament is higher than the default nozzle hardness of the printer. Please replace the hardened nozzle or filament, otherwise, the nozzle will be attrited or damaged.");
    } else {
        return wxString(warning.msg);
    }
}

void Plater::priv::apply_free_camera_correction(bool apply/* = true*/)
{
    bool use_perspective_camera = get_config("use_perspective_camera").compare("true") == 0;
    if (use_perspective_camera)
        camera.set_type(Camera::EType::Perspective);
    else
        camera.set_type(Camera::EType::Ortho);
    if (apply
#ifdef SUPPORT_FREE_CAMERA
        && wxGetApp().app_config->get("use_free_camera") != "1"
#endif
        )
        camera.recover_from_free_camera();
}

//BBS: add no slice option
void Plater::priv::select_view_3D(const std::string& name, bool no_slice)
{
    if (name == "3D") {
        BOOST_LOG_TRIVIAL(info) << "select view3D";
        if (q->only_gcode_mode() || q->using_exported_file()) {
            BOOST_LOG_TRIVIAL(info) << __FUNCTION__ << boost::format("goto preview page when loading gcode/exported_3mf");
        }
        set_current_panel(view3D, no_slice);
    }
    else if (name == "Preview") {
        BOOST_LOG_TRIVIAL(info) << "select preview";
        //BBS update extruder params and speed table before slicing
        Plater::setExtruderParams(Slic3r::Model::extruderParamsMap);
        Plater::setPrintSpeedTable(Slic3r::Model::printSpeedMap);
        set_current_panel(preview, no_slice);
    }
    else if (name == "Assemble") {
        BOOST_LOG_TRIVIAL(info) << "select assemble view";
        set_current_panel(assemble_view, no_slice);
    }

    //BBS update selection
    wxGetApp().obj_list()->update_selections();
    selection_changed();

    apply_free_camera_correction(false);
}

void Plater::priv::select_next_view_3D()
{
    if (current_panel == view3D)
        set_current_panel(preview);
    else if (current_panel == preview)
        set_current_panel(assemble_view);
    else if (current_panel == assemble_view)
        set_current_panel(view3D);
}

void Plater::priv::collapse_sidebar(bool collapse)
{
    if (q->m_only_gcode && !collapse)
        return;
    sidebar->collapse(collapse);
    notification_manager->set_sidebar_collapsed(collapse);
}


void Plater::priv::reset_all_gizmos()
{
    view3D->get_canvas3d()->reset_all_gizmos();
}

// Called after the Preferences dialog is closed and the program settings are saved.
// Update the UI based on the current preferences.
void Plater::priv::update_ui_from_settings()
{
    apply_free_camera_correction();

    view3D->get_canvas3d()->update_ui_from_settings();
    preview->get_canvas3d()->update_ui_from_settings();

    sidebar->update_ui_from_settings();
}

// BBS
std::shared_ptr<BBLStatusBar> Plater::priv::statusbar()
{
    return nullptr;
}

std::string Plater::priv::get_config(const std::string &key) const
{
    return wxGetApp().app_config->get(key);
}

BoundingBoxf Plater::priv::bed_shape_bb() const
{
    BoundingBox bb = scaled_bed_shape_bb();
    return BoundingBoxf(unscale(bb.min), unscale(bb.max));
}

BoundingBox Plater::priv::scaled_bed_shape_bb() const
{
    const auto *bed_shape_opt = config->opt<ConfigOptionPoints>("printable_area");
    const auto printable_area = Slic3r::Polygon::new_scale(bed_shape_opt->values);
    return printable_area.bounding_box();
}

// BBS: backup & restore
std::vector<size_t> Plater::priv::load_files(const std::vector<fs::path>& input_files, LoadStrategy strategy, bool ask_multi)
{
    std::vector<size_t> empty_result;
    bool dlg_cont = true;
    bool is_user_cancel = false;

    if (input_files.empty()) { return std::vector<size_t>(); }

    // BBS
    int filaments_cnt = config->opt<ConfigOptionStrings>("filament_colour")->values.size();
    bool one_by_one = input_files.size() == 1 || printer_technology == ptSLA/* || filaments_cnt <= 1*/;
    if (! one_by_one) {
        for (const auto &path : input_files) {
            if (std::regex_match(path.string(), pattern_bundle)) {
                one_by_one = true;
                break;
            }
        }
    }

    bool load_model = strategy & LoadStrategy::LoadModel;
    bool load_config = strategy & LoadStrategy::LoadConfig;
    bool imperial_units = strategy & LoadStrategy::ImperialUnits;
    bool silence = strategy & LoadStrategy::Silence;

    BOOST_LOG_TRIVIAL(info) << __FUNCTION__ << boost::format(": load_model %1%, load_config %2%, input_files size %3%")%load_model %load_config %input_files.size();

    const auto loading = _L("Loading") + dots;
    ProgressDialog dlg(loading, "", 100, find_toplevel_parent(q), wxPD_AUTO_HIDE | wxPD_CAN_ABORT | wxPD_APP_MODAL);
    wxBusyCursor busy;

    auto *new_model = (!load_model || one_by_one) ? nullptr : new Slic3r::Model();
    std::vector<size_t> obj_idxs;

    int answer_convert_from_meters          = wxOK_DEFAULT;
    int answer_convert_from_imperial_units  = wxOK_DEFAULT;
    int tolal_model_count                   = 0;

    int progress_percent = 0;
    int total_files = input_files.size();
    const int stage_percent[IMPORT_STAGE_MAX+1] = {
            5,      // IMPORT_STAGE_RESTORE
            10,     // IMPORT_STAGE_OPEN
            30,     // IMPORT_STAGE_READ_FILES
            50,     // IMPORT_STAGE_EXTRACT
            60,     // IMPORT_STAGE_LOADING_OBJECTS
            70,     // IMPORT_STAGE_LOADING_PLATES
            80,     // IMPORT_STAGE_FINISH
            85,     // IMPORT_STAGE_ADD_INSTANCE
            90,      // IMPORT_STAGE_UPDATE_GCODE
            92,     // IMPORT_STAGE_CHECK_MODE_GCODE
            95,     // UPDATE_GCODE_RESULT
            98,     // IMPORT_LOAD_CONFIG
            99,     // IMPORT_LOAD_MODEL_OBJECTS
            100
     };
    const int step_percent[LOAD_STEP_STAGE_NUM+1] = {
            5,     // LOAD_STEP_STAGE_READ_FILE
            30,     // LOAD_STEP_STAGE_GET_SOLID
            60,     // LOAD_STEP_STAGE_GET_MESH
            100
     };

    const float INPUT_FILES_RATIO            = 0.7;
    const float INIT_MODEL_RATIO             = 0.75;
    const float CENTER_AROUND_ORIGIN_RATIO   = 0.8;
    const float LOAD_MODEL_RATIO             = 0.9;

    for (size_t i = 0; i < input_files.size(); ++i) {
        int file_percent = 0;

#ifdef _WIN32
        auto path = input_files[i];
        // On Windows, we swap slashes to back slashes, see GH #6803 as read_from_file() does not understand slashes on Windows thus it assignes full path to names of loaded objects.
        path.make_preferred();
#else  // _WIN32
       // Don't make a copy on Posix. Slash is a path separator, back slashes are not accepted as a substitute.
        const auto &path = input_files[i];
#endif // _WIN32
        const auto filename         = path.filename();
        int  progress_percent = static_cast<int>(100.0f * static_cast<float>(i) / static_cast<float>(input_files.size()));
        const auto real_filename    = (strategy & LoadStrategy::Restore) ? input_files[++i].filename() : filename;
        const auto dlg_info         = _L("Loading file") + ": " + from_path(real_filename);
        BOOST_LOG_TRIVIAL(info) << __FUNCTION__ << boost::format(": load file %1%") % filename;
        dlg_cont = dlg.Update(progress_percent, dlg_info);
        if (!dlg_cont) return empty_result;

        const bool type_3mf = std::regex_match(path.string(), pattern_3mf);
        // const bool type_zip_amf = !type_3mf && std::regex_match(path.string(), pattern_zip_amf);
        const bool type_any_amf = !type_3mf && std::regex_match(path.string(), pattern_any_amf);
        // const bool type_prusa   = std::regex_match(path.string(), pattern_prusa);

        Slic3r::Model model;
        // BBS: add auxiliary files related logic
        bool load_aux = strategy & LoadStrategy::LoadAuxiliary, load_old_project = false;
        if (load_model && load_config && type_3mf) {
            load_aux = true;
            strategy = strategy | LoadStrategy::LoadAuxiliary;
        }
        if (load_config) strategy = strategy | LoadStrategy::CheckVersion;
        bool is_project_file = false;
        BOOST_LOG_TRIVIAL(info) << __FUNCTION__ << boost::format(": is_project_file %1%, type_3mf %2%") % is_project_file % type_3mf;
        try {
            if (type_3mf) {
                DynamicPrintConfig config;
                Semver             file_version;
                {
                    DynamicPrintConfig config_loaded;

                    // BBS: add part plate related logic
                    PlateDataPtrs             plate_data;
                    En3mfType                 en_3mf_file_type = En3mfType::From_BBS;
                    ConfigSubstitutionContext config_substitutions{ForwardCompatibilitySubstitutionRule::Enable};
                    std::vector<Preset *>     project_presets;
                    // BBS: backup & restore
                    q->skip_thumbnail_invalid = true;
                    model = Slic3r::Model::read_from_archive(path.string(), &config_loaded, &config_substitutions, en_3mf_file_type, strategy, &plate_data, &project_presets,
                                                             &file_version,
                                                             [this, &dlg, real_filename, &progress_percent, &file_percent, stage_percent, INPUT_FILES_RATIO, total_files, i,
                                                              &is_user_cancel](int import_stage, int current, int total, bool &cancel) {
                                                                 bool     cont = true;
                                                                 float percent_float = (100.0f * (float)i / (float)total_files) + INPUT_FILES_RATIO * ((float)stage_percent[import_stage] + (float)current * (float)(stage_percent[import_stage + 1] - stage_percent[import_stage]) /(float) total) / (float)total_files;
                                                                 BOOST_LOG_TRIVIAL(trace) << "load_3mf_file: percent(float)=" << percent_float << ", stage = " << import_stage << ", curr = " << current << ", total = " << total;
                                                                 progress_percent = (int)percent_float;
                                                                 wxString msg  = wxString::Format(_L("Loading file: %s"), from_path(real_filename));
                                                                 cont          = dlg.Update(progress_percent, msg);
                                                                 cancel        = !cont;
                                                                 if (cancel)
                                                                     is_user_cancel = cancel;
                                                             });
                    BOOST_LOG_TRIVIAL(info) << __FUNCTION__ << ":" << __LINE__
                                            << boost::format(", plate_data.size %1%, project_preset.size %2%, is_bbs_3mf %3%, file_version %4% \n") % plate_data.size() %
                                                   project_presets.size() % (en_3mf_file_type == En3mfType::From_BBS) % file_version.to_string();

                    // 1. add extruder for prusa model if the number of existing extruders is not enough
                    // 2. add extruder for BBS or Other model if only import geometry
                    if (en_3mf_file_type == En3mfType::From_Prusa || (load_model && !load_config)) {
                        std::set<int> extruderIds;
                        for (ModelObject *o : model.objects) {
                            if (o->config.option("extruder")) extruderIds.insert(o->config.extruder());
                            for (auto volume : o->volumes) {
                                if (volume->config.option("extruder")) extruderIds.insert(volume->config.extruder());
                                for (int extruder : volume->get_extruders()) { extruderIds.insert(extruder); }
                            }
                        }
                        int size = extruderIds.size() == 0 ? 0 : *(extruderIds.rbegin());

                        int filament_size = sidebar->combos_filament().size();
                        while (filament_size < 16 && filament_size < size) {
                            int         filament_count = filament_size + 1;
                            wxColour    new_col        = Plater::get_next_color_for_filament();
                            std::string new_color      = new_col.GetAsString(wxC2S_HTML_SYNTAX).ToStdString();
                            wxGetApp().preset_bundle->set_num_filaments(filament_count, new_color);
                            wxGetApp().plater()->on_filaments_change(filament_count);
                            ++filament_size;
                        }
                        wxGetApp().get_tab(Preset::TYPE_PRINT)->update();
                    }

                    std::string import_project_action = wxGetApp().app_config->get("import_project_action");
                    LoadType load_type;
                    if (import_project_action.empty())
                        load_type = LoadType::Unknown;
                    else
                        load_type  = static_cast<LoadType>(std::stoi(import_project_action));

                    // BBS: version check
                    Semver app_version = *(Semver::parse(SLIC3R_VERSION));
                    if (en_3mf_file_type == En3mfType::From_Prusa) {
                        // do not reset the model config
                        load_config = false;
                        if(load_type != LoadType::LoadGeometry)
                            show_info(q, _L("The 3mf is not from Bambu Lab, load geometry data only."), _L("Load 3mf"));
                    }
                    else if (load_config && (file_version.maj() != app_version.maj())) {
                        // version mismatch, only load geometries
                        load_config = false;
                        if (!load_model) {
                            // only load config case, return directly
                            show_info(q, _L("The Config can not be loaded."), _L("Load 3mf"));
                            q->skip_thumbnail_invalid = false;
                            return empty_result;
                        }
                        load_old_project = true;
                        // select view to 3D
                        q->select_view_3D("3D");
                        // select plate 0 as default
                        q->select_plate(0);
                        if (load_type != LoadType::LoadGeometry) {
                            if (en_3mf_file_type == En3mfType::From_BBS)
                                show_info(q, _L("The 3mf is generated by old Bambu Studio, load geometry data only."), _L("Load 3mf"));
                            else
                                show_info(q, _L("The 3mf is not from Bambu Lab, load geometry data only."), _L("Load 3mf"));
                        }
                        for (ModelObject *model_object : model.objects) {
                            model_object->config.reset();
                            // Is there any modifier or advanced config data?
                            for (ModelVolume *model_volume : model_object->volumes) model_volume->config.reset();
                        }
                    } else if (load_config && (file_version > app_version)) {
                        if (config_substitutions.unrecogized_keys.size() > 0) {
                            wxString text  = wxString::Format(_L("The 3mf's version %s is newer than %s's version %s, Found following keys unrecognized:\n"),
                                                             file_version.to_string(), std::string(SLIC3R_APP_FULL_NAME), app_version.to_string());
                            bool     first = true;
                            // std::string context = into_u8(text);
                            wxString context = text;
                            for (auto &key : config_substitutions.unrecogized_keys) {
                                context += "  -";
                                context += key;
                                context += ";\n";
                                first = false;
                            }
                            wxString append = _L("You'd better upgrade your software.\n");
                            context += "\n\n";
                            // context += into_u8(append);
                            context += append;
                            show_info(q, context, _L("Newer 3mf version"));
                        }
                        else {
                            //if the minor version is not matched
                            if (file_version.min() != app_version.min()) {
                                wxString text  = wxString::Format(_L("The 3mf's version %s is newer than %s's version %s, Suggest to upgrade your software.\n"),
                                                 file_version.to_string(), std::string(SLIC3R_APP_FULL_NAME), app_version.to_string());
                                show_info(q, text, _L("Newer 3mf version"));
                            }
                        }
                    } else if (!load_config) {
                        // reset config except color
                        for (ModelObject *model_object : model.objects) {
                            bool has_extruder = model_object->config.has("extruder");
                            int  extruder_id  = -1;
                            // save the extruder information before reset
                            if (has_extruder) { extruder_id = model_object->config.extruder(); }

                            model_object->config.reset();

                            // restore the extruder after reset
                            if (has_extruder) { model_object->config.set("extruder", extruder_id); }

                            // Is there any modifier or advanced config data?
                            for (ModelVolume *model_volume : model_object->volumes) {
                                has_extruder = model_volume->config.has("extruder");
                                if (has_extruder) { extruder_id = model_volume->config.extruder(); }

                                model_volume->config.reset();

                                if (has_extruder) { model_volume->config.set("extruder", extruder_id); }
                            }
                        }
                    }

                    // plate data
                    if (plate_data.size() > 0) {
                        BOOST_LOG_TRIVIAL(info) << __FUNCTION__ << ":" << __LINE__ << boost::format(", import 3mf UPDATE_GCODE_RESULT \n");
                        wxString msg = wxString::Format(_L("Loading file: %s"), from_path(real_filename));
                        dlg_cont     = dlg.Update(progress_percent, msg);
                        if (!dlg_cont) {
                            q->skip_thumbnail_invalid = false;
                            return empty_result;
                        }

                        if (load_config) {
                            partplate_list.load_from_3mf_structure(plate_data);
                            partplate_list.update_slice_context_to_current_plate(background_process);
                            this->preview->update_gcode_result(partplate_list.get_current_slice_result());
                            release_PlateData_list(plate_data);
                            sidebar->obj_list()->reload_all_plates();
                        } else {
                            partplate_list.reload_all_objects();
                        }
                    }

                    // BBS:: project embedded presets
                    if ((project_presets.size() > 0) && load_config) {
                        // load project embedded presets
                        PresetsConfigSubstitutions preset_substitutions;
                        PresetBundle &             preset_bundle = *wxGetApp().preset_bundle;
                        preset_substitutions                     = preset_bundle.load_project_embedded_presets(project_presets, ForwardCompatibilitySubstitutionRule::Enable);
                        if (!preset_substitutions.empty()) show_substitutions_info(preset_substitutions);
                    }
                    if (project_presets.size() > 0) {
                        for (unsigned int i = 0; i < project_presets.size(); i++) { delete project_presets[i]; }
                        project_presets.clear();
                    }

                    if (load_config && !config_loaded.empty()) {
                        BOOST_LOG_TRIVIAL(info) << __FUNCTION__ << ":" << __LINE__ << boost::format(", import 3mf IMPORT_LOAD_CONFIG \n");
                        wxString msg = wxString::Format(_L("Loading file: %s"), from_path(real_filename));
                        dlg_cont     = dlg.Update(progress_percent, msg);
                        if (!dlg_cont) {
                            q->skip_thumbnail_invalid = false;
                            return empty_result;
                        }

                        // Based on the printer technology field found in the loaded config, select the base for the config,
                        PrinterTechnology printer_technology = Preset::printer_technology(config_loaded);

                        config.apply(static_cast<const ConfigBase &>(FullPrintConfig::defaults()));
                        // and place the loaded config over the base.
                        config += std::move(config_loaded);
                    }
                    if (!config_substitutions.empty()) show_substitutions_info(config_substitutions.substitutions, filename.string());

                    this->model.custom_gcode_per_print_z = model.custom_gcode_per_print_z;
                    // BBS
                    this->model.design_info = model.design_info;
                    this->model.model_info  = model.model_info;
                }

                if (load_config) {
                    if (!config.empty()) {
                        Preset::normalize(config);
                        PresetBundle *preset_bundle = wxGetApp().preset_bundle;
                        // BBS: first validate the printer
                        // TODO: remove it after released""
                        bool validated = preset_bundle->validate_printers(filename.string(), config);
                        if (!validated) {
                            load_config      = false;
                            load_old_project = true;
                            // select view to 3D
                            q->select_view_3D("3D");
                            // select plate 0 as default
                            q->select_plate(0);
                            show_info(q, _L("The 3mf is not compatible, load geometry data only!"), _L("Incompatible 3mf"));
                            for (ModelObject *model_object : model.objects) {
                                model_object->config.reset();
                                // Is there any modifier or advanced config data?
                                for (ModelVolume *model_volume : model_object->volumes) model_volume->config.reset();
                            }
                        } else {
                            preset_bundle->load_config_model(filename.string(), std::move(config), file_version);
                            // BBS: moved this logic to presetcollection
                            //{
                            //    // After loading of the presets from project, check if they are visible.
                            //    // Set them to visible if they are not.

                            //    auto update_selected_preset_visibility = [](PresetCollection& presets, std::vector<std::string>& names) {
                            //        if (!presets.get_selected_preset().is_visible) {
                            //            assert(presets.get_selected_preset().name == presets.get_edited_preset().name);
                            //            presets.get_selected_preset().is_visible = true;
                            //            presets.get_edited_preset().is_visible = true;
                            //            names.emplace_back(presets.get_selected_preset().name);
                            //        }
                            //    };

                            //    std::vector<std::string> names;
                            //    if (printer_technology == ptFFF) {
                            //        update_selected_preset_visibility(preset_bundle->prints, names);
                            //        for (const std::string& filament : preset_bundle->filament_presets) {
                            //            Preset* preset = preset_bundle->filaments.find_preset(filament);
                            //            if (preset && !preset->is_visible) {
                            //                preset->is_visible = true;
                            //                names.emplace_back(preset->name);
                            //                if (preset->name == preset_bundle->filaments.get_edited_preset().name)
                            //                    preset_bundle->filaments.get_selected_preset().is_visible = true;
                            //            }
                            //        }
                            //    }
                            //    else {
                            //        update_selected_preset_visibility(preset_bundle->sla_prints, names);
                            //        update_selected_preset_visibility(preset_bundle->sla_materials, names);
                            //    }
                            //    update_selected_preset_visibility(preset_bundle->printers, names);

                            //    preset_bundle->update_compatible(PresetSelectCompatibleType::Never);

                            //    // show notification about temporarily installed presets
                            //    if (!names.empty()) {
                            //        std::string notif_text = into_u8(_L_PLURAL("The preset below was temporarily installed on the active instance of PrusaSlicer",
                            //                                                   "The presets below were temporarily installed on the active instance of PrusaSlicer",
                            //                                                   names.size())) + ":";
                            //        for (std::string& name : names)
                            //            notif_text += "\n - " + name;
                            //        notification_manager->push_notification(NotificationType::CustomNotification,
                            //            NotificationManager::NotificationLevel::PrintInfoNotificationLevel, notif_text);
                            //    }
                            //}

                            // BBS
                            // if (printer_technology == ptFFF)
                            //    CustomGCode::update_custom_gcode_per_print_z_from_config(model.custom_gcode_per_print_z, &preset_bundle->project_config);

                            // For exporting from the amf/3mf we shouldn't check printer_presets for the containing information about "Print Host upload"
                            // BBS: add preset combo box re-active logic
                            // currently found only needs re-active here
                            wxGetApp().load_current_presets(false, false);
                            // Update filament colors for the MM-printer profile in the full config
                            // to avoid black (default) colors for Extruders in the ObjectList,
                            // when for extruder colors are used filament colors
                            q->on_filaments_change(preset_bundle->filament_presets.size());

                            ConfigOption *bed_type_opt = preset_bundle->project_config.option("curr_bed_type");
                            if (bed_type_opt != nullptr) q->on_bed_type_change((BedType) bed_type_opt->getInt());
                            is_project_file = true;
                        }
                    }
                    if (!silence) wxGetApp().app_config->update_config_dir(path.parent_path().string());
                }
            } else {
                // BBS: add plate data related logic
                PlateDataPtrs plate_data;
                // BBS: project embedded settings
                std::vector<Preset *> project_presets;
                bool                  is_xxx;
                Semver                file_version;
                model = Slic3r::Model::read_from_file(
                    path.string(), nullptr, nullptr, strategy, &plate_data, &project_presets, &is_xxx, &file_version, nullptr,
                    [this, &dlg, real_filename, &progress_percent, &file_percent, INPUT_FILES_RATIO, total_files, i](int current, int total, bool &cancel)
                    {
                            bool     cont = true;
                            float percent_float = (100.0f * (float)i / (float)total_files) + INPUT_FILES_RATIO * 100.0f * ((float)current / (float)total) / (float)total_files;
                            BOOST_LOG_TRIVIAL(trace) << "load_stl_file: percent(float)=" << percent_float << ", curr = " << current << ", total = " << total;
                            progress_percent = (int)percent_float;
                            wxString msg  = wxString::Format(_L("Loading file: %s"), from_path(real_filename));
                            cont          = dlg.Update(progress_percent, msg);
                            cancel        = !cont;
                     },
                    [this, &dlg, real_filename, &progress_percent, &file_percent, step_percent, INPUT_FILES_RATIO, total_files, i](int load_stage, int current, int total, bool &cancel)
                    {
                            bool     cont = true;
                            float percent_float = (100.0f * (float)i / (float)total_files) + INPUT_FILES_RATIO * ((float)step_percent[load_stage] + (float)current * (float)(step_percent[load_stage + 1] - step_percent[load_stage]) / (float)total) / (float)total_files;
                            BOOST_LOG_TRIVIAL(trace) << "load_step_file: percent(float)=" << percent_float << ", stage = " << load_stage << ", curr = " << current << ", total = " << total;
                            progress_percent = (int)percent_float;
                            wxString msg  = wxString::Format(_L("Loading file: %s"), from_path(real_filename));
                            cont          = dlg.Update(progress_percent, msg);
                            cancel        = !cont;
                    },
                    [](int isUtf8StepFile) {
                        if (!isUtf8StepFile)
                            Slic3r::GUI::show_info(nullptr, _L("Name of components inside step file is not UTF8 format!") + "\n\n" + _L("The name may show garbage characters!"),
                                                   _L("Attention!"));
                    });

                if (type_any_amf && is_xxx) imperial_units = true;

                for (auto obj : model.objects)
                    if (obj->name.empty()) obj->name = fs::path(obj->input_file).filename().string();

                if (plate_data.size() > 0) {
                    partplate_list.load_from_3mf_structure(plate_data);
                    partplate_list.update_slice_context_to_current_plate(background_process);
                    this->preview->update_gcode_result(partplate_list.get_current_slice_result());
                    release_PlateData_list(plate_data);
                    sidebar->obj_list()->reload_all_plates();
                }

                // BBS:: project embedded presets
                if (project_presets.size() > 0) {
                    // load project embedded presets
                    PresetsConfigSubstitutions preset_substitutions;
                    PresetBundle &             preset_bundle = *wxGetApp().preset_bundle;
                    preset_substitutions                     = preset_bundle.load_project_embedded_presets(project_presets, ForwardCompatibilitySubstitutionRule::Enable);
                    if (!preset_substitutions.empty()) show_substitutions_info(preset_substitutions);

                    for (unsigned int i = 0; i < project_presets.size(); i++) { delete project_presets[i]; }
                    project_presets.clear();
                }
            }
        } catch (const ConfigurationError &e) {
            std::string message = GUI::format(_L("Failed loading file \"%1%\". An invalid configuration was found."), filename.string()) + "\n\n" + e.what();
            GUI::show_error(q, message);
            continue;
        } catch (const std::exception &e) {
            if (!is_user_cancel)
                GUI::show_error(q, e.what());
            continue;
        }

        progress_percent = 100.0f * (float)i / (float)total_files + INIT_MODEL_RATIO * 100.0f / (float)total_files;
        dlg_cont = dlg.Update(progress_percent);
        if (!dlg_cont) {
            q->skip_thumbnail_invalid = false;
            return empty_result;
        }

        if (load_model) {
            // The model should now be initialized
            auto convert_from_imperial_units = [](Model &model, bool only_small_volumes) { model.convert_from_imperial_units(only_small_volumes); };

            // BBS: add load_old_project logic
            if ((!is_project_file) && (!load_old_project)) {
                // if (!is_project_file) {
                if (int deleted_objects = model.removed_objects_with_zero_volume(); deleted_objects > 0) {
                    MessageDialog(q, _L("Objects with zero volume removed"), _L("The volume of the object is zero"), wxICON_INFORMATION | wxOK).ShowModal();
                }
                if (imperial_units)
                    // Convert even if the object is big.
                    convert_from_imperial_units(model, false);
                else if (model.looks_like_saved_in_meters()) {
                    // BBS do not handle look like in meters
                    MessageDialog dlg(q,
                                      format_wxstr(_L("The object from file %s is too small, and maybe in meters or inches.\n Do you want to scale to millimeters?"),
                                                   from_path(filename)),
                                      _L("Object too small"), wxICON_QUESTION | wxYES_NO);
                    int           answer = dlg.ShowModal();
                    if (answer == wxID_YES) model.convert_from_meters(true);
                } else if (model.looks_like_imperial_units()) {
                    // BBS do not handle look like in meters
                    MessageDialog dlg(q,
                                      format_wxstr(_L("The object from file %s is too small, and maybe in meters or inches.\n Do you want to scale to millimeters?"),
                                                   from_path(filename)),
                                      _L("Object too small"), wxICON_QUESTION | wxYES_NO);
                    int           answer = dlg.ShowModal();
                    if (answer == wxID_YES) convert_from_imperial_units(model, true);
                }
                // else if (model.looks_like_imperial_units()) {
                // BBS do not handle look like in imperial
                // auto convert_model_if = [convert_from_imperial_units](Model& model, bool condition) {
                //    if (condition)
                //        //FIXME up-scale only the small parts?
                //        convert_from_imperial_units(model, true);
                //};
                // if (answer_convert_from_imperial_units == wxOK_DEFAULT) {
                //    RichMessageDialog dlg(q, format_wxstr(_L_PLURAL(
                //        "The dimensions of the object from file %s seem to be defined in inches.\n"
                //        "The internal unit of PrusaSlicer is a millimeter. Do you want to recalculate the dimensions of the object?",
                //        "The dimensions of some objects from file %s seem to be defined in inches.\n"
                //        "The internal unit of PrusaSlicer is a millimeter. Do you want to recalculate the dimensions of these objects?", model.objects.size()), from_path(filename))
                //        + "\n", _L("The object is too small"), wxICON_QUESTION | wxYES_NO);
                //    dlg.ShowCheckBox(_L("Apply to all the remaining small objects being loaded."));
                //    int answer = dlg.ShowModal();
                //    if (dlg.IsCheckBoxChecked())
                //        answer_convert_from_imperial_units = answer;
                //    else
                //        convert_model_if(model, answer == wxID_YES);
                //}
                // convert_model_if(model, answer_convert_from_imperial_units == wxID_YES);
            }

             if (model.looks_like_multipart_object()) {
               MessageDialog msg_dlg(q, _L(
                    "This file contains several objects positioned at multiple heights.\n"
                    "Instead of considering them as multiple objects, should \n"
                    "the file be loaded as a single object having multiple parts?") + "\n",
                    _L("Multi-part object detected"), wxICON_WARNING | wxYES | wxNO);
                if (msg_dlg.ShowModal() == wxID_YES) {
                    model.convert_multipart_object(filaments_cnt);
                }
            }
        }
        // else if ((wxGetApp().get_mode() == comSimple) && (type_3mf || type_any_amf) && model_has_advanced_features(model)) {
        //    MessageDialog msg_dlg(q, _L("This file cannot be loaded in a simple mode. Do you want to switch to an advanced mode?")+"\n",
        //        _L("Detected advanced data"), wxICON_WARNING | wxYES | wxNO);
        //    if (msg_dlg.ShowModal() == wxID_YES) {
        //        Slic3r::GUI::wxGetApp().save_mode(comAdvanced);
        //        view3D->set_as_dirty();
        //    }
        //    else
        //        return obj_idxs;
        //}

        progress_percent = 100.0f * (float)i / (float)total_files + CENTER_AROUND_ORIGIN_RATIO * 100.0f / (float)total_files;
        dlg_cont = dlg.Update(progress_percent);
        if (!dlg_cont) {
            q->skip_thumbnail_invalid = false;
            return empty_result;
        }

        int model_idx = 0;
        for (ModelObject *model_object : model.objects) {
            if (!type_3mf && !type_any_amf) model_object->center_around_origin(false);

            // BBS
            BOOST_LOG_TRIVIAL(info) << __FUNCTION__ << ":" << __LINE__ << boost::format("import 3mf IMPORT_LOAD_MODEL_OBJECTS \n");
            wxString msg = wxString::Format("Loading file: %s", from_path(real_filename));
            model_idx++;
            dlg_cont = dlg.Update(progress_percent, msg);
            if (!dlg_cont) {
                q->skip_thumbnail_invalid = false;
                return empty_result;
            }

            model_object->ensure_on_bed(is_project_file);
        }

        tolal_model_count += model_idx;

        progress_percent = 100.0f * (float)i / (float)total_files + LOAD_MODEL_RATIO * 100.0f / (float)total_files;
        dlg_cont = dlg.Update(progress_percent);
        if (!dlg_cont) {
            q->skip_thumbnail_invalid = false;
            return empty_result;
        }

        if (one_by_one) {
            // BBS: add load_old_project logic
            if (type_3mf && !is_project_file && !load_old_project)
                // if (type_3mf && !is_project_file)
                model.center_instances_around_point(this->bed.build_volume().bed_center());
            // BBS: add auxiliary files logic
            // BBS: backup & restore
            if (load_aux) {
                q->model().load_from(model);
                load_auxiliary_files();
            }
            // BBS: don't allow negative_z when load model objects
            // auto loaded_idxs = load_model_objects(model.objects, is_project_file);
            auto loaded_idxs = load_model_objects(model.objects);
            obj_idxs.insert(obj_idxs.end(), loaded_idxs.begin(), loaded_idxs.end());

            BOOST_LOG_TRIVIAL(info) << __FUNCTION__ << ":" << __LINE__ << boost::format("import 3mf IMPORT_LOAD_MODEL_OBJECTS \n");
            wxString msg = wxString::Format(_L("Loading file: %s"), from_path(real_filename));
            dlg_cont     = dlg.Update(progress_percent, msg);
            if (!dlg_cont) {
                q->skip_thumbnail_invalid = false;
                return empty_result;
            }
        } else {
            // This must be an .stl or .obj file, which may contain a maximum of one volume.
            for (const ModelObject *model_object : model.objects) {
                new_model->add_object(*model_object);

                BOOST_LOG_TRIVIAL(info) << __FUNCTION__ << ":" << __LINE__ << boost::format("import 3mf IMPORT_ADD_MODEL_OBJECTS \n");
                wxString msg = wxString::Format(_L("Loading file: %s"), from_path(real_filename));
                dlg_cont     = dlg.Update(progress_percent, msg);
                if (!dlg_cont) {
                    q->skip_thumbnail_invalid = false;
                    return empty_result;
                }
            }
        }
    }

    if (new_model != nullptr && new_model->objects.size() > 1) {
        //BBS do not popup this dialog

        if (ask_multi) {
            MessageDialog msg_dlg(q, _L("Load these files as a single object with multiple parts?\n"), _L("Object with multiple parts was detected"),
                                  wxICON_WARNING | wxYES | wxNO);
            if (msg_dlg.ShowModal() == wxID_YES) { new_model->convert_multipart_object(filaments_cnt); }
        }

        auto loaded_idxs = load_model_objects(new_model->objects);
        obj_idxs.insert(obj_idxs.end(), loaded_idxs.begin(), loaded_idxs.end());
    }

    if (new_model) delete new_model;

    //BBS: add gcode loading logic in the end
    q->m_exported_file = false;
    q->skip_thumbnail_invalid = false;
    if (load_model && load_config) {
        if (model.objects.empty()) {
            partplate_list.load_gcode_files();
            PartPlate * first_plate = nullptr, *cur_plate = nullptr;
            int plate_cnt = partplate_list.get_plate_count();
            int index = 0, first_plate_index = 0;
            q->m_valid_plates_count = 0;
            for (index = 0; index < plate_cnt; index ++)
            {
                cur_plate = partplate_list.get_plate(index);
                if (!first_plate && cur_plate->is_slice_result_valid()) {
                    first_plate = cur_plate;
                    first_plate_index = index;
                }
                if (cur_plate->is_slice_result_valid())
                    q->m_valid_plates_count ++;
            }
            if (first_plate&&first_plate->is_slice_result_valid()) {
                q->m_exported_file = true;
                //select plate 0 as default
                q->select_plate(first_plate_index);
                //set to 3d tab
                q->select_view_3D("Preview");
                wxGetApp().mainframe->select_tab(MainFrame::tpPreview);
            }
            else {
                //set to 3d tab
                q->select_view_3D("3D");
                //select plate 0 as default
                q->select_plate(0);
            }
        }
        else {
            //set to 3d tab
            q->select_view_3D("3D");
            //select plate 0 as default
            q->select_plate(0);
        }
    }
    else {
        //always set to 3D after loading files
        q->select_view_3D("3D");
        wxGetApp().mainframe->select_tab(MainFrame::tp3DEditor);
    }

    if (load_model) {
        if (!silence) wxGetApp().app_config->update_skein_dir(input_files[input_files.size() - 1].parent_path().make_preferred().string());
        // XXX: Plater.pm had @loaded_files, but didn't seem to fill them with the filenames...
    }

    // automatic selection of added objects
    if (!obj_idxs.empty() && view3D != nullptr) {
        // update printable state for new volumes on canvas3D
        wxGetApp().plater()->canvas3D()->update_instance_printable_state_for_objects(obj_idxs);

        Selection& selection = view3D->get_canvas3d()->get_selection();
        selection.clear();
        for (size_t idx : obj_idxs) {
            selection.add_object((unsigned int)idx, false);
        }

        // BBS: update object list selection
        this->sidebar->obj_list()->update_selections();

        if (view3D->get_canvas3d()->get_gizmos_manager().is_enabled())
            // this is required because the selected object changed and the flatten on face an sla support gizmos need to be updated accordingly
            view3D->get_canvas3d()->update_gizmos_on_off_state();
    }

    GLGizmoSimplify::add_simplify_suggestion_notification(
        obj_idxs, model.objects, *notification_manager);


    if (tolal_model_count <= 0 && !q->m_exported_file) {
        dlg.Hide();
        if (!is_user_cancel) {
            MessageDialog msg(wxGetApp().mainframe, _L("The file does not contain any geometry data."), _L("Warning"), wxYES | wxICON_WARNING);
            if (msg.ShowModal() == wxID_YES) {}
        }
    }
    return obj_idxs;
}

 #define AUTOPLACEMENT_ON_LOAD

std::vector<size_t> Plater::priv::load_model_objects(const ModelObjectPtrs& model_objects, bool allow_negative_z, bool split_object)
{
    const Vec3d bed_size = Slic3r::to_3d(this->bed.build_volume().bounding_volume2d().size(), 1.0) - 2.0 * Vec3d::Ones();

#ifndef AUTOPLACEMENT_ON_LOAD
    // bool need_arrange = false;
#endif /* AUTOPLACEMENT_ON_LOAD */
    bool scaled_down = false;
    std::vector<size_t> obj_idxs;
    unsigned int obj_count = model.objects.size();

#ifdef AUTOPLACEMENT_ON_LOAD
    ModelInstancePtrs new_instances;
#endif /* AUTOPLACEMENT_ON_LOAD */
    for (ModelObject *model_object : model_objects) {
        auto *object = model.add_object(*model_object);
        object->sort_volumes(true);
        std::string object_name = object->name.empty() ? fs::path(object->input_file).filename().string() : object->name;
        obj_idxs.push_back(obj_count++);

        if (model_object->instances.empty()) {
#ifdef AUTOPLACEMENT_ON_LOAD
            object->center_around_origin();
            new_instances.emplace_back(object->add_instance());
#else /* AUTOPLACEMENT_ON_LOAD */
            // if object has no defined position(s) we need to rearrange everything after loading
            // need_arrange = true;
             // add a default instance and center object around origin
            object->center_around_origin();  // also aligns object to Z = 0
            ModelInstance* instance = object->add_instance();

            //BBS calc transformation
            Geometry::Transformation t = instance->get_transformation();
            instance->set_offset(Slic3r::to_3d(this->bed.build_volume().bed_center(), -object->origin_translation(2)));
#endif /* AUTOPLACEMENT_ON_LOAD */
        }

        //BBS: when the object is too large, let the user choose whether to scale it down
        for (size_t i = 0; i < object->instances.size(); ++i) {
            ModelInstance* instance = object->instances[i];
            const Vec3d size = object->instance_bounding_box(i).size();
            const Vec3d ratio = size.cwiseQuotient(bed_size);
            const double max_ratio = std::max(ratio(0), ratio(1));
            if (max_ratio > 10000) {
                MessageDialog dlg(q, _L("Your object appears to be too large, Do you want to scale it down to fit the heat bed automatically?"), _L("Object too large"),
                                  wxICON_QUESTION | wxYES_NO);
                int           answer = dlg.ShowModal();
                if (answer == wxID_YES) {
                    // the size of the object is too big -> this could lead to overflow when moving to clipper coordinates,
                    // so scale down the mesh
                    object->scale_mesh_after_creation(1. / max_ratio);
                    object->origin_translation = Vec3d::Zero();
                    object->center_around_origin();
                    scaled_down = true;
                    break;
                }
            }
            else if (max_ratio > 10) {
                MessageDialog dlg(q, _L("Your object appears to be too large, Do you want to scale it down to fit the heat bed automatically?"), _L("Object too large"),
                                  wxICON_QUESTION | wxYES_NO);
                int           answer = dlg.ShowModal();
                if (answer == wxID_YES) {
                    instance->set_scaling_factor(instance->get_scaling_factor() / max_ratio);
                    scaled_down = true;
                }
            }
        }

        object->ensure_on_bed(allow_negative_z);
        if (!split_object) {
            //BBS initial assemble transformation
            for (ModelObject* model_object : model.objects) {
                //BBS initialize assemble transformation
                for (int i = 0; i < model_object->instances.size(); i++) {
                    if (!model_object->instances[i]->is_assemble_initialized()) {
                        model_object->instances[i]->set_assemble_transformation(model_object->instances[i]->get_transformation());
                    }
                }
            }
        }
    }

#ifdef AUTOPLACEMENT_ON_LOAD
#if 0
    // FIXME distance should be a config value /////////////////////////////////
    auto min_obj_distance = static_cast<coord_t>(6/SCALING_FACTOR);
    const auto *bed_shape_opt = config->opt<ConfigOptionPoints>("printable_area");
    assert(bed_shape_opt);
    auto& bedpoints = bed_shape_opt->values;
    Polyline bed; bed.points.reserve(bedpoints.size());
    for(auto& v : bedpoints) bed.append(Point::new_scale(v(0), v(1)));

    // BBS: get wipe tower of current plate
    int cur_plate_idx = partplate_list.get_curr_plate_index();
    std::pair<bool, GLCanvas3D::WipeTowerInfo> wti = view3D->get_canvas3d()->get_wipe_tower_info(cur_plate_idx);

    arr::find_new_position(model, new_instances, min_obj_distance, bed, wti);

    // it remains to move the wipe tower:
    view3D->get_canvas3d()->arrange_wipe_tower(wti);
#else
    // BBS: find an empty cell to put the copied object
    for (auto& instance : new_instances) {
        auto offset = instance->get_offset();
        auto start_point = this->bed.build_volume().bounding_volume2d().center();
        auto empty_cell = wxGetApp().plater()->canvas3D()->get_nearest_empty_cell({ start_point(0),start_point(1) });
        Vec3d displacement = { empty_cell.x(),empty_cell.y(),offset(2)};
        instance->set_offset(displacement);
    }
#endif

#endif /* AUTOPLACEMENT_ON_LOAD */

    //BBS: remove the auto scaled_down logic when load models
    //if (scaled_down) {
    //    GUI::show_info(q,
    //        _L("Your object appears to be too large, so it was automatically scaled down to fit your print bed."),
    //        _L("Object too large?"));
    //}

    notification_manager->close_notification_of_type(NotificationType::UpdatedItemsInfo);
    for (const size_t idx : obj_idxs) {
        wxGetApp().obj_list()->add_object_to_list(idx);
    }

    update();
    // Update InfoItems in ObjectList after update() to use of a correct value of the GLCanvas3D::is_sinking(),
    // which is updated after a view3D->reload_scene(false, flags & (unsigned int)UpdateParams::FORCE_FULL_SCREEN_REFRESH) call
    for (const size_t idx : obj_idxs)
        wxGetApp().obj_list()->update_info_items(idx);

    object_list_changed();

    this->schedule_background_process();

    return obj_idxs;
}

// BBS
void Plater::priv::load_auxiliary_files()
{
    std::string auxiliary_path = encode_path(q->model().get_auxiliary_file_temp_path().c_str());
    wxGetApp().mainframe->m_auxiliary->Reload(auxiliary_path);
}

fs::path Plater::priv::get_export_file_path(GUI::FileType file_type)
{
    // Update printbility state of each of the ModelInstances.
    this->update_print_volume_state();

    const Selection& selection = get_selection();
    int obj_idx = selection.get_object_idx();

    fs::path output_file;
    if (file_type == FT_3MF)
        // for 3mf take the path from the project filename, if any
        output_file = into_path(get_project_filename(".3mf"));

    //bbs  name the project using the part name
    if (output_file.empty()) {
        if (get_project_name() != _L("Untitled")) {
            output_file = into_path(get_project_name() + ".3mf");
        }
    }

    if (output_file.empty())
    {
        // first try to get the file name from the current selection
        if ((0 <= obj_idx) && (obj_idx < (int)this->model.objects.size()))
            output_file = this->model.objects[obj_idx]->get_export_filename();

        if (output_file.empty())
            // Find the file name of the first printable object.
            output_file = this->model.propose_export_file_name_and_path();

        if (output_file.empty() && !model.objects.empty())
            // Find the file name of the first object.
            output_file = this->model.objects[0]->get_export_filename();

        if (output_file.empty())
            // Use _L("Untitled") name
            output_file = into_path(_L("Untitled"));
    }
    return output_file;
}

wxString Plater::priv::get_export_file(GUI::FileType file_type)
{
    wxString wildcard;
    switch (file_type) {
        case FT_STL:
        case FT_AMF:
        case FT_3MF:
        case FT_GCODE:
        case FT_OBJ:
            wildcard = file_wildcards(file_type);
        break;
        default:
            wildcard = file_wildcards(FT_MODEL);
        break;
    }

    fs::path output_file = get_export_file_path(file_type);

    wxString dlg_title;
    switch (file_type) {
        case FT_STL:
        {
            output_file.replace_extension("stl");
            dlg_title = _L("Export STL file:");
            break;
        }
        case FT_AMF:
        {
            // XXX: Problem on OS X with double extension?
            output_file.replace_extension("zip.amf");
            dlg_title = _devL("Export AMF file:");
            break;
        }
        case FT_3MF:
        {
            output_file.replace_extension("3mf");
            dlg_title = _L("Save file as:");
            break;
        }
        case FT_OBJ:
        {
            output_file.replace_extension("obj");
            dlg_title = _devL("Export OBJ file:");
            break;
        }
        default: break;
    }

    std::string out_dir = (boost::filesystem::path(output_file).parent_path()).string();

    wxFileDialog dlg(q, dlg_title,
        is_shapes_dir(out_dir) ? from_u8(wxGetApp().app_config->get_last_dir()) : from_path(output_file.parent_path()), from_path(output_file.filename()),
        wildcard, wxFD_SAVE | wxFD_OVERWRITE_PROMPT | wxPD_APP_MODAL);

    int result = dlg.ShowModal();
    if (result == wxID_CANCEL)
        return "<cancel>";
    if (result != wxID_OK)
        return wxEmptyString;

    wxString out_path = dlg.GetPath();
    fs::path path(into_path(out_path));
    wxGetApp().app_config->update_last_output_dir(path.parent_path().string());

    return out_path;
}

const Selection& Plater::priv::get_selection() const
{
    return view3D->get_canvas3d()->get_selection();
}

Selection& Plater::priv::get_selection()
{
    return view3D->get_canvas3d()->get_selection();
}

Selection& Plater::priv::get_curr_selection()
{
    return get_current_canvas3D()->get_selection();
}

int Plater::priv::get_selected_object_idx() const
{
    int idx = get_selection().get_object_idx();
    return ((0 <= idx) && (idx < 1000)) ? idx : -1;
}

int Plater::priv::get_selected_volume_idx() const
{
    auto& selection = get_selection();
    int idx = selection.get_object_idx();
    if ((0 > idx) || (idx > 1000))
        return-1;
    const GLVolume* v = selection.get_volume(*selection.get_volume_idxs().begin());
    if (model.objects[idx]->volumes.size() > 1)
        return v->volume_idx();
    return -1;
}

void Plater::priv::selection_changed()
{
    // if the selection is not valid to allow for layer editing, we need to turn off the tool if it is running
    if (!layers_height_allowed() && view3D->is_layers_editing_enabled()) {
        SimpleEvent evt(EVT_GLTOOLBAR_LAYERSEDITING);
        on_action_layersediting(evt);
    }

    // forces a frame render to update the view (to avoid a missed update if, for example, the context menu appears)
    view3D->render();
}

void Plater::priv::object_list_changed()
{
    const bool export_in_progress = this->background_process.is_export_scheduled(); // || ! send_gcode_file.empty());
    // XXX: is this right?
    //const bool model_fits = view3D->get_canvas3d()->check_volumes_outside_state() == ModelInstancePVS_Inside;
    const bool model_fits = view3D->get_canvas3d()->check_volumes_outside_state() != ModelInstancePVS_Partly_Outside;

    PartPlate* part_plate = partplate_list.get_curr_plate();

    // BBS
    //sidebar->enable_buttons(!model.objects.empty() && !export_in_progress && model_fits && part_plate->has_printable_instances());
    bool can_slice = !model.objects.empty() && !export_in_progress && model_fits && part_plate->has_printable_instances();
    BOOST_LOG_TRIVIAL(info) << __FUNCTION__ << boost::format(": can_slice %1%, model_fits= %2%, export_in_progress %3%, has_printable_instances %4% ")%can_slice %model_fits %export_in_progress %part_plate->has_printable_instances();
    main_frame->update_slice_print_status(MainFrame::eEventObjectUpdate, can_slice);

    wxGetApp().params_panel()->notify_object_config_changed();
}

void Plater::priv::select_curr_plate_all()
{
    view3D->select_curr_plate_all();
    this->sidebar->obj_list()->update_selections();
}

void Plater::priv::remove_curr_plate_all()
{
    SingleSnapshot ss(q);
    view3D->remove_curr_plate_all();
    this->sidebar->obj_list()->update_selections();
}

void Plater::priv::select_all()
{
    view3D->select_all();
    this->sidebar->obj_list()->update_selections();
}

void Plater::priv::deselect_all()
{
    view3D->deselect_all();
}

void Plater::priv::remove(size_t obj_idx)
{
    if (view3D->is_layers_editing_enabled())
        view3D->enable_layers_editing(false);

    m_ui_jobs.cancel_all();
    model.delete_object(obj_idx);
    //BBS: notify partplate the instance removed
    partplate_list.notify_instance_removed(obj_idx, -1);
    update();
    // Delete object from Sidebar list. Do it after update, so that the GLScene selection is updated with the modified model.
    sidebar->obj_list()->delete_object_from_list(obj_idx);
    object_list_changed();
}


void Plater::priv::delete_object_from_model(size_t obj_idx, bool refresh_immediately)
{
    std::string snapshot_label = "Delete Object";
    if (! model.objects[obj_idx]->name.empty())
        snapshot_label += ": " + model.objects[obj_idx]->name;
    Plater::TakeSnapshot snapshot(q, snapshot_label);
    m_ui_jobs.cancel_all();
    model.delete_object(obj_idx);
    //BBS: notify partplate the instance removed
    partplate_list.notify_instance_removed(obj_idx, -1);

    //BBS
    if (refresh_immediately) {
        update();
        object_list_changed();
    }
}

void Plater::priv::delete_all_objects_from_model()
{
    Plater::TakeSnapshot snapshot(q, "Delete All Objects");

    if (view3D->is_layers_editing_enabled())
        view3D->enable_layers_editing(false);

    reset_gcode_toolpaths();
    gcode_result.reset();

    view3D->get_canvas3d()->reset_sequential_print_clearance();

    m_ui_jobs.cancel_all();

    // Stop and reset the Print content.
    background_process.reset();

    //BBS: update partplate
    partplate_list.clear();

    model.clear_objects();
    update();
    // Delete object from Sidebar list. Do it after update, so that the GLScene selection is updated with the modified model.
    sidebar->obj_list()->delete_all_objects_from_list();
    object_list_changed();

    model.custom_gcode_per_print_z.gcodes.clear();
}

void Plater::priv::reset(bool apply_presets_change)
{
    Plater::TakeSnapshot snapshot(q, "Reset Project", UndoRedo::SnapshotType::ProjectSeparator);

    clear_warnings();

    set_project_filename("");

    if (view3D->is_layers_editing_enabled())
        view3D->get_canvas3d()->force_main_toolbar_left_action(view3D->get_canvas3d()->get_main_toolbar_item_id("layersediting"));

    reset_gcode_toolpaths();
    //BBS: update gcode to current partplate's
    //GCodeProcessorResult* current_result = this->background_process.get_current_plate()->get_slice_result();
    //current_result->reset();
    //gcode_result.reset();

    view3D->get_canvas3d()->reset_sequential_print_clearance();

    m_ui_jobs.cancel_all();

    //BBS: clear the partplate list's object before object cleared
    partplate_list.reinit();
    partplate_list.update_slice_context_to_current_plate(background_process);
    preview->update_gcode_result(partplate_list.get_current_slice_result());

    // Stop and reset the Print content.
    this->background_process.reset();
    model.clear_objects();
    update();

    //BBS
    if (wxGetApp().is_editor()) {
        // Delete object from Sidebar list. Do it after update, so that the GLScene selection is updated with the modified model.
        sidebar->obj_list()->delete_all_objects_from_list();
        object_list_changed();
    }

    project.reset();

    //BBS: reset all project embedded presets
    wxGetApp().preset_bundle->reset_project_embedded_presets();
    if (apply_presets_change)
        wxGetApp().apply_keeped_preset_modifications();
    else
        wxGetApp().load_current_presets(false, false);

    model.custom_gcode_per_print_z.gcodes.clear();

    // BBS
    m_saved_timestamp = m_backup_timestamp = size_t(-1);
}

void Plater::priv::center_selection()
{
    view3D->center_selected();
}

void Plater::priv::mirror(Axis axis)
{
    view3D->mirror_selection(axis);
}

void Plater::find_new_position(const ModelInstancePtrs &instances)
{
    arrangement::ArrangePolygons movable, fixed;
    arrangement::ArrangeParams arr_params = get_arrange_params(this);

    for (const ModelObject *mo : p->model.objects)
        for (ModelInstance *inst : mo->instances) {
            auto it = std::find(instances.begin(), instances.end(), inst);
            arrangement::ArrangePolygon arrpoly;
            inst->get_arrange_polygon(&arrpoly);

            if (it == instances.end())
                fixed.emplace_back(std::move(arrpoly));
            else {
                arrpoly.setter = [it](const arrangement::ArrangePolygon &p) {
                    if (p.is_arranged() && p.bed_idx == 0) {
                        Vec2d t = p.translation.cast<double>();
                        (*it)->apply_arrange_result(t, p.rotation);
                    }
                };
                movable.emplace_back(std::move(arrpoly));
            }
        }

    if (auto wt = get_wipe_tower_arrangepoly(*this))
        fixed.emplace_back(*wt);

    arrangement::arrange(movable, fixed, this->build_volume().polygon(), arr_params);

    for (auto & m : movable)
        m.apply();
}

void Plater::priv::split_object()
{
    int obj_idx = get_selected_object_idx();
    if (obj_idx == -1)
        return;

    // we clone model object because split_object() adds the split volumes
    // into the same model object, thus causing duplicates when we call load_model_objects()
    Model new_model = model;
    ModelObject* current_model_object = new_model.objects[obj_idx];

    wxBusyCursor wait;
    ModelObjectPtrs new_objects;
    current_model_object->split(&new_objects);
    if (new_objects.size() == 1)
        // #ysFIXME use notification
        Slic3r::GUI::warning_catcher(q, _L("The selected object couldn't be split."));
    else
    {
        // BBS no solid parts removed
        // If we splited object which is contain some parts/modifiers then all non-solid parts (modifiers) were deleted
        //if (current_model_object->volumes.size() > 1 && current_model_object->volumes.size() != new_objects.size())
        //    notification_manager->push_notification(NotificationType::CustomNotification,
        //        NotificationManager::NotificationLevel::PrintInfoNotificationLevel,
        //        _u8L("All non-solid parts (modifiers) were deleted"));

        Plater::TakeSnapshot snapshot(q, "Split to Objects");

        remove(obj_idx);

        // load all model objects at once, otherwise the plate would be rearranged after each one
        // causing original positions not to be kept
        //BBS: set split_object to true to avoid re-compute assemble matrix
        std::vector<size_t> idxs = load_model_objects(new_objects, false, true);

        // select newly added objects
        for (size_t idx : idxs)
        {
            get_selection().add_object((unsigned int)idx, false);
        }
    }
}

void Plater::priv::split_volume()
{
    wxGetApp().obj_list()->split();
}

void Plater::priv::scale_selection_to_fit_print_volume()
{
#if ENABLE_ENHANCED_PRINT_VOLUME_FIT
    this->view3D->get_canvas3d()->get_selection().scale_to_fit_print_volume(this->bed.build_volume());
#else
    this->view3D->get_canvas3d()->get_selection().scale_to_fit_print_volume(*config);
#endif // ENABLE_ENHANCED_PRINT_VOLUME_FIT
}

void Plater::priv::schedule_background_process()
{
    delayed_error_message.clear();
    // Trigger the timer event after 0.5s
    this->background_process_timer.Start(500, wxTIMER_ONE_SHOT);
    // Notify the Canvas3D that something has changed, so it may invalidate some of the layer editing stuff.
    this->view3D->get_canvas3d()->set_config(this->config);
}

void Plater::priv::update_print_volume_state()
{
    //BBS: use the plate's bounding box instead of the bed's
    PartPlate* pp = partplate_list.get_curr_plate();
    BuildVolume build_volume(pp->get_shape(), this->bed.build_volume().printable_height());
    this->model.update_print_volume_state(build_volume);
}

void Plater::priv::process_validation_warning(StringObjectException const &warning) const
{
    if (warning.string.empty())
        notification_manager->close_notification_of_type(NotificationType::ValidateWarning);
    else {
        std::string text = warning.string;
        auto po = dynamic_cast<PrintObjectBase const *>(warning.object);
        auto mo = po ? po->model_object() : dynamic_cast<ModelObject const *>(warning.object);
        auto action_fn = (mo || !warning.opt_key.empty()) ? [id = mo ? mo->id() : 0, opt = warning.opt_key](wxEvtHandler *) {
		    auto & objects = wxGetApp().model().objects;
		    auto iter = id.id ? std::find_if(objects.begin(), objects.end(), [id](auto o) { return o->id() == id; }) : objects.end();
            if (iter != objects.end()) {
                wxGetApp().mainframe->select_tab(MainFrame::tp3DEditor);
			    wxGetApp().obj_list()->select_items({{*iter, nullptr}});
            }
            if (!opt.empty()) {
                if (iter != objects.end())
				    wxGetApp().params_panel()->switch_to_object();
                wxGetApp().sidebar().jump_to_option(opt, Preset::TYPE_PRINT, L"");
		    }
		    return false;
	    } : std::function<bool(wxEvtHandler *)>();
        auto hypertext = (mo || !warning.opt_key.empty()) ? _u8L("Jump to") : "";
        if (mo) hypertext += std::string(" [") + mo->name + "]";
        if (!warning.opt_key.empty()) hypertext += std::string(" (") + warning.opt_key + ")";

        // BBS disable support enforcer
        //if (text == "_SUPPORTS_OFF") {
        //    text = _u8L("An object has custom support enforcers which will not be used "
        //                "because supports are disabled.")+"\n";
        //    hypertext = _u8L("Enable supports for enforcers only");

        //    action_fn = [](wxEvtHandler*) {
        //        Tab* print_tab = wxGetApp().get_tab(Preset::TYPE_PRINT);
        //        assert(print_tab);
        //        DynamicPrintConfig& config = wxGetApp().preset_bundle->prints.get_edited_preset().config;
        //        config.set_key_value("enable_support", new ConfigOptionBool(true));
        //        config.set_key_value("auto_support_type", new ConfigOptionEnum<SupportType>(stNormalAuto));
        //        print_tab->on_value_change("enable_support", config.opt_bool("enable_support"));
        //        print_tab->on_value_change("support_material_auto", config.opt_bool("support_material_auto"));
        //        return true;
        //    };
        //}

        notification_manager->push_notification(
            NotificationType::ValidateWarning,
            NotificationManager::NotificationLevel::WarningNotificationLevel,
            _u8L("WARNING:") + "\n" + text, hypertext, action_fn
        );
    }
}


// Update background processing thread from the current config and Model.
// Returns a bitmask of UpdateBackgroundProcessReturnState.
unsigned int Plater::priv::update_background_process(bool force_validation, bool postpone_error_messages, bool switch_print)
{
    // bitmap of enum UpdateBackgroundProcessReturnState
    unsigned int return_state = 0;

    // If the update_background_process() was not called by the timer, kill the timer,
    // so the update_restart_background_process() will not be called again in vain.
    background_process_timer.Stop();
    // Update the "out of print bed" state of ModelInstances.
    update_print_volume_state();
    // Apply new config to the possibly running background task.
    bool               was_running = background_process.running();
    //BBS: add the switch print logic before Print::Apply
    BOOST_LOG_TRIVIAL(info) << __FUNCTION__ << boost::format(": enter, force_validation=%1% postpone_error_messages=%2%, switch_print=%3%, was_running=%4%")%force_validation %postpone_error_messages %switch_print %was_running;
    if (switch_print)
    {
        // Update the "out of print bed" state of ModelInstances.
        this->update_print_volume_state();
        //BBS: update the current print to the current plate
        this->partplate_list.update_slice_context_to_current_plate(background_process);
        this->preview->update_gcode_result(partplate_list.get_current_slice_result());
    }
    Print::ApplyStatus invalidated = background_process.apply(this->model, wxGetApp().preset_bundle->full_config());

    if ((invalidated == Print::APPLY_STATUS_CHANGED) || (invalidated == Print::APPLY_STATUS_INVALIDATED))
        // BBS: add only gcode mode
        q->set_only_gcode(false);

    //BBS: add slicing related logs
    BOOST_LOG_TRIVIAL(info) << __FUNCTION__ << boost::format(": background process apply result=%1%")%invalidated;
    if (background_process.empty())
        view3D->get_canvas3d()->reset_sequential_print_clearance();

    if (invalidated == Print::APPLY_STATUS_INVALIDATED) {
        //BBS: update current plater's slicer result to invalid
        this->background_process.get_current_plate()->update_slice_result_valid_state(false);

        //no need, should be done in background_process.apply
        //this->background_process.get_current_gcode_result()->reset();
        // Reset preview canvases. If the print has been invalidated, the preview canvases will be cleared.
        // Otherwise they will be just refreshed.
        if (preview != nullptr) {
            // If the preview is not visible, the following line just invalidates the preview,
            // but the G-code paths or SLA preview are calculated first once the preview is made visible.
            reset_gcode_toolpaths();
            preview->reload_print();
        }
        // In FDM mode, we need to reload the 3D scene because of the wipe tower preview box.
        // In SLA mode, we need to reload the 3D scene every time to show the support structures.
        if (printer_technology == ptSLA || (printer_technology == ptFFF && config->opt_bool("enable_prime_tower")))
            return_state |= UPDATE_BACKGROUND_PROCESS_REFRESH_SCENE;

        notification_manager->set_slicing_progress_hidden();
    }

    if ((invalidated != Print::APPLY_STATUS_UNCHANGED || force_validation) && ! background_process.empty()) {
        // The delayed error message is no more valid.
        delayed_error_message.clear();
        // The state of the Print changed, and it is non-zero. Let's validate it and give the user feedback on errors.

        //BBS: add is_warning logic
        StringObjectException warning;
        //BBS: refine seq-print logic
        Polygons polygons;
        std::vector<std::pair<Polygon, float>> height_polygons;
        StringObjectException err = background_process.validate(&warning, &polygons, &height_polygons);
        // update string by type
        q->post_process_string_object_exception(err);
        BOOST_LOG_TRIVIAL(info) << __FUNCTION__ << boost::format(": validate err=%1%, warning=%2%")%err.string%warning.string;

        if (err.string.empty()) {
            this->partplate_list.get_curr_plate()->update_apply_result_invalid(false);
            notification_manager->set_all_slicing_errors_gray(true);
            notification_manager->close_notification_of_type(NotificationType::ValidateError);
            if (invalidated != Print::APPLY_STATUS_UNCHANGED && background_processing_enabled())
                return_state |= UPDATE_BACKGROUND_PROCESS_RESTART;

            // Pass a warning from validation and either show a notification,
            // or hide the old one.
            process_validation_warning(warning);
            if (printer_technology == ptFFF) {
                view3D->get_canvas3d()->reset_sequential_print_clearance();
                view3D->get_canvas3d()->set_as_dirty();
                view3D->get_canvas3d()->request_extra_frame();
            }
        }
        else {
            this->partplate_list.get_curr_plate()->update_apply_result_invalid(true);
            // The print is not valid.
            // Show error as notification.
            notification_manager->push_validate_error_notification(err);
            //also update the warnings
            process_validation_warning(warning);
            return_state |= UPDATE_BACKGROUND_PROCESS_INVALID;
            if (printer_technology == ptFFF) {
                const Print* print = background_process.fff_print();
                //Polygons polygons;
                //if (print->config().print_sequence == PrintSequence::ByObject)
                //    Print::sequential_print_clearance_valid(*print, &polygons);
                view3D->get_canvas3d()->set_sequential_print_clearance_visible(true);
                view3D->get_canvas3d()->set_sequential_print_clearance_render_fill(true);
                view3D->get_canvas3d()->set_sequential_print_clearance_polygons(polygons, height_polygons);
            }
        }
    }
    else if (! this->delayed_error_message.empty()) {
        // Reusing the old state.
        return_state |= UPDATE_BACKGROUND_PROCESS_INVALID;
    }

    //actualizate warnings
    if (invalidated != Print::APPLY_STATUS_UNCHANGED || background_process.empty()) {
        if (background_process.empty())
            process_validation_warning({});
        actualize_slicing_warnings(*this->background_process.current_print());
        actualize_object_warnings(*this->background_process.current_print());
        show_warning_dialog = false;
        process_completed_with_error = -1;
    }

    if (invalidated != Print::APPLY_STATUS_UNCHANGED && was_running && ! this->background_process.running() &&
        (return_state & UPDATE_BACKGROUND_PROCESS_RESTART) == 0) {
        // The background processing was killed and it will not be restarted.
        // Post the "canceled" callback message, so that it will be processed after any possible pending status bar update messages.
        SlicingProcessCompletedEvent evt(EVT_PROCESS_COMPLETED, 0,
            SlicingProcessCompletedEvent::Cancelled, nullptr);
        BOOST_LOG_TRIVIAL(info) << __FUNCTION__ << boost::format(" %1%, post an EVT_PROCESS_COMPLETED to main, status %2%")%__LINE__ %evt.status();
        wxQueueEvent(q, evt.Clone());
    }

    if ((return_state & UPDATE_BACKGROUND_PROCESS_INVALID) != 0)
    {
        // Validation of the background data failed.
        //BBS: add slice&&print status update logic
        this->main_frame->update_slice_print_status(MainFrame::eEventSliceUpdate, false);

        process_completed_with_error = partplate_list.get_curr_plate_index();
        BOOST_LOG_TRIVIAL(info) << __FUNCTION__ << boost::format(", Line %1%: set to process_completed_with_error, return_state=%2%")%__LINE__%return_state;
    }
    else
    {
        // Background data is valid.
        if ((return_state & UPDATE_BACKGROUND_PROCESS_RESTART) != 0 ||
            (return_state & UPDATE_BACKGROUND_PROCESS_REFRESH_SCENE) != 0 )
            notification_manager->set_slicing_progress_hidden();

        //BBS: add slice&&print status update logic
        BOOST_LOG_TRIVIAL(info) << __FUNCTION__ << boost::format(", Line %1%: background data valid, return_state=%2%")%__LINE__%return_state;
        PartPlate* cur_plate = background_process.get_current_plate();
        if (background_process.finished() && cur_plate && cur_plate->is_slice_result_valid())
        {
            //ready_to_slice = false;
            this->main_frame->update_slice_print_status(MainFrame::eEventSliceUpdate, false);
        }
        else if (!background_process.empty() &&
                 !background_process.running()) /* Do not update buttons if background process is running
                                                 * This condition is important for SLA mode especially,
                                                 * when this function is called several times during calculations
                                                 * */
        {
            if (cur_plate->can_slice()) {
                //ready_to_slice = true;
                this->main_frame->update_slice_print_status(MainFrame::eEventSliceUpdate, true);
                process_completed_with_error = -1;
            }
            else {
                //ready_to_slice = false;
                this->main_frame->update_slice_print_status(MainFrame::eEventSliceUpdate, false);
                process_completed_with_error = partplate_list.get_curr_plate_index();
            }
        }
#if 0
        //sidebar->set_btn_label(ActionButtonType::abExport, _(label_btn_export));
        //sidebar->set_btn_label(ActionButtonType::abSendGCode, _(label_btn_send));

        //const wxString slice_string = background_process.running() && wxGetApp().get_mode() == comSimple ?
        //                              _L("Slicing") + dots : _L("Slice now");
        //sidebar->set_btn_label(ActionButtonType::abReslice, slice_string);

        //if (background_process.finished())
        //    show_action_buttons(false);
        //else if (!background_process.empty() &&
        //         !background_process.running()) /* Do not update buttons if background process is running
        //                                         * This condition is important for SLA mode especially,
        //                                         * when this function is called several times during calculations
        //                                         * */
        //    show_action_buttons(true);
#endif
    }

    BOOST_LOG_TRIVIAL(info) << __FUNCTION__ << boost::format(", Line %1%: exit, return_state=%2%")%__LINE__%return_state;
    return return_state;
}

// Restart background processing thread based on a bitmask of UpdateBackgroundProcessReturnState.
bool Plater::priv::restart_background_process(unsigned int state)
{
    if (m_ui_jobs.is_any_running()) {
        // Avoid a race condition
        BOOST_LOG_TRIVIAL(warning) << __FUNCTION__ << boost::format(", Line %1%: ui jobs running, return false")%__LINE__;
        return false;
    }

    if ( ! this->background_process.empty() &&
         (state & priv::UPDATE_BACKGROUND_PROCESS_INVALID) == 0 &&
         ( ((state & UPDATE_BACKGROUND_PROCESS_FORCE_RESTART) != 0 && ! this->background_process.finished()) ||
           (state & UPDATE_BACKGROUND_PROCESS_FORCE_EXPORT) != 0 ||
           (state & UPDATE_BACKGROUND_PROCESS_RESTART) != 0 ) ) {
        BOOST_LOG_TRIVIAL(info) << __FUNCTION__ << boost::format(", Line %1%: print is valid, try to start it now")%__LINE__;
        // The print is valid and it can be started.
        if (this->background_process.start()) {
            if (!show_warning_dialog)
                on_slicing_began();
            BOOST_LOG_TRIVIAL(info) << __FUNCTION__ << boost::format(", Line %1%: start successfully")%__LINE__;
            return true;
        }
    }
    else if (this->background_process.empty()) {
        PartPlate* cur_plate = background_process.get_current_plate();
        if (cur_plate->is_slice_result_valid() && ((state & UPDATE_BACKGROUND_PROCESS_FORCE_RESTART) != 0)) {
            if (this->background_process.start()) {
                if (!show_warning_dialog)
                    on_slicing_began();
                BOOST_LOG_TRIVIAL(info) << __FUNCTION__ << boost::format(", Line %1%: start successfully")%__LINE__;
                return true;
            }
        }
    }
    BOOST_LOG_TRIVIAL(info) << __FUNCTION__ << boost::format(", Line %1%: not started")%__LINE__;
    return false;
}

void Plater::priv::export_gcode(fs::path output_path, bool output_path_on_removable_media)
{
    wxCHECK_RET(!(output_path.empty()), "export_gcode: output_path and upload_job empty");

    BOOST_LOG_TRIVIAL(info) << boost::format("export_gcode: output_path %1%")%output_path.string();
    if (model.objects.empty())
        return;

    if (background_process.is_export_scheduled()) {
        GUI::show_error(q, _L("Another export job is running."));
        return;
    }

    // bitmask of UpdateBackgroundProcessReturnState
    unsigned int state = update_background_process(true);
    if (state & priv::UPDATE_BACKGROUND_PROCESS_REFRESH_SCENE)
        view3D->reload_scene(false);

    if ((state & priv::UPDATE_BACKGROUND_PROCESS_INVALID) != 0)
        return;

    show_warning_dialog = false;
    if (! output_path.empty()) {
        background_process.schedule_export(output_path.string(), output_path_on_removable_media);
        notification_manager->push_delayed_notification(NotificationType::ExportOngoing, []() {return true; }, 1000, 0);
    } else {
        BOOST_LOG_TRIVIAL(info) << "output_path  is empty";
    }

    // If the SLA processing of just a single object's supports is running, restart slicing for the whole object.
    this->background_process.set_task(PrintBase::TaskParams());
    this->restart_background_process(priv::UPDATE_BACKGROUND_PROCESS_FORCE_EXPORT);
}
void Plater::priv::export_gcode(fs::path output_path, bool output_path_on_removable_media, PrintHostJob upload_job)
{
    wxCHECK_RET(!(output_path.empty() && upload_job.empty()), "export_gcode: output_path and upload_job empty");

    if (model.objects.empty())
        return;

    if (background_process.is_export_scheduled()) {
        GUI::show_error(q, _L("Another export job is running."));
        return;
    }

    // bitmask of UpdateBackgroundProcessReturnState
    unsigned int state = update_background_process(true);
    if (state & priv::UPDATE_BACKGROUND_PROCESS_REFRESH_SCENE)
        view3D->reload_scene(false);

    if ((state & priv::UPDATE_BACKGROUND_PROCESS_INVALID) != 0)
        return;

    show_warning_dialog = false;
    if (! output_path.empty()) {
        background_process.schedule_export(output_path.string(), output_path_on_removable_media);
        notification_manager->push_delayed_notification(NotificationType::ExportOngoing, []() {return true; }, 1000, 0);
    } else {
        background_process.schedule_upload(std::move(upload_job));
    }

    // If the SLA processing of just a single object's supports is running, restart slicing for the whole object.
    this->background_process.set_task(PrintBase::TaskParams());
    this->restart_background_process(priv::UPDATE_BACKGROUND_PROCESS_FORCE_EXPORT);
}
unsigned int Plater::priv::update_restart_background_process(bool force_update_scene, bool force_update_preview)
{
    bool switch_print = true;
    //BBS: judge whether can switch print or not
    if ((partplate_list.get_plate_count() > 1) && !this->background_process.can_switch_print())
    {
        //can not switch print currently
        BOOST_LOG_TRIVIAL(warning) << __FUNCTION__ << boost::format(": plate count %1%, can not switch") % partplate_list.get_plate_count();
        switch_print = false;
    }
    // bitmask of UpdateBackgroundProcessReturnState
    unsigned int state = this->update_background_process(false, false, switch_print);
    if (force_update_scene || (state & UPDATE_BACKGROUND_PROCESS_REFRESH_SCENE) != 0)
        view3D->reload_scene(false);

    if (force_update_preview)
        this->preview->reload_print();
    this->restart_background_process(state);
    return state;
}

void Plater::priv::update_fff_scene()
{
    if (this->preview != nullptr)
        this->preview->reload_print();
    // In case this was MM print, wipe tower bounding box on 3D tab might need redrawing with exact depth:
    view3D->reload_scene(true);
    //BBS: add assemble view related logic
    assemble_view->reload_scene(true);
}

//BBS: add print project related logic
void Plater::priv::update_fff_scene_only_shells(bool only_shells)
{
    if (this->preview != nullptr)
    {
        const Print* current_print = this->background_process.fff_print();
        if (current_print)
        {
            //this->preview->reset_shells();
            this->preview->load_shells(*current_print);
        }
    }

    if (!only_shells) {
        view3D->reload_scene(true);
        assemble_view->reload_scene(true);
    }
}

void Plater::priv::update_sla_scene()
{
    // Update the SLAPrint from the current Model, so that the reload_scene()
    // pulls the correct data.
    delayed_scene_refresh = false;
    this->update_restart_background_process(true, true);
}

bool Plater::priv::replace_volume_with_stl(int object_idx, int volume_idx, const fs::path& new_path, const std::string& snapshot)
{
    const std::string path = new_path.string();
    wxBusyCursor wait;
    wxBusyInfo info(_devL("Replace from:") + " " + from_u8(path), q->get_current_canvas3D()->get_wxglcanvas());

    Model new_model;
    try {
        new_model = Model::read_from_file(path, nullptr, nullptr, LoadStrategy::AddDefaultInstances);
        for (ModelObject* model_object : new_model.objects) {
            model_object->center_around_origin();
            model_object->ensure_on_bed();
        }
    }
    catch (std::exception&) {
        // error while loading
        return false;
    }

    if (new_model.objects.size() > 1 || new_model.objects.front()->volumes.size() > 1) {
        MessageDialog dlg(q, _devL("Unable to replace with more than one volume"), _devL("Error during replace"), wxOK | wxOK_DEFAULT | wxICON_WARNING);
        dlg.ShowModal();
        return false;
    }

    if (!snapshot.empty())
        q->take_snapshot(snapshot);

    ModelObject* old_model_object = model.objects[object_idx];
    ModelVolume* old_volume = old_model_object->volumes[volume_idx];

    bool sinking = old_model_object->bounding_box().min.z() < SINKING_Z_THRESHOLD;

    ModelObject* new_model_object = new_model.objects.front();
    old_model_object->add_volume(*new_model_object->volumes.front());
    ModelVolume* new_volume = old_model_object->volumes.back();
    new_volume->set_new_unique_id();
    new_volume->config.apply(old_volume->config);
    new_volume->set_type(old_volume->type());
    new_volume->set_material_id(old_volume->material_id());
    new_volume->set_transformation(old_volume->get_transformation());
    new_volume->translate(new_volume->get_transformation().get_matrix(true) * (new_volume->source.mesh_offset - old_volume->source.mesh_offset));
    assert(!old_volume->source.is_converted_from_inches || !old_volume->source.is_converted_from_meters);
    if (old_volume->source.is_converted_from_inches)
        new_volume->convert_from_imperial_units();
    else if (old_volume->source.is_converted_from_meters)
        new_volume->convert_from_meters();
    new_volume->supported_facets.assign(old_volume->supported_facets);
    new_volume->seam_facets.assign(old_volume->seam_facets);
    new_volume->mmu_segmentation_facets.assign(old_volume->mmu_segmentation_facets);
    std::swap(old_model_object->volumes[volume_idx], old_model_object->volumes.back());
    old_model_object->delete_volume(old_model_object->volumes.size() - 1);
    if (!sinking)
        old_model_object->ensure_on_bed();
    old_model_object->sort_volumes(true);

    // if object has just one volume, rename object too
    if (old_model_object->volumes.size() == 1)
        old_model_object->name = old_model_object->volumes.front()->name;

    // update new name in ObjectList
    sidebar->obj_list()->update_name_in_list(object_idx, volume_idx);

    sla::reproject_points_and_holes(old_model_object);

    return true;
}

void Plater::priv::replace_with_stl()
{
    if (! q->get_view3D_canvas3D()->get_gizmos_manager().check_gizmos_closed_except(GLGizmosManager::EType::Undefined))
        return;

    const Selection& selection = get_selection();

    if (selection.is_wipe_tower() || get_selection().get_volume_idxs().size() != 1)
        return;

    const GLVolume* v = selection.get_volume(*selection.get_volume_idxs().begin());
    int object_idx = v->object_idx();
    int volume_idx = v->volume_idx();

    // collects paths of files to load

    const ModelObject* object = model.objects[object_idx];
    const ModelVolume* volume = object->volumes[volume_idx];

    fs::path input_path;
    if (!volume->source.input_file.empty() && fs::exists(volume->source.input_file))
        input_path = volume->source.input_file;

    wxString title = _L("Select a new file");
    title += ":";
    wxFileDialog dialog(q, title, "", from_u8(input_path.filename().string()), file_wildcards(FT_MODEL), wxFD_OPEN | wxFD_FILE_MUST_EXIST);
    if (dialog.ShowModal() != wxID_OK)
        return;

    fs::path out_path = dialog.GetPath().ToUTF8().data();
    if (out_path.empty()) {
        MessageDialog dlg(q, _L("File for the replace wasn't selected"), _L("Error during replace"), wxOK | wxOK_DEFAULT | wxICON_WARNING);
        dlg.ShowModal();
        return;
    }

    if (!replace_volume_with_stl(object_idx, volume_idx, out_path, "Replace with STL"))
        return;

    // update 3D scene
    update();

    // new GLVolumes have been created at this point, so update their printable state
    for (size_t i = 0; i < model.objects.size(); ++i) {
        view3D->get_canvas3d()->update_instance_printable_state_for_object(i);
    }
}

#if ENABLE_RELOAD_FROM_DISK_REWORK
static std::vector<std::pair<int, int>> reloadable_volumes(const Model &model, const Selection &selection)
{
    std::vector<std::pair<int, int>> ret;
    const std::set<unsigned int> &   selected_volumes_idxs = selection.get_volume_idxs();
    for (unsigned int idx : selected_volumes_idxs) {
        const GLVolume &v     = *selection.get_volume(idx);
        const int       o_idx = v.object_idx();
        if (0 <= o_idx && o_idx < int(model.objects.size())) {
            const ModelObject *obj   = model.objects[o_idx];
            const int          v_idx = v.volume_idx();
            if (0 <= v_idx && v_idx < int(obj->volumes.size())) {
                const ModelVolume *vol = obj->volumes[v_idx];
                if (!vol->source.is_from_builtin_objects && !vol->source.input_file.empty() && !fs::path(vol->source.input_file).extension().string().empty())
                    ret.push_back({o_idx, v_idx});
            }
        }
    }
    return ret;
}
#endif // ENABLE_RELOAD_FROM_DISK_REWORK

void Plater::priv::reload_from_disk()
{
#if ENABLE_RELOAD_FROM_DISK_REWORK
    // collect selected reloadable ModelVolumes
    std::vector<std::pair<int, int>> selected_volumes = reloadable_volumes(model, get_selection());

    // nothing to reload, return
    if (selected_volumes.empty())
        return;

    std::sort(selected_volumes.begin(), selected_volumes.end(), [](const std::pair<int, int> &v1, const std::pair<int, int> &v2) {
        return (v1.first < v2.first) || (v1.first == v2.first && v1.second < v2.second);
        });
    selected_volumes.erase(std::unique(selected_volumes.begin(), selected_volumes.end(), [](const std::pair<int, int> &v1, const std::pair<int, int> &v2) {
        return (v1.first == v2.first) && (v1.second == v2.second);
        }), selected_volumes.end());
#else
    Plater::TakeSnapshot snapshot(q, "Reload from disk");

    const Selection& selection = get_selection();

    if (selection.is_wipe_tower())
        return;

    // struct to hold selected ModelVolumes by their indices
    struct SelectedVolume
    {
        int object_idx;
        int volume_idx;

        // operators needed by std::algorithms
        bool operator < (const SelectedVolume& other) const { return object_idx < other.object_idx || (object_idx == other.object_idx && volume_idx < other.volume_idx); }
        bool operator == (const SelectedVolume& other) const { return object_idx == other.object_idx && volume_idx == other.volume_idx; }
    };
    std::vector<SelectedVolume> selected_volumes;

    // collects selected ModelVolumes
    const std::set<unsigned int>& selected_volumes_idxs = selection.get_volume_idxs();
    for (unsigned int idx : selected_volumes_idxs) {
        const GLVolume* v = selection.get_volume(idx);
        int v_idx = v->volume_idx();
        if (v_idx >= 0) {
            int o_idx = v->object_idx();
            if (0 <= o_idx && o_idx < (int)model.objects.size())
                selected_volumes.push_back({ o_idx, v_idx });
        }
    }
    std::sort(selected_volumes.begin(), selected_volumes.end());
    selected_volumes.erase(std::unique(selected_volumes.begin(), selected_volumes.end()), selected_volumes.end());
#endif // ENABLE_RELOAD_FROM_DISK_REWORK

    // collects paths of files to load
    std::vector<fs::path> input_paths;
    std::vector<fs::path> missing_input_paths;
#if ENABLE_RELOAD_FROM_DISK_REWORK
    std::vector<std::pair<fs::path, fs::path>> replace_paths;
    for (auto [obj_idx, vol_idx] : selected_volumes) {
        const ModelObject *object = model.objects[obj_idx];
        const ModelVolume *volume = object->volumes[vol_idx];
        if (fs::exists(volume->source.input_file))
            input_paths.push_back(volume->source.input_file);
        else {
            // searches the source in the same folder containing the object
            bool found = false;
            if (!object->input_file.empty()) {
                fs::path object_path = fs::path(object->input_file).remove_filename();
                if (!object_path.empty()) {
                    object_path /= fs::path(volume->source.input_file).filename();
                    if (fs::exists(object_path)) {
                        input_paths.push_back(object_path);
                        found = true;
                    }
                }
            }
            if (!found)
                missing_input_paths.push_back(volume->source.input_file);
        }
    }
#else
    std::vector<fs::path> replace_paths;
    for (const SelectedVolume& v : selected_volumes) {
        const ModelObject* object = model.objects[v.object_idx];
        const ModelVolume* volume = object->volumes[v.volume_idx];

        if (!volume->source.input_file.empty()) {
            if (fs::exists(volume->source.input_file))
                input_paths.push_back(volume->source.input_file);
            else {
                // searches the source in the same folder containing the object
                bool found = false;
                if (!object->input_file.empty()) {
                    fs::path object_path = fs::path(object->input_file).remove_filename();
                    if (!object_path.empty()) {
                        object_path /= fs::path(volume->source.input_file).filename();
                        const std::string source_input_file = object_path.string();
                        if (fs::exists(source_input_file)) {
                            input_paths.push_back(source_input_file);
                            found = true;
                        }
                    }
                }
                if (!found)
                    missing_input_paths.push_back(volume->source.input_file);
            }
        }
        else if (!object->input_file.empty() && volume->is_model_part() && !volume->name.empty() && !volume->source.is_from_builtin_objects)
            missing_input_paths.push_back(volume->name);
    }
#endif // ENABLE_RELOAD_FROM_DISK_REWORK

    std::sort(missing_input_paths.begin(), missing_input_paths.end());
    missing_input_paths.erase(std::unique(missing_input_paths.begin(), missing_input_paths.end()), missing_input_paths.end());

    while (!missing_input_paths.empty()) {
        // ask user to select the missing file
        fs::path search = missing_input_paths.back();
        wxString title = _L("Please select a file");
#if defined(__APPLE__)
        title += " (" + from_u8(search.filename().string()) + ")";
#endif // __APPLE__
        title += ":";
        wxFileDialog dialog(q, title, "", from_u8(search.filename().string()), file_wildcards(FT_MODEL), wxFD_OPEN | wxFD_FILE_MUST_EXIST);
        if (dialog.ShowModal() != wxID_OK)
            return;

        std::string sel_filename_path = dialog.GetPath().ToUTF8().data();
        std::string sel_filename = fs::path(sel_filename_path).filename().string();
        if (boost::algorithm::iequals(search.filename().string(), sel_filename)) {
            input_paths.push_back(sel_filename_path);
            missing_input_paths.pop_back();

            fs::path sel_path = fs::path(sel_filename_path).remove_filename().string();

            std::vector<fs::path>::iterator it = missing_input_paths.begin();
            while (it != missing_input_paths.end()) {
                // try to use the path of the selected file with all remaining missing files
                fs::path repathed_filename = sel_path;
                repathed_filename /= it->filename();
                if (fs::exists(repathed_filename)) {
                    input_paths.push_back(repathed_filename.string());
                    it = missing_input_paths.erase(it);
                }
                else
                    ++it;
            }
        }
        else {
            wxString      message = _devL("Do you want to replace it") + " ?";
            MessageDialog dlg(q, message, wxMessageBoxCaptionStr, wxYES_NO | wxYES_DEFAULT | wxICON_QUESTION);
            if (dlg.ShowModal() == wxID_YES)
#if ENABLE_RELOAD_FROM_DISK_REWORK
                replace_paths.emplace_back(search, sel_filename_path);
#else
                replace_paths.emplace_back(sel_filename_path);
#endif // ENABLE_RELOAD_FROM_DISK_REWORK
            missing_input_paths.pop_back();
        }
    }

    std::sort(input_paths.begin(), input_paths.end());
    input_paths.erase(std::unique(input_paths.begin(), input_paths.end()), input_paths.end());

    std::sort(replace_paths.begin(), replace_paths.end());
    replace_paths.erase(std::unique(replace_paths.begin(), replace_paths.end()), replace_paths.end());

#if ENABLE_RELOAD_FROM_DISK_REWORK
    Plater::TakeSnapshot snapshot(q, "Reload from disk");
#endif // ENABLE_RELOAD_FROM_DISK_REWORK

    std::vector<wxString> fail_list;

    // load one file at a time
    for (size_t i = 0; i < input_paths.size(); ++i) {
        const auto& path = input_paths[i].string();

        wxBusyCursor wait;
        wxBusyInfo info(_devL("Reload from:") + " " + from_u8(path), q->get_current_canvas3D()->get_wxglcanvas());

        Model new_model;
        try
        {
            //BBS: add plate data related logic
            PlateDataPtrs plate_data;
            //BBS: project embedded settings
            std::vector<Preset*> project_presets;

            // BBS: backup
            new_model = Model::read_from_file(path, nullptr, nullptr, LoadStrategy::AddDefaultInstances, &plate_data, &project_presets);
            for (ModelObject* model_object : new_model.objects)
            {
                model_object->center_around_origin();
                model_object->ensure_on_bed();
            }

            if (plate_data.size() > 0)
            {
                partplate_list.load_from_3mf_structure(plate_data);
                partplate_list.update_slice_context_to_current_plate(background_process);
                this->preview->update_gcode_result(partplate_list.get_current_slice_result());
                release_PlateData_list(plate_data);
                sidebar->obj_list()->reload_all_plates();
            }
        }
        catch (std::exception&)
        {
            // error while loading
            return;
        }

#if ENABLE_RELOAD_FROM_DISK_REWORK
        for (auto [obj_idx, vol_idx] : selected_volumes) {
            ModelObject *old_model_object = model.objects[obj_idx];
            ModelVolume *old_volume       = old_model_object->volumes[vol_idx];

            bool sinking = old_model_object->bounding_box().min.z() < SINKING_Z_THRESHOLD;

            bool has_source = !old_volume->source.input_file.empty() &&
                              boost::algorithm::iequals(fs::path(old_volume->source.input_file).filename().string(), fs::path(path).filename().string());
            bool has_name = !old_volume->name.empty() && boost::algorithm::iequals(old_volume->name, fs::path(path).filename().string());
            if (has_source || has_name) {
                int  new_volume_idx = -1;
                int  new_object_idx = -1;
                bool match_found    = false;
                // take idxs from the matching volume
                if (has_source && old_volume->source.object_idx < int(new_model.objects.size())) {
                    const ModelObject *obj = new_model.objects[old_volume->source.object_idx];
                    if (old_volume->source.volume_idx < int(obj->volumes.size())) {
                        if (obj->volumes[old_volume->source.volume_idx]->name == old_volume->name) {
                            new_volume_idx = old_volume->source.volume_idx;
                            new_object_idx = old_volume->source.object_idx;
                            match_found    = true;
                        }
                    }
                }

                if (!match_found && has_name) {
                    // take idxs from the 1st matching volume
                    for (size_t o = 0; o < new_model.objects.size(); ++o) {
                        ModelObject *obj   = new_model.objects[o];
                        bool         found = false;
                        for (size_t v = 0; v < obj->volumes.size(); ++v) {
                            if (obj->volumes[v]->name == old_volume->name) {
                                new_volume_idx = (int) v;
                                new_object_idx = (int) o;
                                found          = true;
                                break;
                            }
                        }
                        if (found) break;
                    }
                }

                if (new_object_idx < 0 || int(new_model.objects.size()) <= new_object_idx) {
                    fail_list.push_back(from_u8(has_source ? old_volume->source.input_file : old_volume->name));
                    continue;
                }
                ModelObject *new_model_object = new_model.objects[new_object_idx];
                if (new_volume_idx < 0 || int(new_model_object->volumes.size()) <= new_volume_idx) {
                    fail_list.push_back(from_u8(has_source ? old_volume->source.input_file : old_volume->name));
                    continue;
                }

                old_model_object->add_volume(*new_model_object->volumes[new_volume_idx]);
                ModelVolume *new_volume = old_model_object->volumes.back();
                new_volume->set_new_unique_id();
                new_volume->config.apply(old_volume->config);
                new_volume->set_type(old_volume->type());
                new_volume->set_material_id(old_volume->material_id());
#if 0// ENABLE_WORLD_COORDINATE
                new_volume->set_transformation(Geometry::translation_transform(old_volume->source.transform.get_offset()) *
                                               old_volume->get_transformation().get_matrix_no_offset() * old_volume->source.transform.get_matrix_no_offset());
                new_volume->translate(new_volume->get_transformation().get_matrix_no_offset() * (new_volume->source.mesh_offset - old_volume->source.mesh_offset));
#else
                new_volume->set_transformation(Geometry::assemble_transform(old_volume->source.transform.get_offset()) * old_volume->get_transformation().get_matrix(true) *
                                               old_volume->source.transform.get_matrix(true));
                new_volume->translate(new_volume->get_transformation().get_matrix(true) * (new_volume->source.mesh_offset - old_volume->source.mesh_offset));
#endif // ENABLE_WORLD_COORDINATE
                new_volume->source.object_idx = old_volume->source.object_idx;
                new_volume->source.volume_idx = old_volume->source.volume_idx;
                assert(!old_volume->source.is_converted_from_inches || !old_volume->source.is_converted_from_meters);
                if (old_volume->source.is_converted_from_inches)
                    new_volume->convert_from_imperial_units();
                else if (old_volume->source.is_converted_from_meters)
                    new_volume->convert_from_meters();
                std::swap(old_model_object->volumes[vol_idx], old_model_object->volumes.back());
                old_model_object->delete_volume(old_model_object->volumes.size() - 1);
                if (!sinking) old_model_object->ensure_on_bed();
                old_model_object->sort_volumes(wxGetApp().app_config->get("order_volumes") == "1");

                sla::reproject_points_and_holes(old_model_object);

                // Fix warning icon in object list
                wxGetApp().obj_list()->update_item_error_icon(obj_idx, vol_idx);
            }
        }
#else
        // update the selected volumes whose source is the current file
        for (const SelectedVolume& sel_v : selected_volumes) {
            ModelObject* old_model_object = model.objects[sel_v.object_idx];
            ModelVolume* old_volume = old_model_object->volumes[sel_v.volume_idx];

            bool sinking = old_model_object->bounding_box().min.z() < SINKING_Z_THRESHOLD;

            bool has_source = !old_volume->source.input_file.empty() && boost::algorithm::iequals(fs::path(old_volume->source.input_file).filename().string(), fs::path(path).filename().string());
            bool has_name = !old_volume->name.empty() && boost::algorithm::iequals(old_volume->name, fs::path(path).filename().string());
            if (has_source || has_name) {
                int new_volume_idx = -1;
                int new_object_idx = -1;
//                if (has_source) {
//                    // take idxs from source
//                    new_volume_idx = old_volume->source.volume_idx;
//                    new_object_idx = old_volume->source.object_idx;
//                }
//                else {
                    // take idxs from the 1st matching volume
                    for (size_t o = 0; o < new_model.objects.size(); ++o) {
                        ModelObject* obj = new_model.objects[o];
                        bool found = false;
                        for (size_t v = 0; v < obj->volumes.size(); ++v) {
                            if (obj->volumes[v]->name == old_volume->name) {
                                new_volume_idx = (int)v;
                                new_object_idx = (int)o;
                                found = true;
                                break;
                            }
                        }
                        if (found)
                            break;
                    }
//                }

                if (new_object_idx < 0 || int(new_model.objects.size()) <= new_object_idx) {
                    fail_list.push_back(from_u8(has_source ? old_volume->source.input_file : old_volume->name));
                    continue;
                }
                ModelObject* new_model_object = new_model.objects[new_object_idx];
                if (new_volume_idx < 0 || int(new_model_object->volumes.size()) <= new_volume_idx) {
                    fail_list.push_back(from_u8(has_source ? old_volume->source.input_file : old_volume->name));
                    continue;
                }

                old_model_object->add_volume(*new_model_object->volumes[new_volume_idx]);
                ModelVolume* new_volume = old_model_object->volumes.back();
                new_volume->set_new_unique_id();
                new_volume->config.apply(old_volume->config);
                new_volume->set_type(old_volume->type());
                new_volume->set_material_id(old_volume->material_id());
                new_volume->set_transformation(old_volume->get_transformation());
                new_volume->translate(new_volume->get_transformation().get_matrix(true) * (new_volume->source.mesh_offset - old_volume->source.mesh_offset));
                new_volume->source.object_idx = old_volume->source.object_idx;
                new_volume->source.volume_idx = old_volume->source.volume_idx;
                assert(! old_volume->source.is_converted_from_inches || ! old_volume->source.is_converted_from_meters);
                if (old_volume->source.is_converted_from_inches)
                    new_volume->convert_from_imperial_units();
                else if (old_volume->source.is_converted_from_meters)
                    new_volume->convert_from_meters();
                std::swap(old_model_object->volumes[sel_v.volume_idx], old_model_object->volumes.back());
                old_model_object->delete_volume(old_model_object->volumes.size() - 1);
                if (!sinking)
                    old_model_object->ensure_on_bed();
                old_model_object->sort_volumes(true);

                sla::reproject_points_and_holes(old_model_object);
            }
        }
#endif // ENABLE_RELOAD_FROM_DISK_REWORK
    }

#if ENABLE_RELOAD_FROM_DISK_REWORK
    for (auto [src, dest] : replace_paths) {
        for (auto [obj_idx, vol_idx] : selected_volumes) {
            if (boost::algorithm::iequals(model.objects[obj_idx]->volumes[vol_idx]->source.input_file, src.string()))
                replace_volume_with_stl(obj_idx, vol_idx, dest, "");
        }
    }
#else
    for (size_t i = 0; i < replace_paths.size(); ++i) {
        const auto& path = replace_paths[i].string();
        for (const SelectedVolume& sel_v : selected_volumes) {
            ModelObject* old_model_object = model.objects[sel_v.object_idx];
            ModelVolume* old_volume = old_model_object->volumes[sel_v.volume_idx];
            bool has_source = !old_volume->source.input_file.empty() && boost::algorithm::iequals(fs::path(old_volume->source.input_file).filename().string(), fs::path(path).filename().string());
            if (!replace_volume_with_stl(sel_v.object_idx, sel_v.volume_idx, path, "")) {
                fail_list.push_back(from_u8(has_source ? old_volume->source.input_file : old_volume->name));
            }
        }
    }
#endif // ENABLE_RELOAD_FROM_DISK_REWORK

    if (!fail_list.empty()) {
        wxString message = _devL("Unable to reload:") + "\n";
        for (const wxString& s : fail_list) {
            message += s + "\n";
        }
        MessageDialog dlg(q, message, _devL("Error during reload"), wxOK | wxOK_DEFAULT | wxICON_WARNING);
        dlg.ShowModal();
    }

    // update 3D scene
    update();

    // new GLVolumes have been created at this point, so update their printable state
    for (size_t i = 0; i < model.objects.size(); ++i) {
        view3D->get_canvas3d()->update_instance_printable_state_for_object(i);
    }
}

void Plater::priv::reload_all_from_disk()
{
    if (model.objects.empty())
        return;

    Plater::TakeSnapshot snapshot(q, "Reload all");
    Plater::SuppressSnapshots suppress(q);

    Selection& selection = get_selection();
    Selection::IndicesList curr_idxs = selection.get_volume_idxs();
    // reload from disk uses selection
    select_all();
    reload_from_disk();
    // restore previous selection
    selection.clear();
    for (unsigned int idx : curr_idxs) {
        selection.add(idx, false);
    }
}

//BBS: add no_slice logic
void Plater::priv::set_current_panel(wxPanel* panel, bool no_slice)
{
    if (std::find(panels.begin(), panels.end(), panel) == panels.end())
        return;

    BOOST_LOG_TRIVIAL(info) << __FUNCTION__ << boost::format(": current_panel %1%, new_panel %2%")%current_panel%panel;
#ifdef __WXMAC__
    bool force_render = (current_panel != nullptr);
#endif // __WXMAC__

    //BBS: add slice logic when switch to preview page
    auto do_reslice = [this, no_slice]() {
            // see: Plater::priv::object_list_changed()
            // FIXME: it may be better to have a single function making this check and let it be called wherever needed
            bool export_in_progress = this->background_process.is_export_scheduled();
            bool model_fits = this->view3D->get_canvas3d()->check_volumes_outside_state() != ModelInstancePVS_Partly_Outside;
            //BBS: add partplate logic
            PartPlate * current_plate = this->partplate_list.get_curr_plate();
            bool only_has_gcode_need_preview = false;
            bool current_has_print_instances = current_plate->has_printable_instances();
            if (current_plate->is_slice_result_valid() && this->model.objects.empty() && !current_has_print_instances)
                only_has_gcode_need_preview = true;

            BOOST_LOG_TRIVIAL(info) << __FUNCTION__ << boost::format(": from set_current_panel, no_slice %1%, export_in_progress %2%, model_fits %3%, m_is_slicing %4%")%no_slice%export_in_progress%model_fits%m_is_slicing;

            if (!no_slice && !this->model.objects.empty() && !export_in_progress && model_fits && current_has_print_instances)
            {
                //if already running in background, not relice here
                //BBS: add more judge for slicing
                if (!this->background_process.running() && !this->m_is_slicing)
                {
                    this->m_slice_all = false;
                    this->q->reslice();
                }
                else {
                    //reset current plate to the slicing plate
                    int plate_index = this->background_process.get_current_plate()->get_index();
                    this->partplate_list.select_plate(plate_index);
                }
            }
            else if (only_has_gcode_need_preview)
            {
                this->m_slice_all = false;
                this->q->reslice();
            }
            //BBS: process empty plate, reset previous toolpath
            else
            {
                //if (!this->m_slice_all)
                if (!current_has_print_instances)
                    reset_gcode_toolpaths();
                //this->q->refresh_print();
                if (!preview->get_canvas3d()->is_initialized())
                {
                    preview->get_canvas3d()->render(true);
                }
            }
            //TODO: turn off this switch currently
            /*auto canvas_w = float(preview->get_canvas3d()->get_canvas_size().get_width());
            auto canvas_h = float(preview->get_canvas3d()->get_canvas_size().get_height());
            Point screen_center(canvas_w/2, canvas_h/2);
            auto center_point = preview->get_canvas3d()->_mouse_to_3d(screen_center);
            center_point(2) = 0.f;
            if (!current_plate->contains(center_point))
                this->partplate_list.select_plate_view();*/

            // keeps current gcode preview, if any
            if (this->m_slice_all) {
                BOOST_LOG_TRIVIAL(info) << __FUNCTION__ << boost::format(": slicing all, just reload shells");
                this->update_fff_scene_only_shells();
            }
            else {
                BOOST_LOG_TRIVIAL(info) << __FUNCTION__ << boost::format(": single slice, reload print");
                if (model_fits)
                    this->preview->reload_print(true);
                else
                    this->update_fff_scene_only_shells();
            }

            preview->set_as_dirty();
        };

    if (current_panel == panel)
    {
        //BBS: add slice logic when switch to preview page
        //BBS: add only gcode mode
        if (!q->only_gcode_mode() && (current_panel == preview) && (wxGetApp().is_editor())) {
            do_reslice();
        }
        BOOST_LOG_TRIVIAL(info) << __FUNCTION__ << boost::format(": the same panel, exit");
        return;
    }

    wxPanel* old_panel = current_panel;
//#if BBL_HAS_FIRST_PAGE
    if (!old_panel) {
        //BBS: only switch to the first panel when visible
        panel->Show();
        //dynamic_cast<View3D *>(panel)->get_canvas3d()->render();
        if (!panel->IsShownOnScreen())
            return;
    }
//#endif
    current_panel = panel;
    //BBS: add the collapse logic
    if (current_panel == preview && q->only_gcode_mode()) {
        this->sidebar->collapse(true);
        preview->get_canvas3d()->enable_select_plate_toolbar(false);
    }
    else if (current_panel == preview && q->using_exported_file() && (q->m_valid_plates_count <= 1)) {
        preview->get_canvas3d()->enable_select_plate_toolbar(false);
    }
    else {
        preview->get_canvas3d()->enable_select_plate_toolbar(true);
    }

    // to reduce flickering when changing view, first set as visible the new current panel
    for (wxPanel* p : panels) {
        if (p == current_panel) {
#ifdef __WXMAC__
            // On Mac we need also to force a render to avoid flickering when changing view
            if (force_render) {
                if (p == view3D)
                    dynamic_cast<View3D*>(p)->get_canvas3d()->render();
                else if (p == preview)
                    dynamic_cast<Preview*>(p)->get_canvas3d()->render();
            }
#endif // __WXMAC__
            p->Show();
        }
    }
    // then set to invisible the other
    for (wxPanel* p : panels) {
        if (p != current_panel)
            p->Hide();
    }

    panel_sizer->Layout();

    if (wxGetApp().plater()) {
        Camera& cam = wxGetApp().plater()->get_camera();
        if (old_panel == preview || old_panel == view3D) {
            view3D->get_canvas3d()->get_camera().load_camera_view(cam);
        } else if (old_panel == assemble_view) {
            assemble_view->get_canvas3d()->get_camera().load_camera_view(cam);
        }
        if (current_panel == view3D || current_panel == preview) {
            cam.load_camera_view(view3D->get_canvas3d()->get_camera());
        }
        else if (current_panel == assemble_view) {
            cam.load_camera_view(assemble_view->get_canvas3d()->get_camera());
        }
    }

    if (current_panel == view3D) {
        if (old_panel == preview)
            preview->get_canvas3d()->unbind_event_handlers();
        else if (old_panel == assemble_view)
            assemble_view->get_canvas3d()->unbind_event_handlers();

        view3D->get_canvas3d()->bind_event_handlers();

        if (view3D->is_reload_delayed()) {
            // Delayed loading of the 3D scene.
            if (printer_technology == ptSLA) {
                // Update the SLAPrint from the current Model, so that the reload_scene()
                // pulls the correct data.
                update_restart_background_process(true, false);
            } else
                view3D->reload_scene(true);
        }

        // sets the canvas as dirty to force a render at the 1st idle event (wxWidgets IsShownOnScreen() is buggy and cannot be used reliably)
        view3D->set_as_dirty();
        // reset cached size to force a resize on next call to render() to keep imgui in synch with canvas size
        view3D->get_canvas3d()->reset_old_size();
        // BBS
        //view_toolbar.select_item("3D");
        if (notification_manager != nullptr)
            notification_manager->set_in_preview(false);
    }
    else if (current_panel == preview) {
        q->invalid_all_plate_thumbnails();
        if (old_panel == view3D)
            view3D->get_canvas3d()->unbind_event_handlers();
        else if (old_panel == assemble_view)
            assemble_view->get_canvas3d()->unbind_event_handlers();

        preview->get_canvas3d()->bind_event_handlers();

        GLGizmosManager& gizmos = view3D->get_canvas3d()->get_gizmos_manager();
        if (gizmos.is_running()) {
            gizmos.reset_all_states();
            gizmos.update_data();
        }

        if (wxGetApp().is_editor()) {
            // see: Plater::priv::object_list_changed()
            // FIXME: it may be better to have a single function making this check and let it be called wherever needed
            /*bool export_in_progress = this->background_process.is_export_scheduled();
            bool model_fits = view3D->get_canvas3d()->check_volumes_outside_state() != ModelInstancePVS_Partly_Outside;
            //BBS: add partplate logic
            PartPlate* current_plate = partplate_list.get_curr_plate();
            if (!no_slice && !model.objects.empty() && !export_in_progress && model_fits && current_plate->has_printable_instances()) {
                preview->get_canvas3d()->init_gcode_viewer();
                // BBS
                //if already running in background, not relice here
                if (!this->background_process.running())
                {
                    m_slice_all = false;
                    this->q->reslice();
                }
            }
            // keeps current gcode preview, if any
            preview->reload_print(true);

            preview->set_as_dirty();*/
            if (wxGetApp().is_editor() && !q->only_gcode_mode())
                do_reslice();
        }

        // reset cached size to force a resize on next call to render() to keep imgui in synch with canvas size
        preview->get_canvas3d()->reset_old_size();
        // BBS
        //view_toolbar.select_item("Preview");
        if (notification_manager != nullptr)
            notification_manager->set_in_preview(true);
    }
    else if (current_panel == assemble_view) {
        if (old_panel == view3D) {
            view3D->get_canvas3d()->unbind_event_handlers();
        }
        else if (old_panel == preview)
            preview->get_canvas3d()->unbind_event_handlers();

        assemble_view->get_canvas3d()->bind_event_handlers();
        assemble_view->reload_scene(true);

        // BBS set default view and zoom
        if (first_enter_assemble) {
            wxGetApp().plater()->get_camera().requires_zoom_to_volumes = true;
            first_enter_assemble = false;
        }

        assemble_view->set_as_dirty();
        // BBS
        //view_toolbar.select_item("Assemble");
    }

    current_panel->SetFocusFromKbd();

    BOOST_LOG_TRIVIAL(info) << __FUNCTION__ << boost::format(": successfully, exit");
}

// BBS
void Plater::priv::on_combobox_select(wxCommandEvent &evt)
{
    PlaterPresetComboBox* preset_combo_box = dynamic_cast<PlaterPresetComboBox*>(evt.GetEventObject());
    if (preset_combo_box) {
        this->on_select_preset(evt);
    }
    else {
        this->on_select_bed_type(evt);
    }
}

void Plater::priv::on_select_bed_type(wxCommandEvent &evt)
{
    ComboBox* combo = static_cast<ComboBox*>(evt.GetEventObject());
    int selection = combo->GetSelection();
    wxString bed_type_name = combo->GetString(selection);

    DynamicPrintConfig& proj_config = wxGetApp().preset_bundle->project_config;
    const t_config_enum_values* keys_map = print_config_def.get("curr_bed_type")->enum_keys_map;

    if (keys_map) {
        BedType new_bed_type = btCount;
        for (auto item : *keys_map) {
            if (_L(item.first) == bed_type_name) {
                new_bed_type = (BedType)item.second;
                break;
            }
        }

        if (new_bed_type != btCount) {
            BedType old_bed_type = proj_config.opt_enum<BedType>("curr_bed_type");
            if (old_bed_type != new_bed_type) {
                proj_config.set_key_value("curr_bed_type", new ConfigOptionEnum<BedType>(new_bed_type));

                wxGetApp().plater()->update_project_dirty_from_presets();

                // update plater with new config
                q->on_config_change(wxGetApp().preset_bundle->full_config());

                // update app_config
                AppConfig* app_config = wxGetApp().app_config;
                app_config->set("curr_bed_type", std::to_string(int(new_bed_type)));

                //update slice status
                auto plate_list = partplate_list.get_plate_list();
                for (auto plate : plate_list) {
                    if (plate->get_bed_type(false) == btDefault) {
                        plate->update_slice_result_valid_state(false);
                    }
                }

                // update render
                view3D->get_canvas3d()->render();
                preview->msw_rescale();
            }
        }
    }
}

void Plater::priv::on_select_preset(wxCommandEvent &evt)
{
    PlaterPresetComboBox* combo = static_cast<PlaterPresetComboBox*>(evt.GetEventObject());
    Preset::Type preset_type    = combo->get_type();

    // Under OSX: in case of use of a same names written in different case (like "ENDER" and "Ender"),
    // m_presets_choice->GetSelection() will return first item, because search in PopupListCtrl is case-insensitive.
    // So, use GetSelection() from event parameter
    int selection = evt.GetSelection();

    auto idx = combo->get_filament_idx();

    //! Because of The MSW and GTK version of wxBitmapComboBox derived from wxComboBox,
    //! but the OSX version derived from wxOwnerDrawnCombo.
    //! So, to get selected string we do
    //!     combo->GetString(combo->GetSelection())
    //! instead of
    //!     combo->GetStringSelection().ToUTF8().data());

    std::string preset_name = wxGetApp().preset_bundle->get_preset_name_by_alias(preset_type,
        Preset::remove_suffix_modified(combo->GetString(selection).ToUTF8().data()));

    if (preset_type == Preset::TYPE_FILAMENT) {
        wxGetApp().preset_bundle->set_filament_preset(idx, preset_name);
        wxGetApp().plater()->update_project_dirty_from_presets();
        wxGetApp().preset_bundle->export_selections(*wxGetApp().app_config);
        dynamic_filament_list.update();
    }

    bool select_preset = !combo->selection_is_changed_according_to_physical_printers();
    // TODO: ?
    if (preset_type == Preset::TYPE_FILAMENT && sidebar->is_multifilament()) {
        // Only update the plater UI for the 2nd and other filaments.
        combo->update();
    }
    else if (select_preset) {
        if (preset_type == Preset::TYPE_PRINTER) {
            PhysicalPrinterCollection& physical_printers = wxGetApp().preset_bundle->physical_printers;
            if(combo->is_selected_physical_printer())
                preset_name = physical_printers.get_selected_printer_preset_name();
            else
                physical_printers.unselect_printer();
        }
        //BBS
        //wxWindowUpdateLocker noUpdates1(sidebar->print_panel());
        wxWindowUpdateLocker noUpdates2(sidebar->filament_panel());
        wxGetApp().get_tab(preset_type)->select_preset(preset_name);
    }

    // update plater with new config
    q->on_config_change(wxGetApp().preset_bundle->full_config());
    if (preset_type == Preset::TYPE_PRINTER) {
    /* Settings list can be changed after printer preset changing, so
     * update all settings items for all item had it.
     * Furthermore, Layers editing is implemented only for FFF printers
     * and for SLA presets they should be deleted
     */
        wxGetApp().obj_list()->update_object_list_by_printer_technology();
    }

#ifdef __WXMSW__
    // From the Win 2004 preset combobox lose a focus after change the preset selection
    // and that is why the up/down arrow doesn't work properly
    // So, set the focus to the combobox explicitly
    combo->SetFocus();
#endif
    // BBS: log modify of filament selection
    Slic3r::put_other_changes();

    // update slice state and set bedtype default for 3rd-party printer
    bool is_bbl_vendor_preset = wxGetApp().preset_bundle->printers.get_edited_preset().is_bbl_vendor_preset(wxGetApp().preset_bundle);
    auto plate_list = partplate_list.get_plate_list();
    for (auto plate : plate_list) {
         plate->update_slice_result_valid_state(false);
         if (!is_bbl_vendor_preset)
             plate->set_bed_type(btDefault);
    }
}

void Plater::priv::on_slicing_update(SlicingStatusEvent &evt)
{
    BOOST_LOG_TRIVIAL(debug) << __FUNCTION__ << boost::format(": event_type %1%, percent %2%, text %3%") % evt.GetEventType() % evt.status.percent % evt.status.text;
    //BBS: add slice project logic
    std::string title_text = _u8L("Slicing");
    evt.status.text = title_text + evt.status.text;
    if (evt.status.percent >= 0) {
        if (m_ui_jobs.is_any_running()) {
            // Avoid a race condition
            return;
        }

        notification_manager->set_slicing_progress_percentage(evt.status.text, (float)evt.status.percent / 100.0f);

        // update slicing percent
        PartPlateList& plate_list = wxGetApp().plater()->get_partplate_list();
        //slicing parallel, only update if percent is greater than before
        if (evt.status.percent > plate_list.get_curr_plate()->get_slicing_percent())
            plate_list.get_curr_plate()->update_slicing_percent(evt.status.percent);
    }

    if (evt.status.flags & (PrintBase::SlicingStatus::RELOAD_SCENE | PrintBase::SlicingStatus::RELOAD_SLA_SUPPORT_POINTS)) {
        switch (this->printer_technology) {
        case ptFFF:
            //BBS: add slice project logic, only display shells at the beginning
            if (!m_slice_all || (m_cur_slice_plate == (partplate_list.get_plate_count() - 1)))
                //this->update_fff_scene();
                this->update_fff_scene_only_shells();
            break;
        case ptSLA:
            // If RELOAD_SLA_SUPPORT_POINTS, then the SLA gizmo is updated (reload_scene calls update_gizmos_data)
            if (view3D->is_dragging())
                delayed_scene_refresh = true;
            else
                this->update_sla_scene();
            break;
        default: break;
        }
    } else if (evt.status.flags & PrintBase::SlicingStatus::RELOAD_SLA_PREVIEW) {
        // Update the SLA preview. Only called if not RELOAD_SLA_SUPPORT_POINTS, as the block above will refresh the preview anyways.
        this->preview->reload_print();
    }

    if (evt.status.flags & (PrintBase::SlicingStatus::UPDATE_PRINT_STEP_WARNINGS | PrintBase::SlicingStatus::UPDATE_PRINT_OBJECT_STEP_WARNINGS)) {
        // Update notification center with warnings of object_id and its warning_step.
        ObjectID object_id = evt.status.warning_object_id;
        int warning_step = evt.status.warning_step;
        PrintStateBase::StateWithWarnings state;
        ModelObject const * model_object = nullptr;

        //BBS: add partplate related logic, use the print in background process
        if (evt.status.flags & PrintBase::SlicingStatus::UPDATE_PRINT_STEP_WARNINGS) {
            state = this->printer_technology == ptFFF ?
                this->background_process.m_fff_print->step_state_with_warnings(static_cast<PrintStep>(warning_step)) :
                this->background_process.m_sla_print->step_state_with_warnings(static_cast<SLAPrintStep>(warning_step));
        } else if (this->printer_technology == ptFFF) {
            const PrintObject *print_object = this->background_process.m_fff_print->get_object(object_id);
            if (print_object) {
                state = print_object->step_state_with_warnings(static_cast<PrintObjectStep>(warning_step));
                model_object = print_object->model_object();
            }
        } else {
            const SLAPrintObject *print_object = this->background_process.m_sla_print->get_object(object_id);
            if (print_object) {
                state = print_object->step_state_with_warnings(static_cast<SLAPrintObjectStep>(warning_step));
                model_object = print_object->model_object();
            }
        }
        // Now process state.warnings.
        for (auto const& warning : state.warnings) {
            if (warning.current) {
                notification_manager->push_slicing_warning_notification(warning.message, false, model_object, object_id, warning_step, warning.message_id);
                add_warning(warning, object_id.id);
            }
        }
    }
    BOOST_LOG_TRIVIAL(debug) << __FUNCTION__ << boost::format("exit.");
}

void Plater::priv::on_slicing_completed(wxCommandEvent & evt)
{
    BOOST_LOG_TRIVIAL(debug) << __FUNCTION__ << boost::format(": event_type %1%, string %2%") % evt.GetEventType() % evt.GetString();
    //BBS: add slice project logic
    if (m_slice_all && (m_cur_slice_plate < (partplate_list.get_plate_count() - 1))) {
        BOOST_LOG_TRIVIAL(debug) << __FUNCTION__ << boost::format("slicing all, finished plate %1%, will continue next.")%m_cur_slice_plate;
        return;
    }

    if (view3D->is_dragging()) // updating scene now would interfere with the gizmo dragging
        delayed_scene_refresh = true;
    else {
        if (this->printer_technology == ptFFF) {
            //BBS: only reload shells
            this->update_fff_scene_only_shells(false);
            //this->update_fff_scene();
        }
        else
            this->update_sla_scene();
    }
    BOOST_LOG_TRIVIAL(debug) << __FUNCTION__ << boost::format("exit.");
}

void Plater::priv::on_export_began(wxCommandEvent& evt)
{
    if (show_warning_dialog)
        warnings_dialog();
}

void Plater::priv::on_export_finished(wxCommandEvent& evt)
{
#if 0
    //BBS: also export 3mf to the same directory for debugging
    std::string gcode_path_str(evt.GetString().ToUTF8().data());
    fs::path gcode_path(gcode_path_str);

    if (q) {
        q->export_3mf(gcode_path.replace_extension(".3mf"), SaveStrategy::Silence); // BBS: silence
    }
#endif
}

void Plater::priv::on_slicing_began()
{
    clear_warnings();
    notification_manager->close_notification_of_type(NotificationType::SignDetected);
    notification_manager->close_notification_of_type(NotificationType::ExportFinished);
    notification_manager->set_slicing_progress_began();
}
void Plater::priv::add_warning(const Slic3r::PrintStateBase::Warning& warning, size_t oid)
{
    for (auto& it : current_warnings) {
        if (warning.message_id == it.first.message_id) {
            if (warning.message_id != 0 || (warning.message_id == 0 && warning.message == it.first.message))
            {
                if (warning.message_id != 0)
                    it.first.message = warning.message;
                return;
            }
        }
    }
    current_warnings.emplace_back(std::pair<Slic3r::PrintStateBase::Warning, size_t>(warning, oid));
}
void Plater::priv::actualize_slicing_warnings(const PrintBase &print)
{
    std::vector<ObjectID> ids = print.print_object_ids();
    if (ids.empty()) {
        clear_warnings();
        return;
    }
    ids.emplace_back(print.id());
    std::sort(ids.begin(), ids.end());
    notification_manager->remove_slicing_warnings_of_released_objects(ids);
    notification_manager->set_all_slicing_warnings_gray(true);
}
void Plater::priv::actualize_object_warnings(const PrintBase& print)
{
    std::vector<ObjectID> ids;
    for (const ModelObject* object : print.model().objects )
    {
        ids.push_back(object->id());
    }
    std::sort(ids.begin(), ids.end());
    notification_manager->remove_simplify_suggestion_of_released_objects(ids);
}
void Plater::priv::clear_warnings()
{
    notification_manager->close_slicing_errors_and_warnings();
    this->current_warnings.clear();
}
bool Plater::priv::warnings_dialog()
{
    if (current_warnings.empty())
        return true;
    std::string text = _u8L("There are warnings after slicing models:") + "\n";
    for (auto const& it : current_warnings) {
        size_t next_n = it.first.message.find_first_of('\n', 0);
        text += "\n";
        if (next_n != std::string::npos)
            text += it.first.message.substr(0, next_n);
        else
            text += it.first.message;
    }
    //text += "\n\nDo you still wish to export?";
    MessageDialog msg_window(this->q, from_u8(text), _L("warnings"), wxOK);
    const auto    res = msg_window.ShowModal();
    return res == wxID_OK;

}

//BBS: add project slice logic
void Plater::priv::on_process_completed(SlicingProcessCompletedEvent &evt)
{
    BOOST_LOG_TRIVIAL(debug) << __FUNCTION__ << boost::format(": enter, m_ignore_event %1%, status %2%")%m_ignore_event %evt.status();
    //BBS:ignore cancel event for some special case
    if (m_ignore_event)
    {
        m_ignore_event = false;
        BOOST_LOG_TRIVIAL(info) << __FUNCTION__ << boost::format(": ignore this event %1%") % evt.status();
        return;
    }
    //BBS: add project slice logic
    bool is_finished = !m_slice_all || (m_cur_slice_plate == (partplate_list.get_plate_count() - 1));

    // Stop the background task, wait until the thread goes into the "Idle" state.
    // At this point of time the thread should be either finished or canceled,
    // so the following call just confirms, that the produced data were consumed.
    this->background_process.stop();
    notification_manager->set_slicing_progress_export_possible();

    // Reset the "export G-code path" name, so that the automatic background processing will be enabled again.
    this->background_process.reset_export();
    // This bool stops showing export finished notification even when process_completed_with_error is false
    bool has_error = false;
    if (evt.error()) {
        std::pair<std::string, size_t> message = evt.format_error_message();
        if (evt.critical_error()) {
            if (q->m_tracking_popup_menu) {
                // We don't want to pop-up a message box when tracking a pop-up menu.
                // We postpone the error message instead.
                q->m_tracking_popup_menu_error_message = message.first;
            } else {
                show_error(q, message.first, message.second != 0);
                notification_manager->set_slicing_progress_hidden();
            }
        } else {
            ModelObject const *model_object = nullptr;
            const PrintObject *print_object = this->background_process.m_fff_print->get_object(ObjectID(message.second));
            if (print_object) model_object = print_object->model_object();
            notification_manager->push_slicing_error_notification(message.first, model_object);
        }
        if (evt.invalidate_plater())
        {
            // BBS
#if 0
            const wxString invalid_str = _L("Invalid data");
            for (auto btn : { ActionButtonType::abReslice, ActionButtonType::abSendGCode, ActionButtonType::abExport })
                sidebar->set_btn_label(btn, invalid_str);
#endif
            process_completed_with_error = partplate_list.get_curr_plate_index();;
        }
        has_error = true;
        is_finished = true;
    }
    if (evt.cancelled()) {
        BOOST_LOG_TRIVIAL(info) << __FUNCTION__ << boost::format(", cancel event, status: %1%") % evt.status();
        this->notification_manager->set_slicing_progress_canceled(_u8L("Slicing Canceled"));
        is_finished = true;
    }

    //BBS: set the current plater's slice result to valid
    if (!this->background_process.empty())
        this->background_process.get_current_plate()->update_slice_result_valid_state(evt.success());

    //BBS: update the action button according to the current plate's status
    bool ready_to_slice = !this->partplate_list.get_curr_plate()->is_slice_result_valid();

    // BBS
#if 0
    this->sidebar->show_sliced_info_sizer(evt.success());
#endif

    // This updates the "Slice now", "Export G-code", "Arrange" buttons status.
    // Namely, it refreshes the "Out of print bed" property of all the ModelObjects, and it enables
    // the "Slice now" and "Export G-code" buttons based on their "out of bed" status.
    //BBS: remove this update here, will be updated in update_fff_scene later
    //this->object_list_changed();

    // refresh preview
    if (view3D->is_dragging()) // updating scene now would interfere with the gizmo dragging
        delayed_scene_refresh = true;
    else {
        if (this->printer_technology == ptFFF) {
            if (is_finished)
                this->update_fff_scene();
        }
        else
            this->update_sla_scene();
    }

    //BBS: add slice&&print status update logic
    if (evt.cancelled()) {
        /*if (wxGetApp().get_mode() == comSimple)
            sidebar->set_btn_label(ActionButtonType::abReslice, "Slice now");
        show_action_buttons(true);*/
        ready_to_slice = true;
        //this->main_frame->update_slice_print_status(MainFrame::eEventSliceUpdate, true, true);

        //BBS
        if (m_is_publishing) {
            m_publish_dlg->cancel();
        }
    } else {
        if((ready_to_slice) || (wxGetApp().get_mode() == comSimple)) {
            //this means the current plate is not the slicing plate
            //show_action_buttons(ready_to_slice);
            //this->main_frame->update_slice_print_status(MainFrame::eEventSliceUpdate, ready_to_slice, true);
        }
        if (exporting_status != ExportingStatus::NOT_EXPORTING && !has_error) {
            notification_manager->stop_delayed_notifications_of_type(NotificationType::ExportOngoing);
            notification_manager->close_notification_of_type(NotificationType::ExportOngoing);
        }
        // If writing to removable drive was scheduled, show notification with eject button
        if (exporting_status == ExportingStatus::EXPORTING_TO_REMOVABLE && !has_error) {
            //show_action_buttons(ready_to_slice);
            this->main_frame->update_slice_print_status(MainFrame::eEventSliceUpdate, ready_to_slice, true);
            notification_manager->push_exporting_finished_notification(last_output_path, last_output_dir_path,
                // Don't offer the "Eject" button on ChromeOS, the Linux side has no control over it.
                platform_flavor() != PlatformFlavor::LinuxOnChromium);
            wxGetApp().removable_drive_manager()->set_exporting_finished(true);
        }else
        if (exporting_status == ExportingStatus::EXPORTING_TO_LOCAL && !has_error)
            notification_manager->push_exporting_finished_notification(last_output_path, last_output_dir_path, false);

        // BBS, Generate calibration thumbnail for current plate
        if (!has_error && preview) {
            // generate calibration data
            /* BBS generate calibration data by printer
            preview->reload_print();
            ThumbnailData* calibration_data = &partplate_list.get_curr_plate()->cali_thumbnail_data;
            const ThumbnailsParams calibration_params = { {}, false, true, true, true, partplate_list.get_curr_plate_index() };
            generate_calibration_thumbnail(*calibration_data, PartPlate::cali_thumbnail_width, PartPlate::cali_thumbnail_height, calibration_params);
            preview->get_canvas3d()->reset_gcode_toolpaths();*/

            // generate bbox data
            PlateBBoxData* plate_bbox_data = &partplate_list.get_curr_plate()->cali_bboxes_data;
            *plate_bbox_data = generate_first_layer_bbox();
        }
    }

    exporting_status = ExportingStatus::NOT_EXPORTING;


    // BBS stop publishing if error occur
    //if (m_is_publishing) {
    //    GCodeProcessorResult *gcode_result = background_process.get_current_gcode_result();
    //    m_publish_dlg->UpdateStatus(_L("Error occurred during slicing"), -1, false);
    //    // if toolpath is outside
    //    if (!gcode_result || gcode_result->toolpath_outside) {
    //        m_is_publishing = false;
    //    }
    //}


    if (is_finished)
    {
        BOOST_LOG_TRIVIAL(info) << __FUNCTION__ << boost::format(":finished, reload print soon");
        m_is_slicing = false;
        this->preview->reload_print(false);
        /* BBS if in publishing progress */
        if (m_is_publishing) {
            if (m_publish_dlg && !m_publish_dlg->was_cancelled()) {
                if (m_publish_dlg->IsShown()) {
                    q->publish_project();
                } else {
                    m_is_publishing = false;
                }
            }
        }
        q->SetDropTarget(new PlaterDropTarget(q));
    }
    else
    {
        BOOST_LOG_TRIVIAL(info) << __FUNCTION__ << boost::format(":slicing all, plate %1% finished, start next slice...")%m_cur_slice_plate;
        m_cur_slice_plate++;

        q->Freeze();
        q->select_plate(m_cur_slice_plate);
        partplate_list.select_plate_view();
        int ret = q->start_next_slice();
        if (ret) {
            BOOST_LOG_TRIVIAL(info) << __FUNCTION__ << boost::format(":slicing all, plate %1% can not be sliced, will stop")%m_cur_slice_plate;
            m_is_slicing = false;
        }
        //not the last plate
        update_fff_scene_only_shells();
        q->Thaw();
        if (m_is_publishing) {
            if (m_publish_dlg && !m_publish_dlg->was_cancelled()) {
                wxString msg = wxString::Format(_L("Slicing Plate %d"), m_cur_slice_plate + 1);
                int percent  = 70 * m_cur_slice_plate / partplate_list.get_plate_count();
                m_publish_dlg->UpdateStatus(msg, percent, false);
            }
        }
    }
    BOOST_LOG_TRIVIAL(debug) << __FUNCTION__ << boost::format(", exit.");
}

void Plater::priv::on_action_add(SimpleEvent&)
{
    if (q != nullptr) {
        //q->add_model();
        //BBS open file in toolbar add
        q->add_file();
    }
}

//BBS: add plate from toolbar
void Plater::priv::on_action_add_plate(SimpleEvent&)
{
    if (q != nullptr) {
        take_snapshot("add partplate");
        this->partplate_list.create_plate();
        update();

        // BBS set default view
        //q->get_camera().select_view("topfront");
        q->get_camera().requires_zoom_to_plate = REQUIRES_ZOOM_TO_ALL_PLATE;
    }
}

//BBS: remove plate from toolbar
void Plater::priv::on_action_del_plate(SimpleEvent&)
{
    if (q != nullptr) {
        q->delete_plate();
        //q->get_camera().select_view("topfront");
        //q->get_camera().requires_zoom_to_plate = REQUIRES_ZOOM_TO_ALL_PLATE;
    }
}

//BBS: GUI refactor: GLToolbar
void Plater::priv::on_action_open_project(SimpleEvent&)
{
    if (q != nullptr) {
        q->load_project();
    }
}

//BBS: GUI refactor: slice plate
void Plater::priv::on_action_slice_plate(SimpleEvent&)
{
    if (q != nullptr) {
        BOOST_LOG_TRIVIAL(debug) << __FUNCTION__ << ":received slice plate event\n" ;
        //BBS update extruder params and speed table before slicing
        Plater::setExtruderParams(Slic3r::Model::extruderParamsMap);
        Plater::setPrintSpeedTable(Slic3r::Model::printSpeedMap);
        m_slice_all = false;
        q->reslice();
        q->select_view_3D("Preview");
    }
}

//BBS: GUI refactor: slice all
void Plater::priv::on_action_slice_all(SimpleEvent&)
{
    if (q != nullptr) {
        BOOST_LOG_TRIVIAL(debug) << __FUNCTION__ << ":received slice project event\n" ;
        //BBS update extruder params and speed table before slicing
        Plater::setExtruderParams(Slic3r::Model::extruderParamsMap);
        Plater::setPrintSpeedTable(Slic3r::Model::printSpeedMap);
        m_slice_all = true;
        m_cur_slice_plate = 0;
        //select plate
        q->select_plate(m_cur_slice_plate);
        q->reslice();
        if (!m_is_publishing)
            q->select_view_3D("Preview");
    }
}

void Plater::priv::on_action_publish(wxCommandEvent &event)
{
    if (q != nullptr) {
        if (event.GetInt() == EVT_PUBLISHING_START) {
            // update by background slicing process
            if (process_completed_with_error >= 0) {
                wxString msg = _L("Please resolve the slicing errors and publish again.");
                this->m_publish_dlg->UpdateStatus(msg, false);
                return;
            }

            m_is_publishing = true;
            // if slicing is ready publish project, else slicing first
            if (partplate_list.is_all_slice_results_valid()) {
                q->publish_project();
            } else {
                BOOST_LOG_TRIVIAL(debug) << __FUNCTION__ << ":received slice project in background event\n";
                SimpleEvent evt = SimpleEvent(EVT_GLTOOLBAR_SLICE_ALL);
                this->on_action_slice_all(evt);
            }
        } else {
            m_is_publishing = false;
            show_publish_dlg(false);
        }
    }
}

void Plater::priv::on_action_print_plate(SimpleEvent&)
{
    if (q != nullptr) {
        BOOST_LOG_TRIVIAL(debug) << __FUNCTION__ << ":received print plate event\n" ;
    }

    //do not check login for lan printing
    ////BBS check login status
    //if (!wxGetApp().check_login()) return;


    //BBS
    if (!m_select_machine_dlg) m_select_machine_dlg = new SelectMachineDialog(q);
    m_select_machine_dlg->prepare(partplate_list.get_curr_plate_index());
    m_select_machine_dlg->ShowModal();
}


void Plater::priv::on_action_send_to_printer(bool isall)
{
	if (!m_send_to_sdcard_dlg) m_send_to_sdcard_dlg = new SendToPrinterDialog(q);
    if (isall) {
        m_send_to_sdcard_dlg->prepare(PLATE_ALL_IDX);
    }
    else {
        m_send_to_sdcard_dlg->prepare(partplate_list.get_curr_plate_index());
    }

	m_send_to_sdcard_dlg->ShowModal();
}

void Plater::priv::on_action_select_sliced_plate(wxCommandEvent &evt)
{
    if (q != nullptr) {
        BOOST_LOG_TRIVIAL(debug) << __FUNCTION__ << ":received select sliced plate event\n" ;
    }
    q->select_sliced_plate(evt.GetInt());
}

void Plater::priv::on_action_print_all(SimpleEvent&)
{
    if (q != nullptr) {
        BOOST_LOG_TRIVIAL(debug) << __FUNCTION__ << ":received print all event\n" ;
    }

    //BBS
    if (!m_select_machine_dlg) m_select_machine_dlg = new SelectMachineDialog(q);
    m_select_machine_dlg->prepare(PLATE_ALL_IDX);
    m_select_machine_dlg->ShowModal();
}

void Plater::priv::on_action_export_gcode(SimpleEvent&)
{
    if (q != nullptr) {
        BOOST_LOG_TRIVIAL(debug) << __FUNCTION__ << ":received export gcode event\n" ;
        q->export_gcode(false);
    }
}

void Plater::priv::on_action_upload_gcode(SimpleEvent&)
{
    if (q != nullptr) {
        BOOST_LOG_TRIVIAL(debug) << __FUNCTION__ << ":received export gcode event\n";
        q->send_gcode_legacy(-1, nullptr, true);
    }
}

void Plater::priv::on_action_send_gcode(SimpleEvent&)
{
    if (q != nullptr) {
        BOOST_LOG_TRIVIAL(debug) << __FUNCTION__ << ":received export gcode event\n" ;
        q->send_gcode_legacy(-1, nullptr, false);
    }
}

void Plater::priv::on_action_export_sliced_file(SimpleEvent&)
{
    if (q != nullptr) {
        BOOST_LOG_TRIVIAL(debug) << __FUNCTION__ << ":received export sliced file event\n" ;
        q->export_gcode_3mf();
    }
}

void Plater::priv::on_action_export_all_sliced_file(SimpleEvent &)
{
    if (q != nullptr) {
        BOOST_LOG_TRIVIAL(debug) << __FUNCTION__ << ":received export all sliced file event\n";
        q->export_gcode_3mf(true);
    }
}

void Plater::priv::on_action_export_to_sdcard(SimpleEvent&)
{
	if (q != nullptr) {
		BOOST_LOG_TRIVIAL(debug) << __FUNCTION__ << ":received export sliced file event\n";
		q->send_to_printer();
	}
}

void Plater::priv::on_action_export_to_sdcard_all(SimpleEvent&)
{
    if (q != nullptr) {
        BOOST_LOG_TRIVIAL(debug) << __FUNCTION__ << ":received export sliced file event\n";
        q->send_to_printer(true);
    }
}


//BBS: add plate select logic
void Plater::priv::on_plate_selected(SimpleEvent&)
{
    BOOST_LOG_TRIVIAL(debug) << __FUNCTION__ << ":received plate selected event\n" ;
    sidebar->obj_list()->on_plate_selected(partplate_list.get_curr_plate_index());
}

void Plater::priv::on_action_request_model_id(wxCommandEvent& evt)
{
    BOOST_LOG_TRIVIAL(debug) << __FUNCTION__ << ":received import model id event\n" ;
    if (q != nullptr) {
        q->import_model_id(evt.GetString().ToStdString());
    }
}

void Plater::priv::on_action_download_project(wxCommandEvent& evt)
{
    BOOST_LOG_TRIVIAL(debug) << __FUNCTION__ << ":received download project event\n" ;
    if (q != nullptr) {
        q->download_project(evt.GetString());
    }
}

//BBS: add slice button status update logic
void Plater::priv::on_slice_button_status(bool enable)
{
    BOOST_LOG_TRIVIAL(debug) << __FUNCTION__ << ": enable = "<<enable<<"\n";
    if (!background_process.running())
        main_frame->update_slice_print_status(MainFrame::eEventObjectUpdate, enable);
}

void Plater::priv::on_action_split_objects(SimpleEvent&)
{
    split_object();
}

void Plater::priv::on_action_split_volumes(SimpleEvent&)
{
    split_volume();
}

void Plater::priv::on_object_select(SimpleEvent& evt)
{
    wxGetApp().obj_list()->update_selections();
    selection_changed();
}

//BBS: repair model through netfabb
void Plater::priv::on_repair_model(wxCommandEvent &event)
{
    wxGetApp().obj_list()->fix_through_netfabb();
}

void Plater::priv::on_filament_color_changed(wxCommandEvent &event)
{
    //q->update_all_plate_thumbnails(true);
    //q->get_preview_canvas3D()->update_plate_thumbnails();
}

void Plater::priv::install_network_plugin(wxCommandEvent &event)
{
    wxGetApp().ShowDownNetPluginDlg();
    return;
}

void Plater::priv::show_install_plugin_hint(wxCommandEvent &event)
{
    notification_manager->bbl_show_plugin_install_notification(into_u8(_L("Network Plug-in is not detected. Network related features are unavailable.")));
}

void Plater::priv::show_preview_only_hint(wxCommandEvent &event)
{
    notification_manager->bbl_show_preview_only_notification(into_u8(_L("Preview only mode:\nThe loaded file contains gcode only, Can not enter the Prepare page")));
}

void Plater::priv::on_apple_change_color_mode(wxSysColourChangedEvent& evt) {
    m_is_dark = wxSystemSettings::GetAppearance().IsDark();
    if (view3D->get_canvas3d() && view3D->get_canvas3d()->is_initialized()) {
        view3D->get_canvas3d()->on_change_color_mode(m_is_dark);
        preview->get_canvas3d()->on_change_color_mode(m_is_dark);
        assemble_view->get_canvas3d()->on_change_color_mode(m_is_dark);
    }
}

void Plater::priv::on_change_color_mode(SimpleEvent& evt) {
    m_is_dark = wxGetApp().app_config->get("dark_color_mode") == "1";
    view3D->get_canvas3d()->on_change_color_mode(m_is_dark);
    preview->get_canvas3d()->on_change_color_mode(m_is_dark);
    assemble_view->get_canvas3d()->on_change_color_mode(m_is_dark);
}

void Plater::priv::on_right_click(RBtnEvent& evt)
{
    int obj_idx = get_selected_object_idx();

    wxMenu* menu = nullptr;

    if (obj_idx == -1) { // no one or several object are selected
        if (evt.data.second) { // right button was clicked on empty space
            if (!get_selection().is_empty()) // several objects are selected in 3DScene
                return;
            menu = menus.default_menu();
        }
        else {
            if (current_panel == assemble_view) {
                menu = menus.assemble_multi_selection_menu();
            }
            else {
                menu = menus.multi_selection_menu();
            }
        }
    }
    else {
        // If in 3DScene is(are) selected volume(s), but right button was clicked on empty space
        if (evt.data.second)
            return;

        // Each context menu respects to the selected item in ObjectList,
        // so this selection should be updated before menu agyuicreation
        wxGetApp().obj_list()->update_selections();

        if (printer_technology == ptSLA)
            menu = menus.sla_object_menu();
        else {
            const Selection& selection = get_selection();
            // show "Object menu" for each one or several FullInstance instead of FullObject
            const bool is_some_full_instances = selection.is_single_full_instance() ||
                                                selection.is_single_full_object() ||
                                                selection.is_multiple_full_instance();
            const bool is_part = selection.is_single_volume() || selection.is_single_modifier();

            //BBS get assemble view menu
            if (current_panel == assemble_view) {
                menu = is_some_full_instances   ? menus.assemble_object_menu() :
                   is_part                  ? menus.assemble_part_menu()   : menus.assemble_multi_selection_menu();
            } else {
                menu = is_some_full_instances   ? menus.object_menu() :
                       is_part                  ? menus.part_menu()   : menus.multi_selection_menu();
            }
        }
    }

    if (q != nullptr && menu) {
#ifdef __linux__
        // For some reason on Linux the menu isn't displayed if position is specified
        // (even though the position is sane).
        q->PopupMenu(menu);
#else
        //BBS: GUI refactor: move sidebar to the left
        int x, y;
        current_panel->GetPosition(&x, &y);
        q->PopupMenu(menu, (int)evt.data.first.x() + x, (int)evt.data.first.y());
        //q->PopupMenu(menu);
#endif
    }
}

//BBS: add part plate related logic
void Plater::priv::on_plate_right_click(RBtnPlateEvent& evt)
{
    wxMenu* menu = menus.plate_menu();

#ifdef __linux__
    q->PopupMenu(menu);
#else
    //BBS: GUI refactor: move sidebar to the left
    int x, y;
    current_panel->GetPosition(&x, &y);
    q->PopupMenu(menu, (int)evt.data.first.x() + x, (int)evt.data.first.y());
    //q->PopupMenu(menu);
#endif
}

void Plater::priv::on_update_geometry(Vec3dsEvent<2>&)
{
    // TODO
}

void Plater::priv::on_3dcanvas_mouse_dragging_started(SimpleEvent&)
{
    view3D->get_canvas3d()->reset_sequential_print_clearance();
}

// Update the scene from the background processing,
// if the update message was received during mouse manipulation.
void Plater::priv::on_3dcanvas_mouse_dragging_finished(SimpleEvent&)
{
    if (delayed_scene_refresh) {
        delayed_scene_refresh = false;
        update_sla_scene();
    }

    //partplate_list.reload_all_objects();
}

//BBS: add plate id for thumbnail generate param
void Plater::priv::generate_thumbnail(ThumbnailData& data, unsigned int w, unsigned int h, const ThumbnailsParams& thumbnail_params, Camera::EType camera_type)
{
    view3D->get_canvas3d()->render_thumbnail(data, w, h, thumbnail_params, camera_type);
}

//BBS: add plate id for thumbnail generate param
ThumbnailsList Plater::priv::generate_thumbnails(const ThumbnailsParams& params, Camera::EType camera_type)
{
    ThumbnailsList thumbnails;
    for (const Vec2d& size : params.sizes) {
        thumbnails.push_back(ThumbnailData());
        Point isize(size); // round to ints
        generate_thumbnail(thumbnails.back(), isize.x(), isize.y(), params, camera_type);
        if (!thumbnails.back().is_valid())
            thumbnails.pop_back();
    }
    return thumbnails;
}

void Plater::priv::generate_calibration_thumbnail(ThumbnailData& data, unsigned int w, unsigned int h, const ThumbnailsParams& thumbnail_params)
{
    preview->get_canvas3d()->render_calibration_thumbnail(data, w, h, thumbnail_params);
}

PlateBBoxData Plater::priv::generate_first_layer_bbox()
{
    PlateBBoxData bboxdata;
    std::vector<BBoxData>& id_bboxes = bboxdata.bbox_objs;
    BoundingBoxf bbox_all;
    auto                   print = this->background_process.m_fff_print;
    bboxdata.is_seq_print = (print->config().print_sequence == PrintSequence::ByObject);
    bboxdata.first_extruder = print->get_tool_ordering().first_extruder();
    bboxdata.bed_type       = bed_type_to_gcode_string(print->config().curr_bed_type.value);
    // get nozzle diameter
    auto opt_nozzle_diameters = print->config().option<ConfigOptionFloats>("nozzle_diameter");
    if (opt_nozzle_diameters != nullptr)
        bboxdata.nozzle_diameter = float(opt_nozzle_diameters->get_at(bboxdata.first_extruder));
    //PrintObjectPtrs objects;
    //if (this->printer_technology == ptFFF) {
    //    objects = this->background_process.m_fff_print->objects().vector();
    //}
    //else {
    //    objects = this->background_process.m_sla_print->objects();
    //}
    auto objects = print->objects();
    auto orig = this->partplate_list.get_curr_plate()->get_origin();
    Vec2d orig2d = { orig[0], orig[1] };

    BBoxData data;
    for (auto obj : objects)
    {
        auto bb_scaled = obj->get_first_layer_bbox(data.area, data.layer_height, data.name);
        auto bb = unscaled(bb_scaled);
        bb.min -= orig2d;
        bb.max -= orig2d;
        bbox_all.merge(bb);
        data.area *= (SCALING_FACTOR * SCALING_FACTOR); // unscale area
        data.id = obj->id().id;
        data.bbox = { bb.min.x(),bb.min.y(),bb.max.x(),bb.max.y() };
        id_bboxes.emplace_back(data);
    }

    // add wipe tower bounding box
    if (print->has_wipe_tower()) {
        auto   wt_corners = print->first_layer_wipe_tower_corners();
        // when loading gcode.3mf, wipe tower info may not be correct
        if (!wt_corners.empty()) {
            BoundingBox bb_scaled = {wt_corners[0], wt_corners[2]};
            auto        bb        = unscaled(bb_scaled);
            bb.min -= orig2d;
            bb.max -= orig2d;
            bbox_all.merge(bb);
            data.name = "wipe_tower";
            data.id   = partplate_list.get_curr_plate()->get_index() + 1000;
            data.bbox = {bb.min.x(), bb.min.y(), bb.max.x(), bb.max.y()};
            id_bboxes.emplace_back(data);
        }
    }

    bboxdata.bbox_all = { bbox_all.min.x(),bbox_all.min.y(),bbox_all.max.x(),bbox_all.max.y() };
    return bboxdata;
}

wxString Plater::priv::get_project_filename(const wxString& extension) const
{
    if (m_project_name.empty())
        return "";
    else {
        auto full_filename = m_project_folder / std::string((m_project_name + extension).mb_str(wxConvUTF8));
        return m_project_folder.empty() ? "" : from_path(full_filename);
    }
}

wxString Plater::priv::get_export_gcode_filename(const wxString& extension, bool only_filename, bool export_all) const
{
    std::string plate_index_str = (boost::format("_plate_%1%") % std::to_string(partplate_list.get_curr_plate_index() + 1)).str();
    if (!m_project_folder.empty()) {
        if (!only_filename) {
            if (export_all) {
                auto full_filename = m_project_folder / std::string((m_project_name + extension).mb_str(wxConvUTF8));
                return from_path(full_filename);
            } else {
                auto full_filename = m_project_folder / std::string((m_project_name + plate_index_str + extension).mb_str(wxConvUTF8));
                return from_path(full_filename);
            }
        } else {
            if (export_all)
                return m_project_name + wxString(plate_index_str) + extension;
            else
                return m_project_name + extension;
        }
    } else {
        if (only_filename) {
            if (export_all)
                return m_project_name + extension;
            else
                return m_project_name + wxString(plate_index_str) + extension;
        }
        else
            return "";
    }
}

wxString Plater::priv::get_project_name()
{
    return m_project_name;
}

//BBS
void Plater::priv::set_project_name(const wxString& project_name)
{
    m_project_name = project_name;
    //update topbar title
    wxGetApp().mainframe->SetTitle(m_project_name);
#ifdef __WINDOWS__
    wxGetApp().mainframe->topbar()->SetTitle(m_project_name);
#else
    if (!m_project_name.IsEmpty())
        wxGetApp().mainframe->update_title_colour_after_set_title();
#endif
}

void Plater::priv::set_project_filename(const wxString& filename)
{
    boost::filesystem::path full_path = into_path(filename);
    boost::filesystem::path ext = full_path.extension();
    //if (boost::iequals(ext.string(), ".amf")) {
    //    // Remove the first extension.
    //    full_path.replace_extension("");
    //    // It may be ".zip.amf".
    //    if (boost::iequals(full_path.extension().string(), ".zip"))
    //        // Remove the 2nd extension.
    //        full_path.replace_extension("");
    //} else {
    //    // Remove just one extension.
    //    full_path.replace_extension("");
    //}
    full_path.replace_extension("");

    m_project_folder = full_path.parent_path();

    //BBS
    wxString project_name = from_u8(full_path.filename().string());
    set_project_name(project_name);
    // record filename for hint when open exported file/.gcode
    if (q->m_only_gcode)
        q->m_preview_only_filename = std::string((project_name + ".gcode").mb_str());
    if (q->m_exported_file)
        q->m_preview_only_filename = std::string((project_name + ".3mf").mb_str());

    wxGetApp().mainframe->update_title();

    if (!m_project_folder.empty() && !q->m_only_gcode)
        wxGetApp().mainframe->add_to_recent_projects(filename);
}

void Plater::priv::init_notification_manager()
{
    if (!notification_manager)
        return;
    notification_manager->init();

    auto cancel_callback = [this]() {
        if (this->background_process.idle())
            return false;
        this->background_process.stop();
        return true;
    };
    notification_manager->init_slicing_progress_notification(cancel_callback);
    notification_manager->set_fff(printer_technology == ptFFF);
    notification_manager->init_progress_indicator();
}

void Plater::orient()
{
    p->m_ui_jobs.orient();
}

//BBS: add job state related functions
void Plater::set_prepare_state(int state)
{
    p->m_job_prepare_state = state;
}

int Plater::get_prepare_state()
{
    return p->m_job_prepare_state;
}

void Plater::get_print_job_data(PrintPrepareData* data)
{
    if (data) {
        data->plate_idx = p->m_print_job_data.plate_idx;
        data->_3mf_path = p->m_print_job_data._3mf_path;
        data->_3mf_config_path = p->m_print_job_data._3mf_config_path;
    }
}

int Plater::get_print_finished_event()
{
    return EVT_PRINT_FINISHED;
}

int Plater::get_send_finished_event()
{
    return EVT_SEND_FINISHED;
}

int Plater::get_publish_finished_event()
{
    return EVT_PUBLISH_FINISHED;
}

void Plater::priv::set_current_canvas_as_dirty()
{
    if (current_panel == view3D)
        view3D->set_as_dirty();
    else if (current_panel == preview)
        preview->set_as_dirty();
    else if (current_panel == assemble_view)
        assemble_view->set_as_dirty();
}

GLCanvas3D* Plater::priv::get_current_canvas3D()
{
    if (current_panel == view3D)
        return view3D->get_canvas3d();
    else if (current_panel == preview)
        return preview->get_canvas3d();
    else if (current_panel == assemble_view)
        return assemble_view->get_canvas3d();
    else //BBS default set to view3D
        return view3D->get_canvas3d();

    //return (current_panel == view3D) ? view3D->get_canvas3d() : ((current_panel == preview) ? preview->get_canvas3d() : nullptr);
}

void Plater::priv::unbind_canvas_event_handlers()
{
    if (view3D != nullptr)
        view3D->get_canvas3d()->unbind_event_handlers();

    if (preview != nullptr)
        preview->get_canvas3d()->unbind_event_handlers();

    if (assemble_view != nullptr)
        assemble_view->get_canvas3d()->unbind_event_handlers();
}

void Plater::priv::reset_canvas_volumes()
{
    if (view3D != nullptr)
        view3D->get_canvas3d()->reset_volumes();

    if (preview != nullptr)
        preview->get_canvas3d()->reset_volumes();
}

bool Plater::priv::init_collapse_toolbar()
{
    if (wxGetApp().is_gcode_viewer())
        return true;

    if (collapse_toolbar.get_items_count() > 0)
        // already initialized
        return true;

    BackgroundTexture::Metadata background_data;
    background_data.filename = m_is_dark ? "toolbar_background_dark.png" : "toolbar_background.png";
    background_data.left = 16;
    background_data.top = 16;
    background_data.right = 16;
    background_data.bottom = 16;

    if (!collapse_toolbar.init(background_data))
        return false;

    collapse_toolbar.set_layout_type(GLToolbar::Layout::Vertical);
    collapse_toolbar.set_horizontal_orientation(GLToolbar::Layout::HO_Right);
    collapse_toolbar.set_vertical_orientation(GLToolbar::Layout::VO_Top);
    collapse_toolbar.set_border(5.0f);
    collapse_toolbar.set_separator_size(5);
    collapse_toolbar.set_gap_size(2);

    collapse_toolbar.del_all_item();

    GLToolbarItem::Data item;

    item.name = "collapse_sidebar";
    // set collapse svg name
    item.icon_filename = "*.svg";
    item.sprite_id = 0;
    item.left.action_callback = []() {
        wxGetApp().plater()->collapse_sidebar(!wxGetApp().plater()->is_sidebar_collapsed());
    };

    if (!collapse_toolbar.add_item(item))
        return false;

    // Now "collapse" sidebar to current state. This is done so the tooltip
    // is updated before the toolbar is first used.
    wxGetApp().plater()->collapse_sidebar(wxGetApp().plater()->is_sidebar_collapsed());
    return true;
}

void Plater::priv::update_preview_bottom_toolbar()
{
    ;
}

#if 0
void Plater::update_partplate()
{
    sidebar().update_partplate(p->partplate_list);
}
#endif

void Plater::priv::reset_gcode_toolpaths()
{
    preview->get_canvas3d()->reset_gcode_toolpaths();
}

bool Plater::priv::can_set_instance_to_object() const
{
    const int obj_idx = get_selected_object_idx();
    return 0 <= obj_idx && obj_idx < (int)model.objects.size() && model.objects[obj_idx]->instances.size() > 1;
}

bool Plater::priv::can_split(bool to_objects) const
{
    return sidebar->obj_list()->is_splittable(to_objects);
}

bool Plater::priv::can_fillcolor() const
{
    //BBS TODO
    return true;
}

bool Plater::priv::has_assemble_view() const
{
    for (auto object: model.objects)
    {
        for (auto instance : object->instances)
            if (instance->is_assemble_initialized())
                return true;

        int part_cnt = 0;
        for (auto volume : object->volumes) {
            if (volume->is_model_part())
                part_cnt++;
        }

        if (part_cnt > 1)
            return true;
    }
    return false;
}

#if ENABLE_ENHANCED_PRINT_VOLUME_FIT
bool Plater::priv::can_scale_to_print_volume() const
{
    const BuildVolume::Type type = this->bed.build_volume().type();
    return !view3D->get_canvas3d()->get_selection().is_empty() && (type == BuildVolume::Type::Rectangle || type == BuildVolume::Type::Circle);
}
#endif // ENABLE_ENHANCED_PRINT_VOLUME_FIT

bool Plater::priv::can_mirror() const
{
    return get_selection().is_from_single_instance();
}

bool Plater::priv::can_replace_with_stl() const
{
    return get_selection().get_volume_idxs().size() == 1;
}

bool Plater::priv::can_reload_from_disk() const
{
#if ENABLE_RELOAD_FROM_DISK_REWORK
    // collect selected reloadable ModelVolumes
    std::vector<std::pair<int, int>> selected_volumes = reloadable_volumes(model, get_selection());
    // nothing to reload, return
    if (selected_volumes.empty())
        return false;
#else
    // struct to hold selected ModelVolumes by their indices
    struct SelectedVolume
    {
        int object_idx;
        int volume_idx;

        // operators needed by std::algorithms
        bool operator < (const SelectedVolume& other) const { return (object_idx < other.object_idx) || ((object_idx == other.object_idx) && (volume_idx < other.volume_idx)); }
        bool operator == (const SelectedVolume& other) const { return (object_idx == other.object_idx) && (volume_idx == other.volume_idx); }
    };
    std::vector<SelectedVolume> selected_volumes;

    const Selection& selection = get_selection();

    // collects selected ModelVolumes
    const std::set<unsigned int>& selected_volumes_idxs = selection.get_volume_idxs();
    for (unsigned int idx : selected_volumes_idxs) {
        const GLVolume* v = selection.get_volume(idx);
        int v_idx = v->volume_idx();
        if (v_idx >= 0) {
            int o_idx = v->object_idx();
            if (0 <= o_idx && o_idx < (int)model.objects.size())
                selected_volumes.push_back({ o_idx, v_idx });
        }
    }
#endif // ENABLE_RELOAD_FROM_DISK_REWORK

#if ENABLE_RELOAD_FROM_DISK_REWORK
    std::sort(selected_volumes.begin(), selected_volumes.end(), [](const std::pair<int, int> &v1, const std::pair<int, int> &v2) {
        return (v1.first < v2.first) || (v1.first == v2.first && v1.second < v2.second);
        });
    selected_volumes.erase(std::unique(selected_volumes.begin(), selected_volumes.end(), [](const std::pair<int, int> &v1, const std::pair<int, int> &v2) {
        return (v1.first == v2.first) && (v1.second == v2.second);
        }), selected_volumes.end());

    // collects paths of files to load
    std::vector<fs::path> paths;
    for (auto [obj_idx, vol_idx] : selected_volumes) {
        paths.push_back(model.objects[obj_idx]->volumes[vol_idx]->source.input_file);
    }
#else
    std::sort(selected_volumes.begin(), selected_volumes.end());
    selected_volumes.erase(std::unique(selected_volumes.begin(), selected_volumes.end()), selected_volumes.end());

    // collects paths of files to load
    std::vector<fs::path> paths;
    for (const SelectedVolume& v : selected_volumes) {
        const ModelObject* object = model.objects[v.object_idx];
        const ModelVolume* volume = object->volumes[v.volume_idx];
        if (!volume->source.input_file.empty())
            paths.push_back(volume->source.input_file);
        else if (!object->input_file.empty() && !volume->name.empty() && !volume->source.is_from_builtin_objects)
            paths.push_back(volume->name);
    }
#endif // ENABLE_RELOAD_FROM_DISK_REWORK
    std::sort(paths.begin(), paths.end());
    paths.erase(std::unique(paths.begin(), paths.end()), paths.end());

    return !paths.empty();
}

void Plater::priv::update_publish_dialog_status(wxString &msg, int percent)
{
    if (m_publish_dlg)
        m_publish_dlg->UpdateStatus(msg, percent);
}

bool Plater::priv::show_publish_dlg(bool show)
{
    if (q != nullptr) { BOOST_LOG_TRIVIAL(debug) << __FUNCTION__ << ":recevied publish event\n"; }

    if (!m_publish_dlg) m_publish_dlg = new PublishDialog(q);
    if (show) {
        m_publish_dlg->reset();
        m_publish_dlg->start_slicing();
        //m_publish_dlg->Show();
        m_publish_dlg->ShowModal();
    } else {
        m_publish_dlg->EndModal(wxID_OK);
        //cancel the slicing
        if (this->background_process.running())
            this->background_process.stop();
    }
    return true;
}

//BBS: add bed exclude area
void Plater::priv::set_bed_shape(const Pointfs& shape, const Pointfs& exclude_areas, const double printable_height, const std::string& custom_texture, const std::string& custom_model, bool force_as_custom)
{
    //BBS: add shape position
    Vec2d shape_position = partplate_list.get_current_shape_position();
    bool new_shape = bed.set_shape(shape, printable_height, custom_model, force_as_custom, shape_position);

    float prev_height_lid, prev_height_rod;
    partplate_list.get_height_limits(prev_height_lid, prev_height_rod);
    double height_to_lid = config->opt_float("extruder_clearance_height_to_lid");
    double height_to_rod = config->opt_float("extruder_clearance_height_to_rod");

    Pointfs prev_exclude_areas = partplate_list.get_exclude_area();
    new_shape |= (height_to_lid != prev_height_lid) || (height_to_rod != prev_height_rod) || (prev_exclude_areas != exclude_areas);
    if (new_shape) {
        if (view3D) view3D->bed_shape_changed();
        if (preview) preview->bed_shape_changed();

        //BBS: update part plate's size
        // BBS: to be checked
        Vec3d max = bed.extended_bounding_box().max;
        Vec3d min = bed.extended_bounding_box().min;
        double z = config->opt_float("printable_height");

        //Pointfs& exclude_areas = config->option<ConfigOptionPoints>("bed_exclude_area")->values;
        partplate_list.reset_size(max.x() - min.x(), max.y() - min.y(), z);
        partplate_list.set_shapes(shape, exclude_areas, custom_texture, height_to_lid, height_to_rod);

        Vec2d new_shape_position = partplate_list.get_current_shape_position();
        if (shape_position != new_shape_position)
            bed.set_shape(shape, printable_height, custom_model, force_as_custom, new_shape_position);
    }
}

bool Plater::priv::can_delete() const
{
    return !get_selection().is_empty() && !get_selection().is_wipe_tower();
}

bool Plater::priv::can_delete_all() const
{
    return !model.objects.empty();
}

bool Plater::priv::can_add_plate() const
{
    return q->get_partplate_list().get_plate_count() < PartPlateList::MAX_PLATES_COUNT;
}

bool Plater::priv::can_delete_plate() const
{
    return q->get_partplate_list().get_plate_count() > 1;
}

bool Plater::priv::can_fix_through_netfabb() const
{
    std::vector<int> obj_idxs, vol_idxs;
    sidebar->obj_list()->get_selection_indexes(obj_idxs, vol_idxs);

#if FIX_THROUGH_NETFABB_ALWAYS
    // Fixing always.
    return ! obj_idxs.empty() || ! vol_idxs.empty();
#else // FIX_THROUGH_NETFABB_ALWAYS
    // Fixing only if the model is not manifold.
    if (vol_idxs.empty()) {
        for (auto obj_idx : obj_idxs)
            if (model.objects[obj_idx]->get_repaired_errors_count() > 0)
                return true;
        return false;
    }

    int obj_idx = obj_idxs.front();
    for (auto vol_idx : vol_idxs)
        if (model.objects[obj_idx]->get_repaired_errors_count(vol_idx) > 0)
            return true;
    return false;
#endif // FIX_THROUGH_NETFABB_ALWAYS
}

bool Plater::priv::can_simplify() const
{
    // is object for simplification selected
    if (get_selected_object_idx() < 0) return false;
    // is already opened?
    if (q->get_view3D_canvas3D()->get_gizmos_manager().get_current_type() ==
        GLGizmosManager::EType::Simplify)
        return false;
    return true;
}

bool Plater::priv::can_increase_instances() const
{
    if (m_ui_jobs.is_any_running()
     || q->get_view3D_canvas3D()->get_gizmos_manager().is_in_editing_mode())
            return false;

    int obj_idx = get_selected_object_idx();
    return (0 <= obj_idx) && (obj_idx < (int)model.objects.size());
}

bool Plater::priv::can_decrease_instances() const
{
    if (m_ui_jobs.is_any_running()
     || q->get_view3D_canvas3D()->get_gizmos_manager().is_in_editing_mode())
            return false;

    int obj_idx = get_selected_object_idx();
    return (0 <= obj_idx) && (obj_idx < (int)model.objects.size()) && (model.objects[obj_idx]->instances.size() > 1);
}

bool Plater::priv::can_split_to_objects() const
{
    return q->can_split(true);
}

bool Plater::priv::can_split_to_volumes() const
{
    return (printer_technology != ptSLA) && q->can_split(false);
}

bool Plater::priv::can_arrange() const
{
    return !model.objects.empty() && !m_ui_jobs.is_any_running();
}

bool Plater::priv::layers_height_allowed() const
{
    if (printer_technology != ptFFF)
        return false;

    int obj_idx = get_selected_object_idx();
    return 0 <= obj_idx && obj_idx < (int)model.objects.size() && model.objects[obj_idx]->bounding_box().max.z() > SINKING_Z_THRESHOLD && view3D->is_layers_editing_allowed();
}

bool Plater::priv::can_layers_editing() const
{
    return layers_height_allowed();
}

void Plater::priv::on_action_layersediting(SimpleEvent&)
{
    view3D->enable_layers_editing(!view3D->is_layers_editing_enabled());
    notification_manager->set_move_from_overlay(view3D->is_layers_editing_enabled());
}

void Plater::priv::enter_gizmos_stack()
{
    assert(m_undo_redo_stack_active == &m_undo_redo_stack_main);
    if (m_undo_redo_stack_active == &m_undo_redo_stack_main) {
        m_undo_redo_stack_active = &m_undo_redo_stack_gizmos;
        assert(m_undo_redo_stack_active->empty());
        // Take the initial snapshot of the gizmos.
        // Not localized on purpose, the text will never be shown to the user.
        this->take_snapshot(std::string("Gizmos-Initial"));
    }
}

bool Plater::priv::leave_gizmos_stack()
{
    bool changed = false;
    assert(m_undo_redo_stack_active == &m_undo_redo_stack_gizmos);
    if (m_undo_redo_stack_active == &m_undo_redo_stack_gizmos) {
        assert(! m_undo_redo_stack_active->empty());
        changed = m_undo_redo_stack_gizmos.has_undo_snapshot();
        m_undo_redo_stack_active->clear();
        m_undo_redo_stack_active = &m_undo_redo_stack_main;
    }
    return changed;
}

int Plater::priv::get_active_snapshot_index()
{
    const size_t active_snapshot_time = this->undo_redo_stack().active_snapshot_time();
    const std::vector<UndoRedo::Snapshot>& ss_stack = this->undo_redo_stack().snapshots();
    const auto it = std::lower_bound(ss_stack.begin(), ss_stack.end(), UndoRedo::Snapshot(active_snapshot_time));
    return it - ss_stack.begin();
}

void Plater::priv::take_snapshot(const std::string& snapshot_name, const UndoRedo::SnapshotType snapshot_type)
{
    if (m_prevent_snapshots > 0)
        return;
    assert(m_prevent_snapshots >= 0);
    // BBS: single snapshot
    if (m_single && !m_single->check(snapshot_modifies_project(snapshot_type) && (snapshot_name.empty() || snapshot_name.back() != '!')))
        return;
    UndoRedo::SnapshotData snapshot_data;
    snapshot_data.snapshot_type      = snapshot_type;
    snapshot_data.printer_technology = this->printer_technology;
    if (this->view3D->is_layers_editing_enabled())
        snapshot_data.flags |= UndoRedo::SnapshotData::VARIABLE_LAYER_EDITING_ACTIVE;
    if (this->sidebar->obj_list()->is_selected(itSettings)) {
        snapshot_data.flags |= UndoRedo::SnapshotData::SELECTED_SETTINGS_ON_SIDEBAR;
        snapshot_data.layer_range_idx = this->sidebar->obj_list()->get_selected_layers_range_idx();
    }
    else if (this->sidebar->obj_list()->is_selected(itLayer)) {
        snapshot_data.flags |= UndoRedo::SnapshotData::SELECTED_LAYER_ON_SIDEBAR;
        snapshot_data.layer_range_idx = this->sidebar->obj_list()->get_selected_layers_range_idx();
    }
    else if (this->sidebar->obj_list()->is_selected(itLayerRoot))
        snapshot_data.flags |= UndoRedo::SnapshotData::SELECTED_LAYERROOT_ON_SIDEBAR;

    // If SLA gizmo is active, ask it if it wants to trigger support generation
    // on loading this snapshot.
    if (view3D->get_canvas3d()->get_gizmos_manager().wants_reslice_supports_on_undo())
        snapshot_data.flags |= UndoRedo::SnapshotData::RECALCULATE_SLA_SUPPORTS;

    //FIXME updating the Wipe tower config values at the ModelWipeTower from the Print config.
    // This is a workaround until we refactor the Wipe Tower position / orientation to live solely inside the Model, not in the Print config.
    // BBS: add partplate logic
    if (this->printer_technology == ptFFF) {
        const DynamicPrintConfig& config = wxGetApp().preset_bundle->prints.get_edited_preset().config;
        const DynamicPrintConfig& proj_cfg = wxGetApp().preset_bundle->project_config;
        const ConfigOptionFloats* tower_x_opt = proj_cfg.option<ConfigOptionFloats>("wipe_tower_x");
        const ConfigOptionFloats* tower_y_opt = proj_cfg.option<ConfigOptionFloats>("wipe_tower_y");
        assert(tower_x_opt->values.size() == tower_y_opt->values.size());
        model.wipe_tower.positions.clear();
        model.wipe_tower.positions.resize(tower_x_opt->values.size());
        for (int plate_idx = 0; plate_idx < tower_x_opt->values.size(); plate_idx++) {
            ModelWipeTower& tower = model.wipe_tower;

            tower.positions[plate_idx] = Vec2d(tower_x_opt->get_at(plate_idx), tower_y_opt->get_at(plate_idx));
            tower.rotation = proj_cfg.opt_float("wipe_tower_rotation_angle");
        }
    }
    const GLGizmosManager& gizmos = view3D->get_canvas3d()->get_gizmos_manager();

    if (snapshot_type == UndoRedo::SnapshotType::ProjectSeparator)
        this->undo_redo_stack().clear();
    this->undo_redo_stack().take_snapshot(snapshot_name, model, view3D->get_canvas3d()->get_selection(), view3D->get_canvas3d()->get_gizmos_manager(), partplate_list, snapshot_data);
    if (snapshot_type == UndoRedo::SnapshotType::LeavingGizmoWithAction) {
        // Filter all but the last UndoRedo::SnapshotType::GizmoAction in a row between the last UndoRedo::SnapshotType::EnteringGizmo and UndoRedo::SnapshotType::LeavingGizmoWithAction.
        // The remaining snapshot will be renamed to a more generic name,
        // depending on what gizmo is being left.
        assert(gizmos.get_current() != nullptr);
        std::string new_name = gizmos.get_current()->get_action_snapshot_name();
        this->undo_redo_stack().reduce_noisy_snapshots(new_name);
    } else if (snapshot_type == UndoRedo::SnapshotType::ProjectSeparator) {
        // Reset the "dirty project" flag.
        m_undo_redo_stack_main.mark_current_as_saved();
    }
    //BBS: add PartPlateList as the paremeter for take_snapshot
    this->undo_redo_stack().release_least_recently_used();

    dirty_state.update_from_undo_redo_stack(m_undo_redo_stack_main.project_modified());

    // Save the last active preset name of a particular printer technology.
    ((this->printer_technology == ptFFF) ? m_last_fff_printer_profile_name : m_last_sla_printer_profile_name) = wxGetApp().preset_bundle->printers.get_selected_preset_name();
    BOOST_LOG_TRIVIAL(info) << "Undo / Redo snapshot taken: " << snapshot_name << ", Undo / Redo stack memory: " << Slic3r::format_memsize_MB(this->undo_redo_stack().memsize()) << log_memory_info();
}

void Plater::priv::undo()
{
    const std::vector<UndoRedo::Snapshot> &snapshots = this->undo_redo_stack().snapshots();
    auto it_current = std::lower_bound(snapshots.begin(), snapshots.end(), UndoRedo::Snapshot(this->undo_redo_stack().active_snapshot_time()));
    // BBS: undo-redo until modify record
    while (--it_current != snapshots.begin() && !snapshot_modifies_project(*it_current));
    if (it_current == snapshots.begin()) return;
    this->undo_redo_to(it_current);
}

void Plater::priv::redo()
{
    const std::vector<UndoRedo::Snapshot> &snapshots = this->undo_redo_stack().snapshots();
    auto it_current = std::lower_bound(snapshots.begin(), snapshots.end(), UndoRedo::Snapshot(this->undo_redo_stack().active_snapshot_time()));
    // BBS: undo-redo until modify record
    while (it_current != snapshots.end() && !snapshot_modifies_project(*it_current++));
    if (it_current != snapshots.end()) {
        while (it_current != snapshots.end() && !snapshot_modifies_project(*it_current++));
        this->undo_redo_to(--it_current);
    }
}

void Plater::priv::undo_redo_to(size_t time_to_load)
{
    const std::vector<UndoRedo::Snapshot> &snapshots = this->undo_redo_stack().snapshots();
    auto it_current = std::lower_bound(snapshots.begin(), snapshots.end(), UndoRedo::Snapshot(time_to_load));
    assert(it_current != snapshots.end());
    this->undo_redo_to(it_current);
}

// BBS: check need save or backup
bool Plater::priv::up_to_date(bool saved, bool backup)
{
    size_t& last_time = backup ? m_backup_timestamp : m_saved_timestamp;
    if (saved) {
        last_time = undo_redo_stack_main().active_snapshot_time();
        if (!backup)
            undo_redo_stack_main().mark_current_as_saved();
        return true;
    }
    else {
        return !undo_redo_stack_main().has_real_change_from(last_time);
    }
}

void Plater::priv::undo_redo_to(std::vector<UndoRedo::Snapshot>::const_iterator it_snapshot)
{
    // Make sure that no updating function calls take_snapshot until we are done.
    SuppressSnapshots snapshot_supressor(q);

    bool 				temp_snapshot_was_taken 	= this->undo_redo_stack().temp_snapshot_active();
    PrinterTechnology 	new_printer_technology 		= it_snapshot->snapshot_data.printer_technology;
    bool 				printer_technology_changed 	= this->printer_technology != new_printer_technology;
    if (printer_technology_changed) {
        //BBS do not support SLA
    }
    // Save the last active preset name of a particular printer technology.
    ((this->printer_technology == ptFFF) ? m_last_fff_printer_profile_name : m_last_sla_printer_profile_name) = wxGetApp().preset_bundle->printers.get_selected_preset_name();
    //FIXME updating the Wipe tower config values at the ModelWipeTower from the Print config.
    // This is a workaround until we refactor the Wipe Tower position / orientation to live solely inside the Model, not in the Print config.
    // BBS: add partplate logic
    if (this->printer_technology == ptFFF) {
        const DynamicPrintConfig& config = wxGetApp().preset_bundle->prints.get_edited_preset().config;
        const DynamicPrintConfig& proj_cfg = wxGetApp().preset_bundle->project_config;
        const ConfigOptionFloats* tower_x_opt = proj_cfg.option<ConfigOptionFloats>("wipe_tower_x");
        const ConfigOptionFloats* tower_y_opt = proj_cfg.option<ConfigOptionFloats>("wipe_tower_y");
        assert(tower_x_opt->values.size() == tower_y_opt->values.size());
        model.wipe_tower.positions.clear();
        model.wipe_tower.positions.resize(tower_x_opt->values.size());
        for (int plate_idx = 0; plate_idx < tower_x_opt->values.size(); plate_idx++) {
            ModelWipeTower& tower = model.wipe_tower;

            tower.positions[plate_idx] = Vec2d(tower_x_opt->get_at(plate_idx), tower_y_opt->get_at(plate_idx));
            tower.rotation = proj_cfg.opt_float("wipe_tower_rotation_angle");
        }
    }
    const int layer_range_idx = it_snapshot->snapshot_data.layer_range_idx;
    // Flags made of Snapshot::Flags enum values.
    unsigned int new_flags = it_snapshot->snapshot_data.flags;
    UndoRedo::SnapshotData top_snapshot_data;
    top_snapshot_data.printer_technology = this->printer_technology;
    if (this->view3D->is_layers_editing_enabled())
        top_snapshot_data.flags |= UndoRedo::SnapshotData::VARIABLE_LAYER_EDITING_ACTIVE;
    if (this->sidebar->obj_list()->is_selected(itSettings)) {
        top_snapshot_data.flags |= UndoRedo::SnapshotData::SELECTED_SETTINGS_ON_SIDEBAR;
        top_snapshot_data.layer_range_idx = this->sidebar->obj_list()->get_selected_layers_range_idx();
    }
    else if (this->sidebar->obj_list()->is_selected(itLayer)) {
        top_snapshot_data.flags |= UndoRedo::SnapshotData::SELECTED_LAYER_ON_SIDEBAR;
        top_snapshot_data.layer_range_idx = this->sidebar->obj_list()->get_selected_layers_range_idx();
    }
    else if (this->sidebar->obj_list()->is_selected(itLayerRoot))
        top_snapshot_data.flags |= UndoRedo::SnapshotData::SELECTED_LAYERROOT_ON_SIDEBAR;
    bool   		 new_variable_layer_editing_active = (new_flags & UndoRedo::SnapshotData::VARIABLE_LAYER_EDITING_ACTIVE) != 0;
    bool         new_selected_settings_on_sidebar  = (new_flags & UndoRedo::SnapshotData::SELECTED_SETTINGS_ON_SIDEBAR) != 0;
    bool         new_selected_layer_on_sidebar     = (new_flags & UndoRedo::SnapshotData::SELECTED_LAYER_ON_SIDEBAR) != 0;
    bool         new_selected_layerroot_on_sidebar = (new_flags & UndoRedo::SnapshotData::SELECTED_LAYERROOT_ON_SIDEBAR) != 0;

    if (this->view3D->get_canvas3d()->get_gizmos_manager().wants_reslice_supports_on_undo())
        top_snapshot_data.flags |= UndoRedo::SnapshotData::RECALCULATE_SLA_SUPPORTS;

    // Disable layer editing before the Undo / Redo jump.
    if (!new_variable_layer_editing_active && view3D->is_layers_editing_enabled())
        view3D->get_canvas3d()->force_main_toolbar_left_action(view3D->get_canvas3d()->get_main_toolbar_item_id("layersediting"));

    // Make a copy of the snapshot, undo/redo could invalidate the iterator
    const UndoRedo::Snapshot snapshot_copy = *it_snapshot;
    // Do the jump in time.
    if (it_snapshot->timestamp < this->undo_redo_stack().active_snapshot_time() ?
        this->undo_redo_stack().undo(model, this->view3D->get_canvas3d()->get_selection(), this->view3D->get_canvas3d()->get_gizmos_manager(), this->partplate_list, top_snapshot_data, it_snapshot->timestamp) :
        this->undo_redo_stack().redo(model, this->view3D->get_canvas3d()->get_gizmos_manager(), this->partplate_list, it_snapshot->timestamp)) {
        if (printer_technology_changed) {
            // Switch to the other printer technology. Switch to the last printer active for that particular technology.
            AppConfig *app_config = wxGetApp().app_config;
            app_config->set("presets", PRESET_PRINTER_NAME, (new_printer_technology == ptFFF) ? m_last_fff_printer_profile_name : m_last_sla_printer_profile_name);
            //FIXME Why are we reloading the whole preset bundle here? Please document. This is fishy and it is unnecessarily expensive.
            // Anyways, don't report any config value substitutions, they have been already reported to the user at application start up.
            wxGetApp().preset_bundle->load_presets(*app_config, ForwardCompatibilitySubstitutionRule::EnableSilent);
            // load_current_presets() calls Tab::load_current_preset() -> TabPrint::update() -> Object_list::update_and_show_object_settings_item(),
            // but the Object list still keeps pointer to the old Model. Avoid a crash by removing selection first.
            this->sidebar->obj_list()->unselect_objects();
            // Load the currently selected preset into the GUI, update the preset selection box.
            // This also switches the printer technology based on the printer technology of the active printer profile.
            wxGetApp().load_current_presets();
        }
        //FIXME updating the Print config from the Wipe tower config values at the ModelWipeTower.
        // This is a workaround until we refactor the Wipe Tower position / orientation to live solely inside the Model, not in the Print config.
        // BBS: add partplate logic
        if (this->printer_technology == ptFFF) {
            const DynamicPrintConfig& config = wxGetApp().preset_bundle->prints.get_edited_preset().config;
            const DynamicPrintConfig& proj_cfg = wxGetApp().preset_bundle->project_config;
            ConfigOptionFloats* tower_x_opt = const_cast<ConfigOptionFloats*>(proj_cfg.option<ConfigOptionFloats>("wipe_tower_x"));
            ConfigOptionFloats* tower_y_opt = const_cast<ConfigOptionFloats*>(proj_cfg.option<ConfigOptionFloats>("wipe_tower_y"));
            // BBS: don't support wipe tower rotation
            //double current_rotation = proj_cfg.opt_float("wipe_tower_rotation_angle");
            bool need_update = false;
            if (tower_x_opt->values.size() != model.wipe_tower.positions.size()) {
                tower_x_opt->clear();
                ConfigOptionFloat default_tower_x(40.f);
                tower_x_opt->resize(model.wipe_tower.positions.size(), &default_tower_x);
                need_update = true;
            }

            if (tower_y_opt->values.size() != model.wipe_tower.positions.size()) {
                tower_y_opt->clear();
                ConfigOptionFloat default_tower_y(200.f);
                tower_y_opt->resize(model.wipe_tower.positions.size(), &default_tower_y);
                need_update = true;
            }

            for (int plate_idx = 0; plate_idx < model.wipe_tower.positions.size(); plate_idx++) {
                if (Vec2d(tower_x_opt->get_at(plate_idx), tower_y_opt->get_at(plate_idx)) != model.wipe_tower.positions[plate_idx]) {
                    ConfigOptionFloat tower_x_new(model.wipe_tower.positions[plate_idx].x());
                    ConfigOptionFloat tower_y_new(model.wipe_tower.positions[plate_idx].y());
                    tower_x_opt->set_at(&tower_x_new, plate_idx, 0);
                    tower_y_opt->set_at(&tower_y_new, plate_idx, 0);
                    need_update = true;
                    break;
                }
            }

            if (need_update) {
                // update print to current plate (preview->m_process)
                this->partplate_list.update_slice_context_to_current_plate(this->background_process);
                this->preview->update_gcode_result(this->partplate_list.get_current_slice_result());
                this->update();
            }
        }
        // set selection mode for ObjectList on sidebar
        this->sidebar->obj_list()->set_selection_mode(new_selected_settings_on_sidebar  ? ObjectList::SELECTION_MODE::smSettings :
                                                      new_selected_layer_on_sidebar     ? ObjectList::SELECTION_MODE::smLayer :
                                                      new_selected_layerroot_on_sidebar ? ObjectList::SELECTION_MODE::smLayerRoot :
                                                                                          ObjectList::SELECTION_MODE::smUndef);
        if (new_selected_settings_on_sidebar || new_selected_layer_on_sidebar)
            this->sidebar->obj_list()->set_selected_layers_range_idx(layer_range_idx);

        this->update_after_undo_redo(snapshot_copy, temp_snapshot_was_taken);
        // Enable layer editing after the Undo / Redo jump.
        if (!view3D->is_layers_editing_enabled() && this->layers_height_allowed() && new_variable_layer_editing_active)
            view3D->get_canvas3d()->force_main_toolbar_left_action(view3D->get_canvas3d()->get_main_toolbar_item_id("layersediting"));
    }

    dirty_state.update_from_undo_redo_stack(m_undo_redo_stack_main.project_modified());
}

void Plater::priv::update_after_undo_redo(const UndoRedo::Snapshot& snapshot, bool /* temp_snapshot_was_taken */)
{
    this->view3D->get_canvas3d()->get_selection().clear();
    // Update volumes from the deserializd model, always stop / update the background processing (for both the SLA and FFF technologies).
    this->update((unsigned int)UpdateParams::FORCE_BACKGROUND_PROCESSING_UPDATE | (unsigned int)UpdateParams::POSTPONE_VALIDATION_ERROR_MESSAGE);
    // Release old snapshots if the memory allocated is excessive. This may remove the top most snapshot if jumping to the very first snapshot.
    //if (temp_snapshot_was_taken)
    // Release the old snapshots always, as it may have happened, that some of the triangle meshes got deserialized from the snapshot, while some
    // triangle meshes may have gotten released from the scene or the background processing, therefore now being calculated into the Undo / Redo stack size.
        this->undo_redo_stack().release_least_recently_used();
    //YS_FIXME update obj_list from the deserialized model (maybe store ObjectIDs into the tree?) (no selections at this point of time)
    this->view3D->get_canvas3d()->get_selection().set_deserialized(GUI::Selection::EMode(this->undo_redo_stack().selection_deserialized().mode), this->undo_redo_stack().selection_deserialized().volumes_and_instances);
    this->view3D->get_canvas3d()->get_gizmos_manager().update_after_undo_redo(snapshot);

    wxGetApp().obj_list()->update_after_undo_redo();

    if (wxGetApp().get_mode() == comSimple && model_has_advanced_features(this->model)) {
        // If the user jumped to a snapshot that require user interface with advanced features, switch to the advanced mode without asking.
        // There is a little risk of surprising the user, as he already must have had the advanced or advanced mode active for such a snapshot to be taken.
        Slic3r::GUI::wxGetApp().save_mode(comAdvanced);
        view3D->set_as_dirty();
    }

    // this->update() above was called with POSTPONE_VALIDATION_ERROR_MESSAGE, so that if an error message was generated when updating the back end, it would not open immediately,
    // but it would be saved to be show later. Let's do it now. We do not want to display the message box earlier, because on Windows & OSX the message box takes over the message
    // queue pump, which in turn executes the rendering function before a full update after the Undo / Redo jump.
    this->show_delayed_error_message();

    //FIXME what about the state of the manipulators?
    //FIXME what about the focus? Cursor in the side panel?

    BOOST_LOG_TRIVIAL(info) << "Undo / Redo snapshot reloaded. Undo / Redo stack memory: " << Slic3r::format_memsize_MB(this->undo_redo_stack().memsize()) << log_memory_info();
}

void Plater::priv::bring_instance_forward() const
{
/*#ifdef __APPLE__
    wxGetApp().other_instance_message_handler()->bring_instance_forward();
    return;
#endif //__APPLE__*/
    if (main_frame == nullptr) {
        BOOST_LOG_TRIVIAL(debug) << "Couldnt bring instance forward - mainframe is null";
        return;
    }
    BOOST_LOG_TRIVIAL(debug) << "Bambu Studio window going forward";
    //this code maximize app window on Fedora
    {
        main_frame->Iconize(false);
        if (main_frame->IsMaximized())
            main_frame->Maximize(true);
        else
            main_frame->Maximize(false);
    }
    //this code maximize window on Ubuntu
    {
        main_frame->Restore();
        wxGetApp().GetTopWindow()->SetFocus();  // focus on my window
        wxGetApp().GetTopWindow()->Raise();  // bring window to front
        wxGetApp().GetTopWindow()->Show(true); // show the window
    }
}

//BBS: popup object table
bool Plater::priv::PopupObjectTable(int object_id, int volume_id, const wxPoint& position)
{
    BOOST_LOG_TRIVIAL(info) << __FUNCTION__ << boost::format(" enter, create ObjectTableDialog");
    int max_width{1920}, max_height{1080};

    max_width = q->GetMaxWidth();
    max_height = q->GetMaxHeight();
    ObjectTableDialog table_dialog(q, q, &model, wxSize(max_width, max_height));
    //m_popup_table = new ObjectTableDialog(q, q,  &model);

    wxRect rect = sidebar->GetRect();
    wxPoint pos = sidebar->ClientToScreen(wxPoint(rect.x, rect.y));

    BOOST_LOG_TRIVIAL(info) << __FUNCTION__ << boost::format(": show ObjectTableDialog");
    table_dialog.Popup(object_id, volume_id, pos);

    BOOST_LOG_TRIVIAL(info) << __FUNCTION__ << boost::format(" finished, will destroy ObjectTableDialog");
    return true;
}

void Sidebar::set_btn_label(const ActionButtonType btn_type, const wxString& label) const
{
    switch (btn_type)
    {
        case ActionButtonType::abReslice:   p->btn_reslice->SetLabelText(label);        break;
        case ActionButtonType::abExport:    p->btn_export_gcode->SetLabelText(label);   break;
        case ActionButtonType::abSendGCode: /*p->btn_send_gcode->SetLabelText(label);*/     break;
    }
}

// Plater / Public

Plater::Plater(wxWindow *parent, MainFrame *main_frame)
    : wxPanel(parent, wxID_ANY, wxDefaultPosition, wxGetApp().get_min_size())
    , p(new priv(this, main_frame))
{
    // Initialization performed in the private c-tor
}

bool Plater::Show(bool show)
{
    if (wxGetApp().mainframe)
        wxGetApp().mainframe->show_option(show);
    return wxPanel::Show(show);
}

bool Plater::is_project_dirty() const { return p->is_project_dirty(); }
bool Plater::is_presets_dirty() const { return p->is_presets_dirty(); }
void Plater::update_project_dirty_from_presets() { p->update_project_dirty_from_presets(); }
int  Plater::save_project_if_dirty(const wxString& reason) { return p->save_project_if_dirty(reason); }
void Plater::reset_project_dirty_after_save() { p->reset_project_dirty_after_save(); }
void Plater::reset_project_dirty_initial_presets() { p->reset_project_dirty_initial_presets(); }
#if ENABLE_PROJECT_DIRTY_STATE_DEBUG_WINDOW
void Plater::render_project_state_debug_window() const { p->render_project_state_debug_window(); }
#endif // ENABLE_PROJECT_DIRTY_STATE_DEBUG_WINDOW

Sidebar&        Plater::sidebar()           { return *p->sidebar; }
const Model&    Plater::model() const       { return p->model; }
Model&          Plater::model()             { return p->model; }
const Print&    Plater::fff_print() const   { return p->fff_print; }
Print&          Plater::fff_print()         { return p->fff_print; }
const SLAPrint& Plater::sla_print() const   { return p->sla_print; }
SLAPrint&       Plater::sla_print()         { return p->sla_print; }

int Plater::new_project(bool skip_confirm, bool silent)
{
    bool transfer_preset_changes = false;
    // BBS: save confirm
    auto check = [&transfer_preset_changes](bool yes_or_no) {
        wxString header = _L("Some presets are modified.") + "\n" +
            (yes_or_no ? _L("You can keep the modified presets to the new project or discard them") :
                _L("You can keep the modifield presets to the new project, discard or save changes as new presets."));
        using ab = UnsavedChangesDialog::ActionButtons;
        int act_buttons = ab::KEEP;
        if (!yes_or_no)
            act_buttons |= ab::SAVE;
        return wxGetApp().check_and_keep_current_preset_changes(_L("Creating a new project"), header, act_buttons, &transfer_preset_changes);
    };
    int result;
    if (!skip_confirm && (result = close_with_confirm(check)) == wxID_CANCEL)
        return wxID_CANCEL;

    //BBS: add only gcode mode
    bool previous_gcode = m_only_gcode;

    m_only_gcode = false;
    m_exported_file = false;
    get_notification_manager()->bbl_close_plateinfo_notification();
    get_notification_manager()->bbl_close_preview_only_notification();

    if (!silent)
        wxGetApp().mainframe->select_tab(MainFrame::tp3DEditor);

    //get_partplate_list().reinit();
    //get_partplate_list().update_slice_context_to_current_plate(p->background_process);
    //p->preview->update_gcode_result(p->partplate_list.get_current_slice_result());
    reset(transfer_preset_changes);
    reset_project_dirty_initial_presets();
    wxGetApp().update_saved_preset_from_current_preset();
    update_project_dirty_from_presets();

    //reset project
    p->project.reset();
    //set project name
    p->set_project_name(_L("Untitled"));

    Plater::TakeSnapshot snapshot(this, "New Project", UndoRedo::SnapshotType::ProjectSeparator);

    Model m;
    model().load_from(m); // new id avoid same path name
    get_partplate_list().select_plate(0);
    p->load_auxiliary_files();
    wxGetApp().app_config->update_last_backup_dir(model().get_backup_path());

    // BBS set default view and zoom
    p->select_view_3D("3D");
    p->select_view("topfront");
    p->camera.requires_zoom_to_bed = true;
    if (previous_gcode)
        collapse_sidebar(false);

    up_to_date(true, false);
    up_to_date(true, true);
    return wxID_YES;
}



// BBS: FIXME, missing resotre logic
void Plater::load_project(wxString const& filename2,
    wxString const& originfile)
{
    auto filename = filename2;
    auto check = [&filename, this] (bool yes_or_no) {
        if (!yes_or_no && !wxGetApp().check_and_save_current_preset_changes(_L("Load project"),
                _L("Some presets are modified.")))
            return false;
        if (filename.empty()) {
            // Ask user for a project file name.
            wxGetApp().load_project(this, filename);
        }
        return !filename.empty();
    };

    // BSS: save project, force close
    int result;
    if ((result = close_with_confirm(check)) == wxID_CANCEL) {
        return;
    }

    //BBS: add only gcode mode
    bool previous_gcode = m_only_gcode;

    m_only_gcode = false;
    m_exported_file = false;
    get_notification_manager()->bbl_close_plateinfo_notification();
    get_notification_manager()->bbl_close_preview_only_notification();

    auto path     = into_path(filename);

    auto strategy = LoadStrategy::LoadModel | LoadStrategy::LoadConfig;
    if (originfile == "<silence>") {
        strategy = strategy | LoadStrategy::Silence;
    } else if (originfile != "-") {
        strategy = strategy | LoadStrategy::Restore;
    }
    bool load_restore = strategy & LoadStrategy::Restore;

    // Take the Undo / Redo snapshot.
    reset();

    Plater::TakeSnapshot snapshot(this, "Load Project", UndoRedo::SnapshotType::ProjectSeparator);

    std::vector<fs::path> input_paths;
    input_paths.push_back(path);
    if (strategy & LoadStrategy::Restore)
        input_paths.push_back(into_u8(originfile));

    std::vector<size_t> res = load_files(input_paths, strategy);

    reset_project_dirty_initial_presets();
    update_project_dirty_from_presets();
    wxGetApp().preset_bundle->export_selections(*wxGetApp().app_config);

    // if res is empty no data has been loaded
    if (!res.empty() && (load_restore || !(strategy & LoadStrategy::Silence))) {
        p->set_project_filename(load_restore ? originfile : filename);
    } else {
        if (using_exported_file())
            p->set_project_filename(filename);
    }


    // BBS set default 3D view and direction after loading project
    //p->select_view_3D("3D");
    if (!m_exported_file) {
        p->select_view("topfront");
        p->camera.requires_zoom_to_plate = REQUIRES_ZOOM_TO_ALL_PLATE;
        wxGetApp().mainframe->select_tab(MainFrame::tp3DEditor);
    }

    if (previous_gcode)
        collapse_sidebar(false);

    wxGetApp().app_config->update_last_backup_dir(model().get_backup_path());
    if (load_restore && !originfile.empty()) {
        wxGetApp().app_config->update_skein_dir(into_path(originfile).parent_path().string());
        wxGetApp().app_config->update_config_dir(into_path(originfile).parent_path().string());
    }

    if (!load_restore)
        up_to_date(true, false);
    else
        p->dirty_state.update_from_undo_redo_stack(true);
    up_to_date(true, true);

    wxGetApp().params_panel()->switch_to_object_if_has_object_configs();
}

// BBS: save logic
int Plater::save_project(bool saveAs)
{
    //if (up_to_date(false, false)) // should we always save
    //    return;
    auto filename = get_project_filename(".3mf");
    if (!saveAs && filename.IsEmpty())
        saveAs = true;
    if (saveAs)
        filename = p->get_export_file(FT_3MF);
    if (filename.empty())
        return wxID_NO;
    if (filename == "<cancel>")
        return wxID_CANCEL;

    //BBS export 3mf without gcode
    if (export_3mf(into_path(filename), SaveStrategy::SplitModel) < 0) {
        MessageDialog(this, _L("Failed to save the project.\nPlease check whether the folder exists online or if other programs open the project file."),
            _L("Save project"), wxOK | wxICON_WARNING).ShowModal();
        return wxID_CANCEL;
    }

    Slic3r::remove_backup(model(), false);

    p->set_project_filename(filename);

    up_to_date(true, false);
    up_to_date(true, true);

    wxGetApp().update_saved_preset_from_current_preset();
    p->dirty_state.reset_after_save();
    return wxID_YES;
}

//BBS import model by model id
void Plater::import_model_id(const std::string& download_info)
{
    std::string download_url = "";
    std::string filename = "";

    auto selection_data_arr = wxSplit(download_info, '|');

    if (selection_data_arr.size() == 2) {
        download_url = selection_data_arr[0].ToStdString();
        filename = selection_data_arr[1].ToStdString();
    }


    bool download_ok = false;
    /* save to a file */

    /* jump to 3D eidtor */
    wxGetApp().mainframe->select_tab((size_t)MainFrame::TabPosition::tp3DEditor);

    /* prepare progress dialog */
    bool cont = true;
    bool cont_dlg = true;
    bool cancel = false;
    wxString msg;
    wxString dlg_title = _L("Importing Model");

    int percent = 1;
    ProgressDialog dlg(dlg_title,
        wxString(' ', 100) + "\n\n\n\n",
        100,    // range
        this,   // parent
        wxPD_CAN_ABORT |
        wxPD_APP_MODAL |
        wxPD_AUTO_HIDE |
        wxPD_SMOOTH);

    boost::filesystem::path target_path;

    //reset params
    p->project.reset();

    /* prepare project and profile */
    boost::thread import_thread = Slic3r::create_thread([&percent, &cont, &cancel, &msg, &target_path, &download_ok, download_url, &filename] {

        NetworkAgent* m_agent = Slic3r::GUI::wxGetApp().getAgent();
        if (!m_agent) return;

        int res = 0;
        unsigned int http_code;
        std::string http_body;

        msg = _L("prepare 3mf file...");

        //gets the number of files with the same name
        std::vector<wxString>   vecFiles;
        bool                    is_already_exist = false;


        target_path = fs::path(wxGetApp().app_config->get("download_path"));

        try
        {
            vecFiles.clear();
            wxString extension = fs::path(filename).extension().c_str();
            auto name = filename.substr(0, filename.length() - extension.length() - 1);

            for (const auto& iter : boost::filesystem::directory_iterator(target_path))
            {
                if (boost::filesystem::is_directory(iter.path()))
                    continue;

                wxString sFile = iter.path().filename().string().c_str();
                if (strstr(sFile.c_str(), name.c_str()) != NULL) {
                    vecFiles.push_back(sFile);
                }

                if (sFile == filename) is_already_exist = true;
            }
        }
        catch (const std::exception& error)
        {
            //wxString sError = error.what();
        }

        //update filename
        if (is_already_exist && vecFiles.size() >= 1) {
            wxString extension = fs::path(filename).extension().c_str();
            wxString name = filename.substr(0, filename.length() - extension.length());
            filename = wxString::Format("%s(%d)%s", name, vecFiles.size() + 1, extension).ToStdString();
        }


        msg = _L("downloading project ...");

        //target_path = wxStandardPaths::Get().GetTempDir().utf8_str().data();


        //target_path = wxGetApp().get_local_models_path().c_str();
        boost::uuids::uuid uuid = boost::uuids::random_generator()();
        std::string unique = to_string(uuid).substr(0, 6);

        if (filename.empty()) {
            filename = "untitled.3mf";
        }

        //target_path /= (boost::format("%1%_%2%.3mf") % filename % unique).str();
        target_path /= filename.c_str();
        fs::path tmp_path = target_path;
        tmp_path += format(".%1%", ".download");

        auto url = download_url;
        auto http = Http::get(url);
        http.on_progress([&percent, &cont, &msg](Http::Progress progress, bool& cancel) {
            if (!cont) cancel = true;
            if (progress.dltotal != 0) {
                percent = progress.dlnow * 100 / progress.dltotal;
            }
            msg = wxString::Format(_L("Project downloaded %d%%"), percent);
            })
            .on_error([&msg, &cont](std::string body, std::string error, unsigned http_status) {
                (void)body;
                BOOST_LOG_TRIVIAL(error) << format("Error getting: `%1%`: HTTP %2%, %3%",
                    body,
                    http_status,
                    error);
                msg = wxString::Format("Download Failed! body=%s, error=%s, status=%d", body, error, http_status);
                cont = false;
                return;
                })
                .on_complete([&cont, &download_ok, tmp_path, target_path](std::string body, unsigned /* http_status */) {
                    fs::fstream file(tmp_path, std::ios::out | std::ios::binary | std::ios::trunc);
                    file.write(body.c_str(), body.size());
                    file.close();
                    fs::rename(tmp_path, target_path);
                    cont = false;
                    download_ok = true;
                    })
                    .perform_sync();

                    // for break while
                    cont = false;
        });

    while (cont && cont_dlg) {
        wxMilliSleep(50);
        cont_dlg = dlg.Update(percent, msg);
        if (!cont_dlg) {
            cont = cont_dlg;
            cancel = true;
        }

        if (download_ok)
            break;
    }

    if (import_thread.joinable())
        import_thread.join();

    dlg.Close();
    if (download_ok) {
        BOOST_LOG_TRIVIAL(trace) << "import_model_id: target_path = " << target_path.string();
        /* load project */
        this->load_project(encode_path(target_path.string().c_str()), "<silence>");

        /*BBS set project info after load project, project info is reset in load project */
        //p->project.project_model_id = model_id;
        //p->project.project_design_id = design_id;
        AppConfig* config = wxGetApp().app_config;
        if (config) {
            p->project.project_country_code = config->get_country_code();
        }

        // show save new project
        p->set_project_filename(wxString::FromUTF8(filename));
    }
    else {
        wxMessageBox(msg);
        return;
    }
}

//BBS download project by project id
void Plater::download_project(const wxString& project_id)
{
    return;
}

void Plater::request_model_download(std::string url, std::string filename)
{
    wxCommandEvent* event = new wxCommandEvent(EVT_IMPORT_MODEL_ID);
    event->SetString(wxString::Format("%s|%s", wxString(url), wxString(filename)));
    wxQueueEvent(this, event);
}

void Plater::request_download_project(std::string project_id)
{
    wxCommandEvent* event = new wxCommandEvent(EVT_DOWNLOAD_PROJECT);
    event->SetString(project_id);
    wxQueueEvent(this, event);
}

// BBS: save logic
bool Plater::up_to_date(bool saved, bool backup)
{
    if (saved) {
        Slic3r::clear_other_changes(backup);
        return p->up_to_date(saved, backup);
    }
    return p->model.objects.empty() || (p->up_to_date(saved, backup) &&
                                        !Slic3r::has_other_changes(backup));
}

void Plater::add_model(bool imperial_units/* = false*/)
{
    wxArrayString input_files;
    wxGetApp().import_model(this, input_files);
    if (input_files.empty())
        return;

    std::vector<fs::path> paths;
    for (const auto &file : input_files)
        paths.emplace_back(into_path(file));

    std::string snapshot_label;
    assert(! paths.empty());
    if (paths.size() == 1) {
        snapshot_label = "Import Object";
        snapshot_label += ": ";
        snapshot_label += encode_path(paths.front().filename().string().c_str());
    } else {
        snapshot_label = "Import Objects";
        snapshot_label += ": ";
        snapshot_label += paths.front().filename().string().c_str();
        for (size_t i = 1; i < paths.size(); ++ i) {
            snapshot_label += ", ";
            snapshot_label += encode_path(paths[i].filename().string().c_str());
        }
    }

    Plater::TakeSnapshot snapshot(this, snapshot_label);

    // BBS: check file types
    auto loadfiles_type  = LoadFilesType::NoFile;
    auto amf_files_count = get_3mf_file_count(paths);

    if (paths.size() > 1 && amf_files_count < paths.size()) { loadfiles_type = LoadFilesType::Multiple3MFOther; }
    if (paths.size() > 1 && amf_files_count == paths.size()) { loadfiles_type = LoadFilesType::Multiple3MF; }
    if (paths.size() > 1 && amf_files_count == 0) { loadfiles_type = LoadFilesType::MultipleOther; }
    if (paths.size() == 1 && amf_files_count == 1) { loadfiles_type = LoadFilesType::Single3MF; };
    if (paths.size() == 1 && amf_files_count == 0) { loadfiles_type = LoadFilesType::SingleOther; };

    bool ask_multi = false;

    if (loadfiles_type == LoadFilesType::MultipleOther)
        ask_multi = true;

    auto strategy = LoadStrategy::LoadModel;
    if (imperial_units) strategy = strategy | LoadStrategy::ImperialUnits;
    if (!load_files(paths, strategy, ask_multi).empty()) {

        if (get_project_name() == _L("Untitled") && paths.size() > 0) {
            p->set_project_filename(wxString::FromUTF8(paths[0].string()));
        }

        wxGetApp().mainframe->update_title();
    }
}

void Plater::import_sl1_archive()
{
    if (!p->m_ui_jobs.is_any_running())
        p->m_ui_jobs.import_sla_arch();
}

void Plater::extract_config_from_project()
{
    wxString input_file;
    wxGetApp().load_project(this, input_file);

    if (! input_file.empty())
        load_files({ into_path(input_file) }, LoadStrategy::LoadConfig);
}

void Plater::load_gcode()
{
    // Ask user for a gcode file name.
    wxString input_file;
    wxGetApp().load_gcode(this, input_file);
    // And finally load the gcode file.
    load_gcode(input_file);
}

//BBS: remove GCodeViewer as seperate APP logic
void Plater::load_gcode(const wxString& filename)
{
    if (! is_gcode_file(into_u8(filename))
        || (m_last_loaded_gcode == filename && m_only_gcode)
        )
        return;

    m_last_loaded_gcode = filename;

    // BSS: create a new project when load_gcode, force close previous one
    if (new_project(false, true) != wxID_YES)
        return;

    m_only_gcode = true;

    // cleanup view before to start loading/processing
    //BBS: update gcode to current partplate's
    GCodeProcessorResult* current_result = p->partplate_list.get_current_slice_result();
    Print& current_print = p->partplate_list.get_current_fff_print();
    //BBS:already reset in new_project
    //current_result->reset();
    //p->gcode_result.reset();
    //reset_gcode_toolpaths();
    p->preview->reload_print(false, m_only_gcode);
    wxGetApp().mainframe->select_tab(MainFrame::tpPreview);
    p->set_current_panel(p->preview, true);
    p->get_current_canvas3D()->render();
    //p->notification_manager->bbl_show_plateinfo_notification(into_u8(_L("Preview only mode for gcode file.")));

    current_print.apply(this->model(), wxGetApp().preset_bundle->full_config());

    wxBusyCursor wait;

    // process gcode
    GCodeProcessor processor;
    try
    {
        processor.process_file(filename.ToUTF8().data());
    }
    catch (const std::exception& ex)
    {
        show_error(this, ex.what());
        return;
    }
    *current_result = std::move(processor.extract_result());
    //current_result->filename = filename;
    current_print.set_gcode_file_ready();

    // show results
    p->preview->reload_print(false, m_only_gcode);
    //BBS: zoom to bed 0 for gcode preview
    //p->preview->get_canvas3d()->zoom_to_gcode();
    p->preview->get_canvas3d()->zoom_to_plate(0);

    if (p->preview->get_canvas3d()->get_gcode_layers_zs().empty()) {
        MessageDialog(this, _L("The selected file") + ":\n" + filename + "\n" + _L("does not contain valid gcode."),
            wxString(GCODEVIEWER_APP_NAME) + " - " + _L("Error occurs while loading G-code file"), wxCLOSE | wxICON_WARNING | wxCENTRE).ShowModal();
        set_project_filename(DEFAULT_PROJECT_NAME);
    }
    else
        set_project_filename(filename);
}

void Plater::reload_gcode_from_disk()
{
    wxString filename(m_last_loaded_gcode);
    m_last_loaded_gcode.clear();
    load_gcode(filename);
}

void Plater::refresh_print()
{
    p->preview->refresh_print();
}

// BBS
wxString Plater::get_project_name()
{
    return p->get_project_name();
}

void Plater::update_all_plate_thumbnails(bool force_update)
{
    for (int i = 0; i < get_partplate_list().get_plate_count(); i++) {
        PartPlate* plate = get_partplate_list().get_plate(i);
        ThumbnailsParams thumbnail_params = { {}, false, true, true, true, i};
        if (force_update || !plate->thumbnail_data.is_valid()) {
            get_view3D_canvas3D()->render_thumbnail(plate->thumbnail_data, plate->plate_thumbnail_width, plate->plate_thumbnail_height, thumbnail_params, Camera::EType::Ortho);
        }
    }
}

//invalid all plate's thumbnails
void Plater::invalid_all_plate_thumbnails()
{
    if (using_exported_file() || skip_thumbnail_invalid)
        return;
    BOOST_LOG_TRIVIAL(info) << "thumb: invalid all";
    for (int i = 0; i < get_partplate_list().get_plate_count(); i++) {
        PartPlate* plate = get_partplate_list().get_plate(i);
        plate->thumbnail_data.reset();
    }
}

void Plater::force_update_all_plate_thumbnails()
{
    if (using_exported_file() || skip_thumbnail_invalid) {
    }
    else {
        invalid_all_plate_thumbnails();
        update_all_plate_thumbnails(true);
    }
    get_preview_canvas3D()->update_plate_thumbnails();
}

// BBS: backup
std::vector<size_t> Plater::load_files(const std::vector<fs::path>& input_files, LoadStrategy strategy, bool ask_multi) { return p->load_files(input_files, strategy, ask_multi); }

// To be called when providing a list of files to the GUI slic3r on command line.
std::vector<size_t> Plater::load_files(const std::vector<std::string>& input_files, LoadStrategy strategy,  bool ask_multi)
{
    std::vector<fs::path> paths;
    paths.reserve(input_files.size());
    for (const std::string& path : input_files)
        paths.emplace_back(path);
    return p->load_files(paths, strategy, ask_multi);
}

class RadioBox;
class RadioSelector
{
public:
    int       m_select_id;
    int       m_groupid;
    RadioBox *m_radiobox;
};
WX_DECLARE_LIST(RadioSelector, RadioSelectorList);

#define PROJECT_DROP_DIALOG_SELECT_PLANE_SIZE wxSize(FromDIP(350), FromDIP(120))
#define PROJECT_DROP_DIALOG_BUTTON_SIZE wxSize(FromDIP(60), FromDIP(24))

class ProjectDropDialog : public DPIDialog
{
private:
    wxColour          m_def_color = wxColour(255, 255, 255);
    RadioSelectorList m_radio_group;
    int               m_action{1};
    bool              m_show_again;

public:
    ProjectDropDialog(const std::string &filename);

    wxPanel *     m_top_line;
    wxStaticText *m_fname_title;
    wxStaticText *m_fname_f;
    wxStaticText *m_fname_s;
    StaticBox * m_panel_select;
    Button *    m_confirm;
    Button *    m_cancel;


    void      select_radio(int index);
    void      on_select_radio(wxMouseEvent &event);
    void      on_select_ok(wxMouseEvent &event);
    void      on_select_cancel(wxMouseEvent &event);

    int       get_select_radio(int groupid);
    int       get_action() const { return m_action; }
    void      set_action(int index) { m_action = index; }

    wxBoxSizer *create_item_checkbox(wxString title, wxWindow *parent, wxString tooltip, std::string param);
    wxBoxSizer *create_item_radiobox(wxString title, wxWindow *parent, int select_id, int groupid);

protected:
    void on_dpi_changed(const wxRect &suggested_rect) override;
};

ProjectDropDialog::ProjectDropDialog(const std::string &filename)
    : DPIDialog(static_cast<wxWindow *>(wxGetApp().mainframe),
                wxID_ANY,
                from_u8((boost::format(_utf8(L("Drop project file")))).str()),
                wxDefaultPosition,
                wxDefaultSize,
                wxCAPTION | wxCLOSE_BOX)
{
    // def setting
    SetBackgroundColour(m_def_color);

    // icon
    std::string icon_path = (boost::format("%1%/images/BambuStudioTitle.ico") % resources_dir()).str();
    SetIcon(wxIcon(encode_path(icon_path.c_str()), wxBITMAP_TYPE_ICO));

    wxBoxSizer *m_sizer_main = new wxBoxSizer(wxVERTICAL);

    m_top_line = new wxPanel(this, wxID_ANY, wxDefaultPosition, wxDefaultSize, wxTAB_TRAVERSAL);
    m_top_line->SetBackgroundColour(wxColour(166, 169, 170));

    m_sizer_main->Add(m_top_line, 0, wxEXPAND, 0);

    m_sizer_main->Add(0, 0, 0, wxEXPAND | wxTOP, 20);

    wxBoxSizer *m_sizer_name = new wxBoxSizer(wxVERTICAL);
    wxBoxSizer *m_sizer_fline = new wxBoxSizer(wxHORIZONTAL);

    m_fname_title = new wxStaticText(this, wxID_ANY, _L("Please select an action"), wxDefaultPosition, wxDefaultSize, 0);
    m_fname_title->Wrap(-1);
    m_fname_title->SetFont(::Label::Body_13);
    m_fname_title->SetForegroundColour(wxColour(107, 107, 107));
    m_fname_title->SetBackgroundColour(wxColour(255, 255, 255));

    m_sizer_fline->Add(m_fname_title, 0, wxALL, 0);
    m_sizer_fline->Add(0, 0, 0, wxEXPAND | wxLEFT, 5);

    m_fname_f = new wxStaticText(this, wxID_ANY, wxEmptyString, wxDefaultPosition, wxDefaultSize, 0);
    m_fname_f->SetFont(::Label::Head_13);
    m_fname_f->Wrap(-1);
    m_fname_f->SetForegroundColour(wxColour(38, 46, 48));

    m_sizer_fline->Add(m_fname_f, 1, wxALL, 0);

    m_sizer_name->Add(m_sizer_fline, 1, wxEXPAND, 0);

    m_fname_s = new wxStaticText(this, wxID_ANY, wxEmptyString, wxDefaultPosition, wxDefaultSize, 0);
    m_fname_s->SetFont(::Label::Head_13);
    m_fname_s->Wrap(-1);
    m_fname_s->SetForegroundColour(wxColour(38, 46, 48));

    m_sizer_name->Add(m_fname_s, 1, wxALL, 0);

    m_sizer_main->Add(m_sizer_name, 1, wxEXPAND | wxLEFT | wxRIGHT, 40);

    m_sizer_main->Add(0, 0, 0, wxEXPAND | wxTOP, 5);

    m_panel_select = new StaticBox(this, wxID_ANY, wxDefaultPosition, PROJECT_DROP_DIALOG_SELECT_PLANE_SIZE);
    StateColor box_colour(std::pair<wxColour, int>(wxColour("#F8F8F8"), StateColor::Normal));
    StateColor box_border_colour(std::pair<wxColour, int>(wxColour(*wxWHITE), StateColor::Normal));

    m_panel_select->SetBackgroundColor(box_colour);
    m_panel_select->SetBorderColor(box_border_colour);
    m_panel_select->SetCornerRadius(5);

    wxBoxSizer *m_sizer_select_h = new wxBoxSizer(wxHORIZONTAL);

    wxBoxSizer *m_sizer_select_v = new wxBoxSizer(wxVERTICAL);


    auto select_f = create_item_radiobox(_L("Open as project"), m_panel_select, 1, 0);
    auto select_s = create_item_radiobox(_L("Import geometry only"), m_panel_select, 2, 0);
    //auto select_t = create_item_radiobox(_L("Import presets only"), m_panel_select,3, 0);

    m_sizer_select_v->Add(select_f, 0, wxEXPAND, 5);
    m_sizer_select_v->Add(select_s, 0, wxEXPAND, 5);
    //m_sizer_select_v->Add(select_t, 0, wxEXPAND, 5);
    select_radio(2);

    m_sizer_select_h->Add(m_sizer_select_v, 0, wxALIGN_CENTER | wxLEFT, 22);

    m_panel_select->SetSizer(m_sizer_select_h);
    m_panel_select->Layout();
    m_sizer_main->Add(m_panel_select, 0, wxEXPAND | wxLEFT | wxRIGHT, 40);

    m_sizer_main->Add(0, 0, 0, wxEXPAND | wxTOP, 10);

    wxBoxSizer *m_sizer_bottom = new wxBoxSizer(wxHORIZONTAL);
    // hide the "Don't show again" checkbox
    //wxBoxSizer *m_sizer_left = new wxBoxSizer(wxHORIZONTAL);

    //auto dont_show_again = create_item_checkbox(_L("Don't show again"), this, _L("Don't show again"), "show_drop_project_dialog");
    //m_sizer_left->Add(dont_show_again, 0, wxALL, 5);

    //m_sizer_bottom->Add(m_sizer_left, 0, wxEXPAND, 5);

    m_sizer_bottom->Add(0, 0, 1, wxEXPAND, 5);

    wxBoxSizer *m_sizer_right  = new wxBoxSizer(wxHORIZONTAL);

    m_confirm = new Button(this, _L("OK"));
    StateColor btn_bg_green(std::pair<wxColour, int>(wxColour(27, 136, 68), StateColor::Pressed), std::pair<wxColour, int>(wxColour(61, 203, 115), StateColor::Hovered),
                            std::pair<wxColour, int>(wxColour(0, 174, 66), StateColor::Normal));

    m_confirm->SetBackgroundColor(btn_bg_green);
    m_confirm->SetBorderColor(wxColour(0, 174, 66));
    m_confirm->SetTextColor(wxColour("#FFFFFE"));
    m_confirm->SetSize(PROJECT_DROP_DIALOG_BUTTON_SIZE);
    m_confirm->SetMinSize(PROJECT_DROP_DIALOG_BUTTON_SIZE);
    m_confirm->SetCornerRadius(FromDIP(12));
    m_confirm->Bind(wxEVT_LEFT_DOWN, &ProjectDropDialog::on_select_ok, this);
    m_sizer_right->Add(m_confirm, 0, wxALL, 5);

    m_cancel = new Button(this, _L("Cancel"));
    m_cancel->SetTextColor(wxColour(107, 107, 107));
    m_cancel->SetSize(PROJECT_DROP_DIALOG_BUTTON_SIZE);
    m_cancel->SetMinSize(PROJECT_DROP_DIALOG_BUTTON_SIZE);
    m_cancel->SetCornerRadius(FromDIP(12));
    m_cancel->Bind(wxEVT_LEFT_DOWN, &ProjectDropDialog::on_select_cancel, this);
    m_sizer_right->Add(m_cancel, 0, wxALL, 5);

    m_sizer_bottom->Add( m_sizer_right, 0, wxEXPAND, 5 );
    m_sizer_main->Add(m_sizer_bottom, 0, wxEXPAND | wxLEFT | wxRIGHT, 40);
    m_sizer_main->Add(0, 0, 0, wxEXPAND | wxTOP, 20);

    SetSizer(m_sizer_main);
    Layout();
    Fit();
    Centre(wxBOTH);


    auto limit_width   = m_fname_f->GetSize().GetWidth() - 2;
    auto current_width = 0;
    auto cut_index     = 0;
    auto fstring       = wxString("");
    auto bstring       = wxString("");

    //auto file_name = from_u8(filename.c_str());
    auto file_name = wxString(filename);
    for (int x = 0; x < file_name.length(); x++) {
        current_width += m_fname_s->GetTextExtent(file_name[x]).GetWidth();
        cut_index = x;

        if (current_width > limit_width) {
            bstring += file_name[x];
        } else {
            fstring += file_name[x];
        }
    }

    m_fname_f->SetLabel(fstring);
    m_fname_s->SetLabel(bstring);

    wxGetApp().UpdateDlgDarkUI(this);
}

wxBoxSizer *ProjectDropDialog ::create_item_radiobox(wxString title, wxWindow *parent, int select_id, int groupid)
{
    wxBoxSizer *sizer = new wxBoxSizer(wxHORIZONTAL);
    auto radiobox =  new RadioBox(parent);

    radiobox->SetBackgroundColour(wxColour(248,248,248));
    sizer->Add(radiobox, 0, wxALL, 5);
    sizer->Add(0, 0, 0, wxEXPAND | wxLEFT, 5);
    auto text = new wxStaticText(parent, wxID_ANY, title, wxDefaultPosition, wxDefaultSize, 0);
    text->Wrap(-1);
    text->SetForegroundColour(wxColour(107, 107, 107));
    text->SetBackgroundColour(wxColour(248,248,248));
    sizer->Add(text, 0, wxALL, 5);

    radiobox->Bind(wxEVT_LEFT_DOWN, &ProjectDropDialog::on_select_radio, this);
    text->Bind(wxEVT_LEFT_DOWN, [this, radiobox](auto &e) {
        e.SetId(radiobox->GetId());
        on_select_radio(e);
    });

    RadioSelector *rs = new RadioSelector;
    rs->m_groupid     = groupid;
    rs->m_radiobox    = radiobox;
    rs->m_select_id   = select_id;
    m_radio_group.Append(rs);

    return sizer;
}
wxBoxSizer *ProjectDropDialog::create_item_checkbox(wxString title, wxWindow *parent, wxString tooltip, std::string param)
{
    wxBoxSizer *m_sizer_checkbox = new wxBoxSizer(wxHORIZONTAL);

    m_sizer_checkbox->Add(0, 0, 0, wxEXPAND | wxLEFT, 5);

    auto checkbox = new ::CheckBox(parent);
    m_sizer_checkbox->Add(checkbox, 0, wxALIGN_CENTER, 0);
    m_sizer_checkbox->Add(0, 0, 0, wxEXPAND | wxLEFT, 8);

    auto checkbox_title = new wxStaticText(parent, wxID_ANY, title, wxDefaultPosition, wxSize(-1, -1), 0);
    checkbox_title->SetForegroundColour(wxColour(144,144,144));
    checkbox_title->SetFont(::Label::Body_13);
    checkbox_title->Wrap(-1);
    m_sizer_checkbox->Add(checkbox_title, 0, wxALIGN_CENTER | wxALL, 3);

     m_show_again = wxGetApp().app_config->get(param) == "true" ? true : false;
    checkbox->SetValue(m_show_again);

    checkbox->Bind(wxEVT_TOGGLEBUTTON, [this, checkbox, param](wxCommandEvent &e) {
        m_show_again = m_show_again ? false : true;
        e.Skip();
    });

    return m_sizer_checkbox;
}

void ProjectDropDialog::select_radio(int index)
{
    m_action                         = index;
    RadioSelectorList::Node *node    = m_radio_group.GetFirst();
    auto                     groupid = 0;

    while (node) {
        RadioSelector *rs = node->GetData();
        if (rs->m_select_id == index) groupid = rs->m_groupid;
        node = node->GetNext();
    }

    node = m_radio_group.GetFirst();
    while (node) {
        RadioSelector *rs = node->GetData();
        if (rs->m_groupid == groupid && rs->m_select_id == index) rs->m_radiobox->SetValue(true);
        if (rs->m_groupid == groupid && rs->m_select_id != index) rs->m_radiobox->SetValue(false);
        node = node->GetNext();
    }
}

int ProjectDropDialog::get_select_radio(int groupid)
{
    RadioSelectorList::Node *node = m_radio_group.GetFirst();
    while (node) {
        RadioSelector *rs = node->GetData();
        if (rs->m_groupid == groupid && rs->m_radiobox->GetValue()) { return rs->m_select_id; }
        node = node->GetNext();
    }

    return 0;
}
void ProjectDropDialog::on_select_radio(wxMouseEvent &event)
{
    RadioSelectorList::Node *node    = m_radio_group.GetFirst();
    auto                     groupid = 0;

    while (node) {
        RadioSelector *rs = node->GetData();
        if (rs->m_radiobox->GetId() == event.GetId()) groupid = rs->m_groupid;
        node = node->GetNext();
    }

    node = m_radio_group.GetFirst();
    while (node) {
        RadioSelector *rs = node->GetData();
        if (rs->m_groupid == groupid && rs->m_radiobox->GetId() == event.GetId()) {
            set_action(rs->m_select_id);
            rs->m_radiobox->SetValue(true);
        }


        if (rs->m_groupid == groupid && rs->m_radiobox->GetId() != event.GetId()) rs->m_radiobox->SetValue(false);
        node = node->GetNext();
    }
}

void ProjectDropDialog::on_select_ok(wxMouseEvent &event)
{
    wxGetApp().app_config->set_bool("show_drop_project_dialog", m_show_again);
    EndModal(wxID_OK);
}

void ProjectDropDialog::on_select_cancel(wxMouseEvent &event)
{
    EndModal(wxID_CANCEL);
}

void ProjectDropDialog::on_dpi_changed(const wxRect& suggested_rect)
{
    m_confirm->SetMinSize(PROJECT_DROP_DIALOG_BUTTON_SIZE);
    m_cancel->SetMinSize(PROJECT_DROP_DIALOG_BUTTON_SIZE);
    Fit();
    Refresh();
}

//BBS: remove GCodeViewer as seperate APP logic
bool Plater::load_files(const wxArrayString& filenames)
{
    const std::regex pattern_drop(".*[.](stp|step|stl|obj|amf|3mf|svg)", std::regex::icase);
    const std::regex pattern_gcode_drop(".*[.](gcode|g)", std::regex::icase);

    std::vector<fs::path> normal_paths;
    std::vector<fs::path> gcode_paths;

    for (const auto& filename : filenames) {
        fs::path path(into_path(filename));
        if (std::regex_match(path.string(), pattern_drop))
            normal_paths.push_back(std::move(path));
        else if (std::regex_match(path.string(), pattern_gcode_drop))
            gcode_paths.push_back(std::move(path));
        else
            continue;
    }

    BOOST_LOG_TRIVIAL(info) << __FUNCTION__ << boost::format(": normal_paths %1%, gcode_paths %2%")%normal_paths.size() %gcode_paths.size();
    if (normal_paths.empty() && gcode_paths.empty()) {
        BOOST_LOG_TRIVIAL(error) << __FUNCTION__ << boost::format(": can not find valid path, return directly");
        // Likely no supported files
        return false;
    }
    else if (normal_paths.empty()){
        //only gcode files
        if (gcode_paths.size() > 1) {
            show_info(this, _L("Only one G-code file can be opened at the same time."), _L("G-code loading"));
            return false;
        }
        load_gcode(from_path(gcode_paths.front()));
        return true;
    }

    if (!gcode_paths.empty()) {
        show_info(this, _L("G-code files can not be loaded with models together!"), _L("G-code loading"));
        return false;
    }

    //// searches for project files
    //for (std::vector<fs::path>::const_reverse_iterator it = normal_paths.rbegin(); it != normal_paths.rend(); ++it) {
    //    std::string filename = (*it).filename().string();
    //    ////BBS: only 3mf will be treated as project file
    //    if (open_3mf_file((*it)))
    //        return true;
    //}

    //// other files
    std::string snapshot_label;
    assert(!normal_paths.empty());
    if (normal_paths.size() == 1) {
        snapshot_label = "Load File";
        snapshot_label += ": ";
        snapshot_label += encode_path(normal_paths.front().filename().string().c_str());
    } else {
        snapshot_label = "Load Files";
        snapshot_label += ": ";
        snapshot_label += encode_path(normal_paths.front().filename().string().c_str());
        for (size_t i = 1; i < normal_paths.size(); ++i) {
            snapshot_label += ", ";
            snapshot_label += encode_path(normal_paths[i].filename().string().c_str());
        }
    }

    //Plater::TakeSnapshot snapshot(this, snapshot_label);
    //load_files(normal_paths, LoadStrategy::LoadModel);

    // BBS: check file types
    std::sort(normal_paths.begin(), normal_paths.end(), [](fs::path obj1, fs::path obj2) { return obj1.filename().string() < obj2.filename().string(); });

    auto loadfiles_type  = LoadFilesType::NoFile;
    auto amf_files_count = get_3mf_file_count(normal_paths);

    if (normal_paths.size() > 1 && amf_files_count < normal_paths.size()) { loadfiles_type = LoadFilesType::Multiple3MFOther; }
    if (normal_paths.size() > 1 && amf_files_count == normal_paths.size()) { loadfiles_type = LoadFilesType::Multiple3MF; }
    if (normal_paths.size() > 1 && amf_files_count == 0) { loadfiles_type = LoadFilesType::MultipleOther; }
    if (normal_paths.size() == 1 && amf_files_count == 1) { loadfiles_type = LoadFilesType::Single3MF; };
    if (normal_paths.size() == 1 && amf_files_count == 0) { loadfiles_type = LoadFilesType::SingleOther; };

    auto first_file = std::vector<fs::path>{};
    auto tmf_file   = std::vector<fs::path>{};
    auto other_file = std::vector<fs::path>{};
    auto res        = true;

    if (this->m_only_gcode || this->m_exported_file) {
        if ((loadfiles_type == LoadFilesType::SingleOther)
            || (loadfiles_type == LoadFilesType::MultipleOther)) {
            show_info(this, _L("Can not add models when in preview mode!"), _L("Add Models"));
            return false;
        }
    }

    switch (loadfiles_type) {
    case LoadFilesType::Single3MF:
        open_3mf_file(normal_paths[0]);
        break;

    case LoadFilesType::SingleOther: {
        Plater::TakeSnapshot snapshot(this, snapshot_label);
        if (load_files(normal_paths, LoadStrategy::LoadModel, false).empty()) { res = false; }
        break;
    }
    case LoadFilesType::Multiple3MF:
        first_file = std::vector<fs::path>{normal_paths[0]};
        for (auto i = 0; i < normal_paths.size(); i++) {
            if (i > 0) { other_file.push_back(normal_paths[i]); }
        };

        open_3mf_file(first_file[0]);
        if (load_files(other_file, LoadStrategy::LoadModel).empty()) {  res = false;  }
        break;

    case LoadFilesType::MultipleOther: {
        Plater::TakeSnapshot snapshot(this, snapshot_label);
        if (load_files(normal_paths, LoadStrategy::LoadModel, true).empty()) { res = false; }
        break;
    }

    case LoadFilesType::Multiple3MFOther:
        for (const auto &path : normal_paths) {
            if (wxString(encode_path(path.filename().string().c_str())).EndsWith("3mf")) {
                if (first_file.size() <= 0)
                    first_file.push_back(path);
                else
                    tmf_file.push_back(path);
            } else {
                other_file.push_back(path);
            }
        }

        open_3mf_file(first_file[0]);
        if (load_files(tmf_file, LoadStrategy::LoadModel).empty()) {  res = false;  }
        if (load_files(other_file, LoadStrategy::LoadModel, false).empty()) {  res = false;  }
        break;
    default: break;
    }

    return res;
}


bool Plater::open_3mf_file(const fs::path &file_path)
{
    std::string filename = encode_path(file_path.filename().string().c_str());
    if (!boost::algorithm::iends_with(filename, ".3mf")) {
        return false;
    }

    LoadType load_type = LoadType::Unknown;
    if (!model().objects.empty()) {
        bool show_drop_project_dialog = true;
        if (show_drop_project_dialog) {
            ProjectDropDialog dlg(filename);
            if (dlg.ShowModal() == wxID_OK) {
                int choice = dlg.get_action();
                load_type  = static_cast<LoadType>(choice);
                wxGetApp().app_config->set("import_project_action", std::to_string(choice));

                // BBS: jump to plater panel
                wxGetApp().mainframe->select_tab(MainFrame::tp3DEditor);
            }
        } else
            load_type = static_cast<LoadType>(
                std::clamp(std::stoi(wxGetApp().app_config->get("import_project_action")), static_cast<int>(LoadType::OpenProject), static_cast<int>(LoadType::LoadConfig)));
    } else
        load_type = LoadType::OpenProject;

    if (load_type == LoadType::Unknown) return false;

    switch (load_type) {
        case LoadType::OpenProject: {
            if (wxGetApp().can_load_project())
                load_project(from_path(file_path));
            break;
        }
        case LoadType::LoadGeometry: {
            Plater::TakeSnapshot snapshot(this, "Import Object");
            load_files({file_path}, LoadStrategy::LoadModel);
            break;
        }
        case LoadType::LoadConfig: {
            load_files({file_path}, LoadStrategy::LoadConfig);
            break;
        }
        case LoadType::Unknown: {
            assert(false);
            break;
        }
    }

    return true;
}

int Plater::get_3mf_file_count(std::vector<fs::path> paths)
{
    auto count = 0;
    for (const auto &path : paths) {
        if (wxString(encode_path(path.filename().string().c_str())).EndsWith("3mf")) count++;
    }
    return count;
}

void Plater::add_file()
{
    wxArrayString input_files;
    wxGetApp().import_model(this, input_files);
    if (input_files.empty()) return;

    std::vector<fs::path> paths;
    for (const auto &file : input_files) paths.emplace_back(into_path(file));

    std::string snapshot_label;
    assert(!paths.empty());

    snapshot_label = "Import Objects";
    snapshot_label += ": ";
    snapshot_label += encode_path(paths.front().filename().string().c_str());
    for (size_t i = 1; i < paths.size(); ++i) {
        snapshot_label += ", ";
        snapshot_label += encode_path(paths[i].filename().string().c_str());
    }

    // BBS: check file types
    auto loadfiles_type  = LoadFilesType::NoFile;
    auto amf_files_count = get_3mf_file_count(paths);

    if (paths.size() > 1 && amf_files_count < paths.size()) { loadfiles_type = LoadFilesType::Multiple3MFOther; }
    if (paths.size() > 1 && amf_files_count == paths.size()) { loadfiles_type = LoadFilesType::Multiple3MF; }
    if (paths.size() > 1 && amf_files_count == 0) { loadfiles_type = LoadFilesType::MultipleOther; }
    if (paths.size() == 1 && amf_files_count == 1) { loadfiles_type = LoadFilesType::Single3MF; };
    if (paths.size() == 1 && amf_files_count == 0) { loadfiles_type = LoadFilesType::SingleOther; };

    auto first_file = std::vector<fs::path>{};
    auto tmf_file   = std::vector<fs::path>{};
    auto other_file = std::vector<fs::path>{};

    switch (loadfiles_type)
    {
    case LoadFilesType::Single3MF:
        open_3mf_file(paths[0]);
    	break;

    case LoadFilesType::SingleOther: {
        Plater::TakeSnapshot snapshot(this, snapshot_label);
        if (!load_files(paths, LoadStrategy::LoadModel, false).empty()) { wxGetApp().mainframe->update_title(); }
        break;
    }
    case LoadFilesType::Multiple3MF:
        first_file = std::vector<fs::path>{paths[0]};
        for (auto i = 0; i < paths.size(); i++) {
            if (i > 0) { other_file.push_back(paths[i]); }
        };

        open_3mf_file(first_file[0]);
        if (!load_files(other_file, LoadStrategy::LoadModel).empty()) { wxGetApp().mainframe->update_title(); }
        break;

    case LoadFilesType::MultipleOther: {
        Plater::TakeSnapshot snapshot(this, snapshot_label);
        if (!load_files(paths, LoadStrategy::LoadModel, true).empty()) {
            wxGetApp().mainframe->update_title();
        }
        break;
    }
    case LoadFilesType::Multiple3MFOther:
        for (const auto &path : paths) {
            if (wxString(encode_path(path.filename().string().c_str())).EndsWith("3mf")) {
                if (first_file.size() <= 0)
                    first_file.push_back(path);
                else
                    tmf_file.push_back(path);
            } else {
                other_file.push_back(path);
            }
        }

        open_3mf_file(first_file[0]);
        load_files(tmf_file, LoadStrategy::LoadModel);
        if (!load_files(other_file, LoadStrategy::LoadModel, false).empty()) { wxGetApp().mainframe->update_title(); }
        break;
    default:break;
    }
}

void Plater::update() { p->update(); }

void Plater::object_list_changed() { p->object_list_changed(); }

void Plater::stop_jobs() { p->m_ui_jobs.stop_all(); }

bool Plater::is_any_job_running() const
{
    return p->m_ui_jobs.is_any_running();
}

void Plater::update_ui_from_settings() { p->update_ui_from_settings(); }

void Plater::select_view(const std::string& direction) { p->select_view(direction); }

//BBS: add no_slice logic
void Plater::select_view_3D(const std::string& name, bool no_slice) { p->select_view_3D(name, no_slice); }

bool Plater::is_preview_shown() const { return p->is_preview_shown(); }
bool Plater::is_preview_loaded() const { return p->is_preview_loaded(); }
bool Plater::is_view3D_shown() const { return p->is_view3D_shown(); }

bool Plater::are_view3D_labels_shown() const { return p->are_view3D_labels_shown(); }
void Plater::show_view3D_labels(bool show) { p->show_view3D_labels(show); }

bool Plater::is_sidebar_collapsed() const { return p->is_sidebar_collapsed(); }
void Plater::collapse_sidebar(bool show) { p->collapse_sidebar(show); }

//BBS
void Plater::select_curr_plate_all() { p->select_curr_plate_all(); }
void Plater::remove_curr_plate_all() { p->remove_curr_plate_all(); }

void Plater::select_all() { p->select_all(); }
void Plater::deselect_all() { p->deselect_all(); }

void Plater::remove(size_t obj_idx) { p->remove(obj_idx); }
void Plater::reset(bool apply_presets_change) { p->reset(apply_presets_change); }
void Plater::reset_with_confirm()
{
    if (p->model.objects.empty() || MessageDialog(static_cast<wxWindow *>(this), _L("All objects will be removed, continue?"),
                                                  wxString(SLIC3R_APP_FULL_NAME) + " - " + _L("Delete all"), wxYES_NO | wxCANCEL | wxYES_DEFAULT | wxCENTRE)
                                            .ShowModal() == wxID_YES) {
        reset();
        // BBS: jump to plater panel
        wxGetApp().mainframe->select_tab(size_t(0));
    }
}

// BBS: save logic
int GUI::Plater::close_with_confirm(std::function<bool(bool)> second_check)
{
    if (up_to_date(false, false)) {
        if (second_check && !second_check(false)) return wxID_CANCEL;
        model().set_backup_path("");
        return wxID_NO;
    }

    auto result = MessageDialog(static_cast<wxWindow*>(this), _L("The current project has unsaved changes, save it before continue?"),
        wxString(SLIC3R_APP_FULL_NAME) + " - " + _L("Save"), wxYES_NO | wxCANCEL | wxYES_DEFAULT | wxCENTRE).ShowModal();
    if (result == wxID_CANCEL)
        return result;
    else if (result == wxID_YES) {
        result = save_project();
        if (result == wxID_CANCEL)
            return result;
    }

    if (second_check && !second_check(result == wxID_YES)) return wxID_CANCEL;

    model().set_backup_path("");
    up_to_date(true, false);
    up_to_date(true, true);

    return result;
}

//BBS: trigger a restore project event
void Plater::trigger_restore_project(int skip_confirm)
{
    auto evt = new wxCommandEvent(EVT_RESTORE_PROJECT, this->GetId());
    evt->SetInt(skip_confirm);
    wxQueueEvent(this, evt);
    //wxPostEvent(this, *evt);
}

//BBS
void Plater::delete_object_from_model(size_t obj_idx, bool refresh_immediately) { p->delete_object_from_model(obj_idx, refresh_immediately); }

//BBS: delete all from model
void Plater::delete_all_objects_from_model()
{
    p->delete_all_objects_from_model();
}

void Plater::remove_selected()
{
    /*if (p->get_selection().is_empty())
        return;*/
    if (p->get_curr_selection().is_empty())
        return;

    // BBS: check before deleting object
    if (!p->can_delete())
        return;

    Plater::TakeSnapshot snapshot(this, "Delete Selected Objects");
    p->m_ui_jobs.cancel_all();

    //BBS delete current selected
    // p->view3D->delete_selected();
    p->get_current_canvas3D()->delete_selected();
}

void Plater::increase_instances(size_t num)
{
    // BBS
#if 0
    if (! can_increase_instances()) { return; }

    Plater::TakeSnapshot snapshot(this, "Increase Instances");

    int obj_idx = p->get_selected_object_idx();

    ModelObject* model_object = p->model.objects[obj_idx];
    ModelInstance* model_instance = model_object->instances.back();

    bool was_one_instance = model_object->instances.size()==1;

    double offset_base = canvas3D()->get_size_proportional_to_max_bed_size(0.05);
    double offset = offset_base;
    for (size_t i = 0; i < num; i++, offset += offset_base) {
        Vec3d offset_vec = model_instance->get_offset() + Vec3d(offset, offset, 0.0);
        model_object->add_instance(offset_vec, model_instance->get_scaling_factor(), model_instance->get_rotation(), model_instance->get_mirror());
//        p->print.get_object(obj_idx)->add_copy(Slic3r::to_2d(offset_vec));
    }

#ifdef SUPPORT_AUTO_CENTER
    if (p->get_config("autocenter") == "true")
        arrange();
#endif

    p->update();

    p->get_selection().add_instance(obj_idx, (int)model_object->instances.size() - 1);

    sidebar().obj_list()->increase_object_instances(obj_idx, was_one_instance ? num + 1 : num);

    p->selection_changed();
    this->p->schedule_background_process();
#endif
}

void Plater::decrease_instances(size_t num)
{
    // BBS
#if 0
    if (! can_decrease_instances()) { return; }

    Plater::TakeSnapshot snapshot(this, "Decrease Instances");

    int obj_idx = p->get_selected_object_idx();

    ModelObject* model_object = p->model.objects[obj_idx];
    if (model_object->instances.size() > num) {
        for (size_t i = 0; i < num; ++ i)
            model_object->delete_last_instance();
        p->update();
        // Delete object from Sidebar list. Do it after update, so that the GLScene selection is updated with the modified model.
        sidebar().obj_list()->decrease_object_instances(obj_idx, num);
    }
    else {
        remove(obj_idx);
    }

    if (!model_object->instances.empty())
        p->get_selection().add_instance(obj_idx, (int)model_object->instances.size() - 1);

    p->selection_changed();
    this->p->schedule_background_process();
#endif
}

static long GetNumberFromUser(  const wxString& msg,
                                const wxString& prompt,
                                const wxString& title,
                                long value,
                                long min,
                                long max,
                                wxWindow* parent)
{
#ifdef _WIN32
    wxNumberEntryDialog dialog(parent, msg, prompt, title, value, min, max, wxDefaultPosition);
    wxGetApp().UpdateDlgDarkUI(&dialog);
    if (dialog.ShowModal() == wxID_OK)
        return dialog.GetValue();

    return -1;
#else
    return wxGetNumberFromUser(msg, prompt, title, value, min, max, parent);
#endif
}

void Plater::set_number_of_copies(/*size_t num*/)
{
    int obj_idx = p->get_selected_object_idx();
    if (obj_idx == -1)
        return;

    ModelObject* model_object = p->model.objects[obj_idx];

    const int num = GetNumberFromUser( " ", _L("Number of copies:"),
                                    _L("Copies of the selected object"), model_object->instances.size(), 0, 1000, this );
    if (num < 0)
        return;

    Plater::TakeSnapshot snapshot(this, (boost::format("Set numbers of copies to %1%")%num).str());

    int diff = num - (int)model_object->instances.size();
    if (diff > 0)
        increase_instances(diff);
    else if (diff < 0)
        decrease_instances(-diff);
}

void Plater::fill_bed_with_instances()
{
    if (!p->m_ui_jobs.is_any_running())
        p->m_ui_jobs.fill_bed();
}

bool Plater::is_selection_empty() const
{
    return p->get_selection().is_empty() || p->get_selection().is_wipe_tower();
}

void Plater::scale_selection_to_fit_print_volume()
{
    p->scale_selection_to_fit_print_volume();
}

void Plater::convert_unit(ConversionType conv_type)
{
    std::vector<int> obj_idxs, volume_idxs;
    wxGetApp().obj_list()->get_selection_indexes(obj_idxs, volume_idxs);
    if (obj_idxs.empty() && volume_idxs.empty())
        return;

    TakeSnapshot snapshot(this, conv_type == ConversionType::CONV_FROM_INCH  ? "Convert from imperial units" :
                                conv_type == ConversionType::CONV_TO_INCH    ? "Revert conversion from imperial units" :
                                conv_type == ConversionType::CONV_FROM_METER ? "Convert from meters" : "Revert conversion from meters");
    wxBusyCursor wait;

    ModelObjectPtrs objects;
    std::reverse(obj_idxs.begin(), obj_idxs.end());
    for (int obj_idx : obj_idxs) {
        ModelObject *object = p->model.objects[obj_idx];
        object->convert_units(objects, conv_type, volume_idxs);
        remove(obj_idx);
    }
    std::reverse(objects.begin(), objects.end());
    p->load_model_objects(objects);

    Selection& selection = p->view3D->get_canvas3d()->get_selection();
    size_t last_obj_idx = p->model.objects.size() - 1;

    if (volume_idxs.empty()) {
        for (size_t i = 0; i < objects.size(); ++i)
            selection.add_object((unsigned int)(last_obj_idx - i), i == 0);
    }
    else {
        for (int vol_idx : volume_idxs)
            selection.add_volume(last_obj_idx, vol_idx, 0, false);
    }
}

// BBS: replace z with plane_points
void Plater::cut(size_t obj_idx, size_t instance_idx, std::array<Vec3d, 4> plane_points, ModelObjectCutAttributes attributes)
{
    wxCHECK_RET(obj_idx < p->model.objects.size(), "obj_idx out of bounds");
    auto *object = p->model.objects[obj_idx];

    wxCHECK_RET(instance_idx < object->instances.size(), "instance_idx out of bounds");

    if (! attributes.has(ModelObjectCutAttribute::KeepUpper) && ! attributes.has(ModelObjectCutAttribute::KeepLower))
        return;

    Plater::TakeSnapshot snapshot(this, "Cut by Plane");

    wxBusyCursor wait;
    // BBS: replace z with plane_points
    const auto new_objects = object->cut(instance_idx, plane_points, attributes);

    remove(obj_idx);
    p->load_model_objects(new_objects);

    Selection& selection = p->get_selection();
    size_t last_id = p->model.objects.size() - 1;
    for (size_t i = 0; i < new_objects.size(); ++i)
        selection.add_object((unsigned int)(last_id - i), i == 0);
}

// BBS
void Plater::segment(size_t obj_idx, size_t instance_idx, double smoothing_alpha, int segment_number)
{
    wxCHECK_RET(obj_idx < p->model.objects.size(), "obj_idx out of bounds");
    auto* object = p->model.objects[obj_idx];

    wxCHECK_RET(instance_idx < object->instances.size(), "instance_idx out of bounds");

    Plater::TakeSnapshot snapshot(this, "Segment");

    wxBusyCursor wait;
    // real process
    PresetBundle& preset_bundle = *wxGetApp().preset_bundle;
    const auto print_tech = preset_bundle.printers.get_edited_preset().printer_technology();
    const size_t filament_cnt = print_tech != ptFFF ? 1 : preset_bundle.filament_presets.size();
    const auto new_objects = object->segment(instance_idx, filament_cnt, smoothing_alpha, segment_number);

    remove(obj_idx);
    p->load_model_objects(new_objects);

    Selection& selection = p->get_selection();
    size_t last_id = p->model.objects.size() - 1;
    for (size_t i = 0; i < new_objects.size(); ++i)
    {
        selection.add_object((unsigned int)(last_id - i), i == 0);
    }
}

// BBS
void Plater::merge(size_t obj_idx, std::vector<int>& vol_indeces)
{
    wxCHECK_RET(obj_idx < p->model.objects.size(), "obj_idx out of bounds");
    auto* object = p->model.objects[obj_idx];

    Plater::TakeSnapshot snapshot(this, "Merge");

    wxBusyCursor wait;
    // real process
    PresetBundle& preset_bundle = *wxGetApp().preset_bundle;
    const auto print_tech = preset_bundle.printers.get_edited_preset().printer_technology();
    // BBS
    const size_t filament_cnt = print_tech != ptFFF ? 1 : preset_bundle.filament_presets.size();

    const auto new_objects = object->merge_volumes(vol_indeces);

    remove(obj_idx);
    p->load_model_objects(new_objects);

    Selection& selection = p->get_selection();
    size_t last_id = p->model.objects.size() - 1;
    for (size_t i = 0; i < new_objects.size(); ++i)
    {
        selection.add_object((unsigned int)(last_id - i), i == 0);
    }
}

void Plater::export_gcode(bool prefer_removable)
{
    if (p->model.objects.empty())
        return;

    //if (get_view3D_canvas3D()->get_gizmos_manager().is_in_editing_mode(true))
    //    return;

    if (p->process_completed_with_error == p->partplate_list.get_curr_plate_index())
        return;

    // If possible, remove accents from accented latin characters.
    // This function is useful for generating file names to be processed by legacy firmwares.
    fs::path default_output_file;
    try {
        // Update the background processing, so that the placeholder parser will get the correct values for the ouput file template.
        // Also if there is something wrong with the current configuration, a pop-up dialog will be shown and the export will not be performed.
        unsigned int state = this->p->update_restart_background_process(false, false);
        if (state & priv::UPDATE_BACKGROUND_PROCESS_INVALID)
            return;
        default_output_file = this->p->background_process.output_filepath_for_project("");
    } catch (const Slic3r::PlaceholderParserError &ex) {
        // Show the error with monospaced font.
        show_error(this, ex.what(), true);
        return;
    } catch (const std::exception &ex) {
        show_error(this, ex.what(), false);
        return;
    }
    default_output_file = fs::path(Slic3r::fold_utf8_to_ascii(default_output_file.string()));
    AppConfig 				&appconfig 				 = *wxGetApp().app_config;
    RemovableDriveManager 	&removable_drive_manager = *wxGetApp().removable_drive_manager();
    // Get a last save path, either to removable media or to an internal media.
    std::string      		 start_dir 				 = appconfig.get_last_output_dir(default_output_file.parent_path().string(), prefer_removable);
    if (prefer_removable) {
        // Returns a path to a removable media if it exists, prefering start_dir. Update the internal removable drives database.
        start_dir = removable_drive_manager.get_removable_drive_path(start_dir);
        if (start_dir.empty())
            // Direct user to the last internal media.
            start_dir = appconfig.get_last_output_dir(default_output_file.parent_path().string(), false);
    }

    fs::path output_path;
    {
        std::string ext = default_output_file.extension().string();
        wxFileDialog dlg(this, (printer_technology() == ptFFF) ? _L("Save G-code file as:") : _devL("Save SLA file as:"),
            start_dir,
            from_path(default_output_file.filename()),
            GUI::file_wildcards((printer_technology() == ptFFF) ? FT_GCODE : FT_SL1, ext),
            wxFD_SAVE | wxFD_OVERWRITE_PROMPT
        );
        if (dlg.ShowModal() == wxID_OK) {
            output_path = into_path(dlg.GetPath());
            while (has_illegal_filename_characters(output_path.filename().string())) {
                show_error(this, _devL("The provided file name is not valid.") + "\n" +
                    _devL("The following characters are not allowed by a FAT file system:") + " <>:/\\|?*\"");
                dlg.SetFilename(from_path(output_path.filename()));
                if (dlg.ShowModal() == wxID_OK)
                    output_path = into_path(dlg.GetPath());
                else {
                    output_path.clear();
                    break;
                }
            }
        }
    }

    if (! output_path.empty()) {
        bool path_on_removable_media = removable_drive_manager.set_and_verify_last_save_path(output_path.string());
        //bool path_on_removable_media = false;
        p->notification_manager->new_export_began(path_on_removable_media);
        p->exporting_status = path_on_removable_media ? ExportingStatus::EXPORTING_TO_REMOVABLE : ExportingStatus::EXPORTING_TO_LOCAL;
        p->last_output_path = output_path.string();
        p->last_output_dir_path = output_path.parent_path().string();
        p->export_gcode(output_path, path_on_removable_media);
        // Storing a path to AppConfig either as path to removable media or a path to internal media.
        // is_path_on_removable_drive() is called with the "true" parameter to update its internal database as the user may have shuffled the external drives
        // while the dialog was open.
        appconfig.update_last_output_dir(output_path.parent_path().string(), path_on_removable_media);
    }
}

void Plater::send_to_printer(bool isall)
{
    p->on_action_send_to_printer(isall);
}

//BBS export gcode 3mf to file
void Plater::export_gcode_3mf(bool export_all)
{
    if (p->model.objects.empty())
        return;

    if (p->process_completed_with_error == p->partplate_list.get_curr_plate_index())
        return;

    //calc default_output_file, get default output file from background process
    fs::path default_output_file;
    AppConfig& appconfig = *wxGetApp().app_config;
    std::string start_dir;
    default_output_file = into_path(get_export_gcode_filename(".3mf", false, export_all));
    if (default_output_file.empty()) {
        try {
            start_dir = appconfig.get_last_output_dir("", false);
            wxString filename = get_export_gcode_filename(".3mf", true, export_all);
            std::string full_filename = start_dir + "/" + filename.utf8_string();
            default_output_file = boost::filesystem::path(full_filename);
        } catch(...) {
            ;
        }
    }

    //BBS replace gcode extension to .gcode.3mf
    default_output_file = default_output_file.replace_extension(".gcode.3mf");
    default_output_file = fs::path(Slic3r::fold_utf8_to_ascii(default_output_file.string()));

    //Get a last save path
    start_dir = appconfig.get_last_output_dir(default_output_file.parent_path().string(), false);

    fs::path output_path;
    {
        std::string ext = default_output_file.extension().string();
        wxFileDialog dlg(this, _L("Save Sliced file as:"),
            start_dir,
            from_path(default_output_file.filename()),
            GUI::file_wildcards(FT_3MF, ext),
            wxFD_SAVE | wxFD_OVERWRITE_PROMPT
        );
        if (dlg.ShowModal() == wxID_OK) {
            output_path = into_path(dlg.GetPath());
            ext = output_path.extension().string();
            if (ext != ".3mf")
                output_path = output_path.string() + ".3mf";
        }
    }

    if (!output_path.empty()) {
        //BBS do not set to removable media path
        bool path_on_removable_media = false;
        p->notification_manager->new_export_began(path_on_removable_media);
        p->exporting_status = path_on_removable_media ? ExportingStatus::EXPORTING_TO_REMOVABLE : ExportingStatus::EXPORTING_TO_LOCAL;
        //BBS do not save last output path
        p->last_output_path = output_path.string();
        p->last_output_dir_path = output_path.parent_path().string();
        int plate_idx = get_partplate_list().get_curr_plate_index();
        if (export_all)
            plate_idx = PLATE_ALL_IDX;
        export_3mf(output_path, SaveStrategy::Silence | SaveStrategy::SplitModel | SaveStrategy::WithGcode | SaveStrategy::SkipModel, plate_idx); // BBS: silence

        RemovableDriveManager& removable_drive_manager = *wxGetApp().removable_drive_manager();


        bool on_removable = removable_drive_manager.is_path_on_removable_drive(p->last_output_dir_path);


        // update last output dir
        appconfig.update_last_output_dir(output_path.parent_path().string(), false);
        p->notification_manager->push_exporting_finished_notification(output_path.string(), p->last_output_dir_path, on_removable);
    }
}

void Plater::send_gcode_finish(wxString name)
{
    auto out_str = GUI::format(_L("The file %s has been sent to the printer's storage space and can be viewed on the printer."), name);
    p->notification_manager->push_exporting_finished_notification(out_str, "", false);
}

void Plater::export_core_3mf()
{
    wxString path = p->get_export_file(FT_3MF);
    if (path.empty()) { return; }
    const std::string path_u8 = into_u8(path);
    export_3mf(path_u8, SaveStrategy::Silence);
}

void Plater::export_stl(bool extended, bool selection_only)
{
    if (p->model.objects.empty()) { return; }

    wxBusyCursor wait;

    const auto &selection = p->get_selection();

    // BBS support mulity objects
    // const auto obj_idx = selection.get_object_idx();
    // if (selection_only && (obj_idx == -1 || selection.is_wipe_tower()))
    //    return;

    if (selection_only && selection.is_wipe_tower())
        return;

    //BBS
    if (selection_only) {
        // only support selection single full object and mulitiple full object
        if (!selection.is_single_full_object() && !selection.is_multiple_full_object())
            return;
    }

    wxString path = p->get_export_file(FT_STL);
    if (path.empty()) { return; }
    const std::string path_u8 = into_u8(path);


    // Following lambda generates a combined mesh for export with normals pointing outwards.
    auto mesh_to_export = [](const ModelObject& mo, int instance_id) {
        TriangleMesh mesh;
        for (const ModelVolume* v : mo.volumes)
            if (v->is_model_part()) {
                TriangleMesh vol_mesh(v->mesh());
                vol_mesh.transform(v->get_matrix(), true);
                mesh.merge(vol_mesh);
            }
        if (instance_id == -1) {
            TriangleMesh vols_mesh(mesh);
            mesh = TriangleMesh();
            for (const ModelInstance* i : mo.instances) {
                TriangleMesh m = vols_mesh;
                m.transform(i->get_matrix(), true);
                mesh.merge(m);
            }
        }
        else if (0 <= instance_id && instance_id < int(mo.instances.size()))
            mesh.transform(mo.instances[instance_id]->get_matrix(), true);
        return mesh;
    };

    TriangleMesh mesh;
    if (p->printer_technology == ptFFF) {
        if (selection_only) {
            if (selection.is_single_full_object()) {
                const auto obj_idx = selection.get_object_idx();
                const ModelObject* model_object = p->model.objects[obj_idx];
                if (selection.get_mode() == Selection::Instance)
                {
                    mesh = std::move(mesh_to_export(*model_object, ( model_object->instances.size() > 1) ? -1 : selection.get_instance_idx()));
                }
                else
                {
                    const GLVolume* volume = selection.get_volume(*selection.get_volume_idxs().begin());
                    mesh = model_object->volumes[volume->volume_idx()]->mesh();
                    mesh.transform(volume->get_volume_transformation().get_matrix(), true);
                }

                if (model_object->instances.size() == 1)
                    mesh.translate(-model_object->origin_translation.cast<float>());
            }
            else if (selection.is_multiple_full_object()) {
                const std::set<std::pair<int, int>>& instances_idxs = p->get_selection().get_selected_object_instances();
                for (const std::pair<int, int>& i : instances_idxs)
                {
                    ModelObject* object = p->model.objects[i.first];
                    mesh.merge(mesh_to_export(*object, i.second));
                }
            }
        }
        else {
            for (const ModelObject *o : p->model.objects)
                mesh.merge(mesh_to_export(*o, -1));
        }
    }
    else
    {
        // This is SLA mode, all objects have only one volume.
        // However, we must have a look at the backend to load
        // hollowed mesh and/or supports
        const auto obj_idx = selection.get_object_idx();
        const PrintObjects& objects = p->sla_print.objects();
        for (const SLAPrintObject* object : objects)
        {
            const ModelObject* model_object = object->model_object();
            if (selection_only) {
                if (model_object->id() != p->model.objects[obj_idx]->id())
                    continue;
            }
            Transform3d mesh_trafo_inv = object->trafo().inverse();
            bool is_left_handed = object->is_left_handed();

            TriangleMesh pad_mesh;
            bool has_pad_mesh = extended && object->has_mesh(slaposPad);
            if (has_pad_mesh)
            {
                pad_mesh = object->get_mesh(slaposPad);
                pad_mesh.transform(mesh_trafo_inv);
            }

            TriangleMesh supports_mesh;
            bool has_supports_mesh = extended && object->has_mesh(slaposSupportTree);
            if (has_supports_mesh)
            {
                supports_mesh = object->get_mesh(slaposSupportTree);
                supports_mesh.transform(mesh_trafo_inv);
            }
            const std::vector<SLAPrintObject::Instance>& obj_instances = object->instances();
            for (const SLAPrintObject::Instance& obj_instance : obj_instances)
            {
                auto it = std::find_if(model_object->instances.begin(), model_object->instances.end(),
                    [&obj_instance](const ModelInstance *mi) { return mi->id() == obj_instance.instance_id; });
                assert(it != model_object->instances.end());

                if (it != model_object->instances.end())
                {
                    bool one_inst_only = selection_only && ! selection.is_single_full_object();

                    int instance_idx = it - model_object->instances.begin();
                    const Transform3d& inst_transform = one_inst_only
                            ? Transform3d::Identity()
                            : object->model_object()->instances[instance_idx]->get_transformation().get_matrix();

                    TriangleMesh inst_mesh;

                    if (has_pad_mesh)
                    {
                        TriangleMesh inst_pad_mesh = pad_mesh;
                        inst_pad_mesh.transform(inst_transform, is_left_handed);
                        inst_mesh.merge(inst_pad_mesh);
                    }

                    if (has_supports_mesh)
                    {
                        TriangleMesh inst_supports_mesh = supports_mesh;
                        inst_supports_mesh.transform(inst_transform, is_left_handed);
                        inst_mesh.merge(inst_supports_mesh);
                    }

                    TriangleMesh inst_object_mesh = object->get_mesh_to_slice();
                    inst_object_mesh.transform(mesh_trafo_inv);
                    inst_object_mesh.transform(inst_transform, is_left_handed);

                    inst_mesh.merge(inst_object_mesh);

                    // ensure that the instance lays on the bed
                    inst_mesh.translate(0.0f, 0.0f, -inst_mesh.bounding_box().min[2]);

                    // merge instance with global mesh
                    mesh.merge(inst_mesh);

                    if (one_inst_only)
                        break;
                }
            }
        }
    }

    Slic3r::store_stl(path_u8.c_str(), &mesh, true);
}

//BBS: remove amf export
/*void Plater::export_amf()
{
    if (p->model.objects.empty()) { return; }

    wxString path = p->get_export_file(FT_AMF);
    if (path.empty()) { return; }
    const std::string path_u8 = into_u8(path);

    wxBusyCursor wait;
    bool export_config = true;
    DynamicPrintConfig cfg = wxGetApp().preset_bundle->full_config_secure();
    bool full_pathnames = false;
    if (Slic3r::store_amf(path_u8.c_str(), &p->model, export_config ? &cfg : nullptr, full_pathnames)) {
        ; //store success
    } else {
        ; // store failed
    }
}*/

// BBS: backup
int Plater::export_3mf(const boost::filesystem::path& output_path, SaveStrategy strategy, int export_plate_idx, Export3mfProgressFn proFn)
{
    //if (p->model.objects.empty()) {
    //    MessageDialog dialog(nullptr, _L("No objects to export."), _L("Save project"), wxYES);
    //    if (dialog.ShowModal() == wxYES)
    //        return -1;
    //}

    if (output_path.empty())
        return -1;

    bool export_config = true;
    wxString path = from_path(output_path);

    if (!path.Lower().EndsWith(".3mf"))
        return -1;

    DynamicPrintConfig cfg = wxGetApp().preset_bundle->full_config_secure();
    const std::string path_u8 = into_u8(path);
    wxBusyCursor wait;

    BOOST_LOG_TRIVIAL(info) << __FUNCTION__ << boost::format(": path=%1%, backup=%2%, export_plate_idx=%3%, SaveStrategy=%4%")
        %output_path.string()%(strategy & SaveStrategy::Backup)%export_plate_idx %(unsigned int)strategy;

    //BBS: add plate logic for thumbnail generate
    std::vector<ThumbnailData*> thumbnails;
    std::vector<ThumbnailData*> calibration_thumbnails;
    std::vector<PlateBBoxData*> plate_bboxes;
    // BBS: backup
    if (!(strategy & SaveStrategy::Backup)) {
        for (int i = 0; i < p->partplate_list.get_plate_count(); i++) {
            ThumbnailData* thumbnail_data = &p->partplate_list.get_plate(i)->thumbnail_data;
            if (p->partplate_list.get_plate(i)->thumbnail_data.is_valid() &&  using_exported_file()) {
                //no need to generate thumbnail
                BOOST_LOG_TRIVIAL(info) << __FUNCTION__ << boost::format(": non need to re-generate thumbnail for gcode/exported mode of plate %1%")%i;
            }
            else {
                BOOST_LOG_TRIVIAL(info) << __FUNCTION__ << boost::format(": re-generate thumbnail for plate %1%") % i;
                const ThumbnailsParams thumbnail_params = { {}, false, true, true, true, i };
                p->generate_thumbnail(p->partplate_list.get_plate(i)->thumbnail_data, THUMBNAIL_SIZE_3MF.first, THUMBNAIL_SIZE_3MF.second, thumbnail_params, Camera::EType::Ortho);
            }
            thumbnails.push_back(thumbnail_data);

            ThumbnailData* calibration_data = &p->partplate_list.get_plate(i)->cali_thumbnail_data;
            calibration_thumbnails.push_back(calibration_data);
            PlateBBoxData* plate_bbox_data = &p->partplate_list.get_plate(i)->cali_bboxes_data;
            plate_bboxes.push_back(plate_bbox_data);
        }

        if (p->partplate_list.get_curr_plate()->is_slice_result_valid()) {
            //BBS generate BBS calibration thumbnails
            int index = p->partplate_list.get_curr_plate_index();
            ThumbnailData* calibration_data = calibration_thumbnails[index];
            const ThumbnailsParams calibration_params = { {}, false, true, true, true, p->partplate_list.get_curr_plate_index() };
            p->generate_calibration_thumbnail(*calibration_data, PartPlate::cali_thumbnail_width, PartPlate::cali_thumbnail_height, calibration_params);
            if (using_exported_file()) {
                //do nothing
            }
            else
                *plate_bboxes[index] = p->generate_first_layer_bbox();
        }
    }

    //BBS: add bbs 3mf logic
    PlateDataPtrs plate_data_list;
    p->partplate_list.store_to_3mf_structure(plate_data_list, (strategy & SaveStrategy::WithGcode || strategy & SaveStrategy::WithSliceInfo), export_plate_idx);

    // BBS: backup
    PresetBundle& preset_bundle = *wxGetApp().preset_bundle;
    std::vector<Preset*> project_presets = preset_bundle.get_current_project_embedded_presets();

    StoreParams store_params;
    store_params.path  = path_u8.c_str();
    store_params.model = &p->model;
    store_params.plate_data_list = plate_data_list;
    store_params.export_plate_idx = export_plate_idx;
    store_params.project_presets = project_presets;
    store_params.config = export_config ? &cfg : nullptr;
    store_params.thumbnail_data = thumbnails;
    store_params.calibration_thumbnail_data = calibration_thumbnails;
    store_params.proFn = proFn;
    store_params.id_bboxes = plate_bboxes;//BBS
    store_params.project = &p->project;
    store_params.strategy = strategy | SaveStrategy::Zip64;


    // get type and color for platedata
    auto* filament_color = dynamic_cast<const ConfigOptionStrings*>(cfg.option("filament_colour"));

    for (int i = 0; i < plate_data_list.size(); i++) {
        PlateData *plate_data = plate_data_list[i];
        for (auto it = plate_data->slice_filaments_info.begin(); it != plate_data->slice_filaments_info.end(); it++) {
            std::string display_filament_type;
            it->type  = cfg.get_filament_type(display_filament_type, it->id);
            it->color = filament_color ? filament_color->get_at(it->id) : "#FFFFFF";
            // save filament info used in curr plate
            int index = p->partplate_list.get_curr_plate_index();
            if (store_params.id_bboxes.size() > index) {
                store_params.id_bboxes[index]->filament_ids.push_back(it->id);
                store_params.id_bboxes[index]->filament_colors.push_back(it->color);
            }
        }
    }

    // handle Design Info
    bool has_design_info = false;
    ModelDesignInfo designInfo;
    if (p->model.design_info != nullptr) {
        if (!p->model.design_info->Designer.empty()) {
            BOOST_LOG_TRIVIAL(trace) << "design_info, found designer = " << p->model.design_info->Designer;
            has_design_info = true;
        }
    }
    if (!has_design_info) {
        // add Designed Info
        if (p->model.design_info == nullptr) {
            // set designInfo before export and reset after export
            if (wxGetApp().is_user_login()) {
                p->model.design_info                 = std::make_shared<ModelDesignInfo>();
                //p->model.design_info->Designer       = wxGetApp().getAgent()->get_user_nickanme();
                p->model.design_info->Designer       = "";
                p->model.design_info->DesignerUserId = wxGetApp().getAgent()->get_user_id();
                BOOST_LOG_TRIVIAL(trace) << "design_info prepare, designer = "<< "";
                BOOST_LOG_TRIVIAL(trace) << "design_info prepare, designer_user_id = " << p->model.design_info->DesignerUserId;
            }
        }
    }

    bool store_result = Slic3r::store_bbs_3mf(store_params);
    // reset designed info
    if (!has_design_info)
        p->model.design_info = nullptr;

    if (store_result) {
        if (!(store_params.strategy & SaveStrategy::Silence)) {
            // Success
            p->set_project_filename(path);
        }
    }
    else {
        return -1;
    }

    if (project_presets.size() > 0)
    {
        for (unsigned int i = 0; i < project_presets.size(); i++)
        {
            delete project_presets[i];
        }
        project_presets.clear();
    }

    release_PlateData_list(plate_data_list);

    for (unsigned int i = 0; i < calibration_thumbnails.size(); i++)
    {
        //release the data here, as it will always be generated when export
        calibration_thumbnails[i]->reset();
    }

    return 0;
}

void Plater::publish_project()
{
    return;
}


void Plater::reload_from_disk()
{
    p->reload_from_disk();
}

void Plater::replace_with_stl()
{
    p->replace_with_stl();
}

void Plater::reload_all_from_disk()
{
    p->reload_all_from_disk();
}

bool Plater::has_toolpaths_to_export() const
{
    return  p->preview->get_canvas3d()->has_toolpaths_to_export();
}

void Plater::export_toolpaths_to_obj() const
{
    if ((printer_technology() != ptFFF) || !is_preview_loaded())
        return;

    wxString path = p->get_export_file(FT_OBJ);
    if (path.empty())
        return;

    wxBusyCursor wait;
    p->preview->get_canvas3d()->export_toolpaths_to_obj(into_u8(path).c_str());
}

//BBS: add multiple plate reslice logic
void Plater::reslice()
{
    BOOST_LOG_TRIVIAL(info) << __FUNCTION__ << boost::format(", Line %1%: enter, process_completed_with_error=%2%")%__LINE__ %p->process_completed_with_error;
    // There is "invalid data" button instead "slice now"
    if (p->process_completed_with_error == p->partplate_list.get_curr_plate_index())
    {
        BOOST_LOG_TRIVIAL(warning) << __FUNCTION__ << boost::format(": process_completed_with_error, return directly");
        reset_gcode_toolpaths();
        return;
    }

    // In case SLA gizmo is in editing mode, refuse to continue
    // and notify user that he should leave it first.
    if (get_view3D_canvas3D()->get_gizmos_manager().is_in_editing_mode(true))
        return;

    // Stop arrange and (or) optimize rotation tasks.
    this->stop_jobs();

    if (printer_technology() == ptSLA) {
        for (auto& object : model().objects)
            if (object->sla_points_status == sla::PointsStatus::NoPoints)
                object->sla_points_status = sla::PointsStatus::Generating;
    }

    //FIXME Don't reslice if export of G-code or sending to OctoPrint is running.
    // bitmask of UpdateBackgroundProcessReturnState
    unsigned int state = this->p->update_background_process(true);
    if (state & priv::UPDATE_BACKGROUND_PROCESS_REFRESH_SCENE)
        this->p->view3D->reload_scene(false);
    // If the SLA processing of just a single object's supports is running, restart slicing for the whole object.
    this->p->background_process.set_task(PrintBase::TaskParams());
    // Only restarts if the state is valid.
    //BBS: jusdge the result
    bool result = this->p->restart_background_process(state | priv::UPDATE_BACKGROUND_PROCESS_FORCE_RESTART);
    BOOST_LOG_TRIVIAL(info) << __FUNCTION__ << boost::format(", Line %1%: restart background,state=%2%, result=%3%")%__LINE__%state %result;
    if ((state & priv::UPDATE_BACKGROUND_PROCESS_INVALID) != 0)
    {
        //BBS: add logs
        BOOST_LOG_TRIVIAL(warning) << __FUNCTION__ << boost::format(": state %1% is UPDATE_BACKGROUND_PROCESS_INVALID, can not slice") % state;
        p->update_fff_scene_only_shells();
        return;
    }

    if ((!result) && p->m_slice_all && (p->m_cur_slice_plate < (p->partplate_list.get_plate_count() - 1)))
    {
        //slice next
        BOOST_LOG_TRIVIAL(warning) << __FUNCTION__ << boost::format(": in slicing all, current plate %1% already sliced, skip to next") % p->m_cur_slice_plate ;
        SlicingProcessCompletedEvent evt(EVT_PROCESS_COMPLETED, 0,
            SlicingProcessCompletedEvent::Finished, nullptr);
        // Post the "complete" callback message, so that it will slice the next plate soon
        wxQueueEvent(this, evt.Clone());
        p->m_is_slicing = true;
        this->SetDropTarget(nullptr);
        if (p->m_cur_slice_plate == 0)
            reset_gcode_toolpaths();
        return;
    }

    if (result) {
        p->m_is_slicing = true;
        this->SetDropTarget(nullptr);
    }

    bool clean_gcode_toolpaths = true;
    // BBS
    if (p->background_process.running())
    {
        //p->ready_to_slice = false;
        p->main_frame->update_slice_print_status(MainFrame::eEventSliceUpdate, false);
        BOOST_LOG_TRIVIAL(info) << __FUNCTION__ << boost::format(": background process is running, m_is_slicing is true");
    }
    else if (!p->background_process.empty() && !p->background_process.idle()) {
        //p->show_action_buttons(true);
        //p->ready_to_slice = true;
        p->main_frame->update_slice_print_status(MainFrame::eEventSliceUpdate, true);
        BOOST_LOG_TRIVIAL(info) << __FUNCTION__ << boost::format(": background process changes to not_idle, set ready_to_slice back to true");
    }
    else {
        //BBS: add reset logic for empty plate
        PartPlate * current_plate = p->background_process.get_current_plate();

        if (!current_plate->has_printable_instances()) {
            clean_gcode_toolpaths = true;
            current_plate->update_slice_result_valid_state(false);
        }
        else {
            clean_gcode_toolpaths = false;
            current_plate->update_slice_result_valid_state(true);
        }
        p->main_frame->update_slice_print_status(MainFrame::eEventSliceUpdate, false);
        BOOST_LOG_TRIVIAL(info) << __FUNCTION__ << boost::format(": background process in idle state, use previous result, clean_gcode_toolpaths=%1%")%clean_gcode_toolpaths;
    }

    if (clean_gcode_toolpaths)
        reset_gcode_toolpaths();

    p->preview->reload_print(!clean_gcode_toolpaths);

    BOOST_LOG_TRIVIAL(info) << __FUNCTION__ << boost::format(": finished, started slicing for plate %1%") % p->partplate_list.get_curr_plate_index();
}

//BBS: add project slicing related logic
int Plater::start_next_slice()
{
    // Stop arrange and (or) optimize rotation tasks.
    //this->stop_jobs();

    //FIXME Don't reslice if export of G-code or sending to OctoPrint is running.
    // bitmask of UpdateBackgroundProcessReturnState
    unsigned int state = this->p->update_background_process(true, false, false);
    if (state & priv::UPDATE_BACKGROUND_PROCESS_REFRESH_SCENE)
        this->p->view3D->reload_scene(false);

    BOOST_LOG_TRIVIAL(info) << __FUNCTION__ << boost::format(": update_background_process returns %1%")%state;
    if (p->partplate_list.get_curr_plate()->is_apply_result_invalid()) {
        p->process_completed_with_error = p->partplate_list.get_curr_plate_index();
        BOOST_LOG_TRIVIAL(warning) << __FUNCTION__ << boost::format(": found invalidated apply in update_background_process.");
        return -1;
    }

    // Only restarts if the state is valid.
    bool result = this->p->restart_background_process(state | priv::UPDATE_BACKGROUND_PROCESS_FORCE_RESTART);
    if (!result)
    {
        //slice next
        SlicingProcessCompletedEvent evt(EVT_PROCESS_COMPLETED, 0,
                SlicingProcessCompletedEvent::Finished, nullptr);
        // Post the "complete" callback message, so that it will slice the next plate soon
        wxQueueEvent(this, evt.Clone());
    }
    BOOST_LOG_TRIVIAL(info) << __FUNCTION__ << boost::format(": restart_background_process returns %1%")%result;

    return 0;
}


void Plater::reslice_SLA_supports(const ModelObject &object, bool postpone_error_messages)
{
    reslice_SLA_until_step(slaposPad, object, postpone_error_messages);
}

void Plater::reslice_SLA_hollowing(const ModelObject &object, bool postpone_error_messages)
{
    reslice_SLA_until_step(slaposDrillHoles, object, postpone_error_messages);
}

void Plater::reslice_SLA_until_step(SLAPrintObjectStep step, const ModelObject &object, bool postpone_error_messages)
{
    //FIXME Don't reslice if export of G-code or sending to OctoPrint is running.
    // bitmask of UpdateBackgroundProcessReturnState
    unsigned int state = this->p->update_background_process(true, postpone_error_messages);
    if (state & priv::UPDATE_BACKGROUND_PROCESS_REFRESH_SCENE)
        this->p->view3D->reload_scene(false);

    if (this->p->background_process.empty() || (state & priv::UPDATE_BACKGROUND_PROCESS_INVALID))
        // Nothing to do on empty input or invalid configuration.
        return;

    // Limit calculation to the single object only.
    PrintBase::TaskParams task;
    task.single_model_object = object.id();
    // If the background processing is not enabled, calculate supports just for the single instance.
    // Otherwise calculate everything, but start with the provided object.
    if (!this->p->background_processing_enabled()) {
        task.single_model_instance_only = true;
        task.to_object_step = step;
    }
    this->p->background_process.set_task(task);
    // and let the background processing start.
    this->p->restart_background_process(state | priv::UPDATE_BACKGROUND_PROCESS_FORCE_RESTART);
}
void Plater::send_gcode_legacy(int plate_idx, Export3mfProgressFn proFn, bool upload_only)
{
    // if physical_printer is selected, send gcode for this printer
    // DynamicPrintConfig* physical_printer_config = wxGetApp().preset_bundle->physical_printers.get_selected_printer_config();
    DynamicPrintConfig* physical_printer_config = &Slic3r::GUI::wxGetApp().preset_bundle->printers.get_edited_preset().config;
    if (! physical_printer_config || p->model.objects.empty())
        return;

    PrintHostJob upload_job(physical_printer_config);
    if (upload_job.empty())
        return;

    // Obtain default output path
    fs::path default_output_file;
    try {
        // Update the background processing, so that the placeholder parser will get the correct values for the ouput file template.
        // Also if there is something wrong with the current configuration, a pop-up dialog will be shown and the export will not be performed.
        unsigned int state = this->p->update_restart_background_process(false, false);
        if (state & priv::UPDATE_BACKGROUND_PROCESS_INVALID)
            return;
        default_output_file = this->p->background_process.output_filepath_for_project("");
    } catch (const Slic3r::PlaceholderParserError& ex) {
        // Show the error with monospaced font.
        show_error(this, ex.what(), true);
        return;
    } catch (const std::exception& ex) {
        show_error(this, ex.what(), false);
        return;
    }
    default_output_file = fs::path(Slic3r::fold_utf8_to_ascii(default_output_file.string()));

    // Repetier specific: Query the server for the list of file groups.
    wxArrayString groups;
    {
        wxBusyCursor wait;
        upload_job.printhost->get_groups(groups);
    }

    PrintHostSendDialog dlg(default_output_file, upload_job.printhost->get_post_upload_actions(), groups);
    if (dlg.ShowModal() == wxID_OK) {
        upload_job.upload_data.upload_path = dlg.filename();
        upload_job.upload_data.post_action = dlg.post_action();
        upload_job.upload_data.group       = dlg.group();

        p->export_gcode(fs::path(), false, std::move(upload_job));
    }
}
int Plater::send_gcode(int plate_idx, Export3mfProgressFn proFn)
{
    int result = 0;
    /* generate 3mf */
    if (plate_idx == PLATE_CURRENT_IDX) {
        p->m_print_job_data.plate_idx = get_partplate_list().get_curr_plate_index();
    }
    else if (plate_idx == PLATE_ALL_IDX) {
        p->m_print_job_data.plate_idx = get_partplate_list().get_curr_plate_index();
    } else {
        p->m_print_job_data.plate_idx = plate_idx;
    }

    PartPlate* plate = get_partplate_list().get_curr_plate();
    try {
        p->m_print_job_data._3mf_path = fs::path(plate->get_tmp_gcode_path());
        p->m_print_job_data._3mf_path.replace_extension("3mf");
    }
    catch (std::exception& e) {
        BOOST_LOG_TRIVIAL(error) << "generate 3mf path failed";
        return -1;
    }

    SaveStrategy strategy = SaveStrategy::Silence | SaveStrategy::SkipModel | SaveStrategy::WithGcode | SaveStrategy::SkipAuxiliary;
#if !BBL_RELEASE_TO_PUBLIC
    //only save model in QA environment
    std::string sel = get_app_config()->get("iot_environment");
    if (sel == ENV_PRE_HOST)
        strategy = SaveStrategy::Silence | SaveStrategy::SplitModel | SaveStrategy::WithGcode;
#endif

    result = export_3mf(p->m_print_job_data._3mf_path, strategy, plate_idx, proFn);

    return result;
}

int Plater::export_config_3mf(int plate_idx, Export3mfProgressFn proFn)
{
    int result = 0;
    /* generate 3mf */
    if (plate_idx == PLATE_CURRENT_IDX) {
        p->m_print_job_data.plate_idx = get_partplate_list().get_curr_plate_index();
    }
    else {
        p->m_print_job_data.plate_idx = plate_idx;
    }

    PartPlate* plate = get_partplate_list().get_curr_plate();
    try {
        p->m_print_job_data._3mf_config_path = fs::path(plate->get_temp_config_3mf_path());
    }
    catch (std::exception& e) {
        BOOST_LOG_TRIVIAL(error) << "generate 3mf path failed";
        return -1;
    }

    SaveStrategy strategy = SaveStrategy::Silence | SaveStrategy::SkipModel | SaveStrategy::WithSliceInfo | SaveStrategy::SkipAuxiliary;
    result = export_3mf(p->m_print_job_data._3mf_config_path, strategy, plate_idx, proFn);

    return result;
}

//BBS
void Plater::print_job_finished(wxCommandEvent &evt)
{
    Slic3r::DeviceManager* dev = Slic3r::GUI::wxGetApp().getDeviceManager();
    if (!dev) return;
    dev->set_selected_machine(evt.GetString().ToStdString());

    p->hide_select_machine_dlg();
    p->main_frame->request_select_tab(MainFrame::TabPosition::tpMonitor);
    //jump to monitor and select device status panel
    MonitorPanel* curr_monitor = p->main_frame->m_monitor;
    if(curr_monitor)
       curr_monitor->get_tabpanel()->ChangeSelection(MonitorPanel::PrinterTab::PT_STATUS);
}

void Plater::send_job_finished(wxCommandEvent& evt)
{
    Slic3r::DeviceManager* dev = Slic3r::GUI::wxGetApp().getDeviceManager();
    if (!dev) return;
    //dev->set_selected_machine(evt.GetString().ToStdString());

    send_gcode_finish(evt.GetString());
    p->hide_send_to_printer_dlg();
    //p->main_frame->request_select_tab(MainFrame::TabPosition::tpMonitor);
    ////jump to monitor and select device status panel
    //MonitorPanel* curr_monitor = p->main_frame->m_monitor;
    //if (curr_monitor)
    //    curr_monitor->get_tabpanel()->ChangeSelection(MonitorPanel::PrinterTab::PT_STATUS);
}

void Plater::publish_job_finished(wxCommandEvent &evt)
{
    p->m_publish_dlg->EndModal(wxID_OK);
   // GUI::wxGetApp().load_url(evt.GetString());
   //GUI::wxGetApp().open_publish_page_dialog(evt.GetString());
}

// Called when the Eject button is pressed.
void Plater::eject_drive()
{
	wxBusyCursor wait;
    wxGetApp().removable_drive_manager()->set_and_verify_last_save_path(p->last_output_dir_path);
	wxGetApp().removable_drive_manager()->eject_drive();
}

void Plater::take_snapshot(const std::string &snapshot_name) { p->take_snapshot(snapshot_name); }
//void Plater::take_snapshot(const wxString &snapshot_name) { p->take_snapshot(snapshot_name); }
void Plater::take_snapshot(const std::string &snapshot_name, UndoRedo::SnapshotType snapshot_type) { p->take_snapshot(snapshot_name, snapshot_type); }
//void Plater::take_snapshot(const wxString &snapshot_name, UndoRedo::SnapshotType snapshot_type) { p->take_snapshot(snapshot_name, snapshot_type); }
void Plater::suppress_snapshots() { p->suppress_snapshots(); }
void Plater::allow_snapshots() { p->allow_snapshots(); }
// BBS: single snapshot
void Plater::single_snapshots_enter(SingleSnapshot *single)
{
    p->single_snapshots_enter(single);
}
void Plater::single_snapshots_leave(SingleSnapshot *single)
{
    p->single_snapshots_leave(single);
}
void Plater::undo() { p->undo(); }
void Plater::redo() { p->redo(); }
void Plater::undo_to(int selection)
{
    if (selection == 0) {
        p->undo();
        return;
    }

    const int idx = p->get_active_snapshot_index() - selection - 1;
    p->undo_redo_to(p->undo_redo_stack().snapshots()[idx].timestamp);
}
void Plater::redo_to(int selection)
{
    if (selection == 0) {
        p->redo();
        return;
    }

    const int idx = p->get_active_snapshot_index() + selection + 1;
    p->undo_redo_to(p->undo_redo_stack().snapshots()[idx].timestamp);
}
bool Plater::undo_redo_string_getter(const bool is_undo, int idx, const char** out_text)
{
    const std::vector<UndoRedo::Snapshot>& ss_stack = p->undo_redo_stack().snapshots();
    const int idx_in_ss_stack = p->get_active_snapshot_index() + (is_undo ? -(++idx) : idx);

    if (0 < idx_in_ss_stack && (size_t)idx_in_ss_stack < ss_stack.size() - 1) {
        *out_text = ss_stack[idx_in_ss_stack].name.c_str();
        return true;
    }

    return false;
}

void Plater::undo_redo_topmost_string_getter(const bool is_undo, std::string& out_text)
{
    const std::vector<UndoRedo::Snapshot>& ss_stack = p->undo_redo_stack().snapshots();
    const int idx_in_ss_stack = p->get_active_snapshot_index() + (is_undo ? -1 : 0);

    if (0 < idx_in_ss_stack && (size_t)idx_in_ss_stack < ss_stack.size() - 1) {
        out_text = ss_stack[idx_in_ss_stack].name;
        return;
    }

    out_text = "";
}

bool Plater::search_string_getter(int idx, const char** label, const char** tooltip)
{
    const Search::OptionsSearcher& search_list = p->sidebar->get_searcher();

    if (0 <= idx && (size_t)idx < search_list.size()) {
        search_list[idx].get_marked_label_and_tooltip(label, tooltip);
        return true;
    }

    return false;
}

// BBS.
void Plater::on_filaments_change(size_t num_filaments)
{
    // only update elements in plater
    update_filament_colors_in_full_config();
    sidebar().on_filaments_change(num_filaments);
    sidebar().obj_list()->update_objects_list_filament_column(num_filaments);

    for (ModelObject* mo : wxGetApp().model().objects) {
        for (ModelVolume* mv : mo->volumes) {
            mv->update_extruder_count(num_filaments);
        }
    }
}

void Plater::on_bed_type_change(BedType bed_type)
{
    sidebar().on_bed_type_change(bed_type);
}

bool Plater::update_filament_colors_in_full_config()
{
    DynamicPrintConfig& project_config = wxGetApp().preset_bundle->project_config;
    ConfigOptionStrings* color_opt = project_config.option<ConfigOptionStrings>("filament_colour");

    p->config->option<ConfigOptionStrings>("filament_colour")->values = color_opt->values;
    return true;
}

void Plater::on_config_change(const DynamicPrintConfig &config)
{
    bool update_scheduled = false;
    bool bed_shape_changed = false;
    //bool print_sequence_changed = false;
    t_config_option_keys diff_keys = p->config->diff(config);
    for (auto opt_key : diff_keys) {
        if (opt_key == "filament_colour") {
            update_scheduled = true; // update should be scheduled (for update 3DScene) #2738

            if (update_filament_colors_in_full_config()) {
                p->sidebar->obj_list()->update_filament_colors();
                continue;
            }
        }
        if (opt_key == "material_colour") {
            update_scheduled = true; // update should be scheduled (for update 3DScene)
        }

        p->config->set_key_value(opt_key, config.option(opt_key)->clone());
        if (opt_key == "printer_technology") {
            this->set_printer_technology(config.opt_enum<PrinterTechnology>(opt_key));
            // print technology is changed, so we should to update a search list
            p->sidebar->update_searcher();
            p->reset_gcode_toolpaths();
            p->view3D->get_canvas3d()->reset_sequential_print_clearance();
            //BBS: invalid all the slice results
            p->partplate_list.invalid_all_slice_result();
        }
        //BBS: add bed_exclude_area
        else if (opt_key == "printable_area" || opt_key == "bed_exclude_area"
            || opt_key == "extruder_clearance_height_to_lid"
            || opt_key == "extruder_clearance_height_to_rod") {
            bed_shape_changed = true;
            update_scheduled = true;
        }
        else if (opt_key == "bed_shape" || opt_key == "bed_custom_texture" || opt_key == "bed_custom_model") {
            bed_shape_changed = true;
            update_scheduled = true;
        }
        else if (boost::starts_with(opt_key, "enable_prime_tower") ||
            boost::starts_with(opt_key, "prime_tower") ||
            boost::starts_with(opt_key, "wipe_tower") ||
            // opt_key == "filament_minimal_purge_on_wipe_tower" // ? #ys_FIXME
            opt_key == "single_extruder_multi_material" ||
            // BBS
            opt_key == "prime_volume") {
            update_scheduled = true;
        }
        else if(opt_key == "extruder_colour") {
            update_scheduled = true;
            //p->sidebar->obj_list()->update_extruder_colors();
        }
        else if (opt_key == "printable_height") {
            bed_shape_changed = true;
            update_scheduled = true;
        }
        else if (opt_key == "print_sequence") {
            update_scheduled = true;
            //print_sequence_changed = true;
        }
        else if (opt_key == "printer_model") {
            p->reset_gcode_toolpaths();
            // update to force bed selection(for texturing)
            bed_shape_changed = true;
            update_scheduled = true;
        }
        // BBS
        else if (opt_key == "support_interface_filament" ||
            opt_key == "support_filament") {
            update_scheduled = true;
        }
    }

    if (bed_shape_changed)
        set_bed_shape();

    GLCanvas3D* view3d_canvas = get_view3D_canvas3D();
    auto seq_print  = config.option<ConfigOptionEnum<PrintSequence>>("print_sequence");
    if ( seq_print && view3d_canvas && view3d_canvas->is_initialized()  && view3d_canvas->is_rendering_enabled() ) {
        NotificationManager *notify_manager = get_notification_manager();
        if (seq_print->value == PrintSequence::ByObject) {
            std::string info_text = _u8L("Print By Object: \nSuggest to use auto-arrange to avoid collisions when printing.");
            notify_manager->bbl_show_seqprintinfo_notification(info_text);
            //always show label when switch to sequence print
            //if (print_sequence_changed)
            //    this->show_view3D_labels(true);
        }
        else
            notify_manager->bbl_close_seqprintinfo_notification();
    }

    if (update_scheduled)
        update();

    if (p->main_frame->is_loaded())
        this->p->schedule_background_process();
}

void Plater::set_bed_shape() const
{
    std::string texture_filename;
    auto bundle = wxGetApp().preset_bundle;
    if (bundle != nullptr) {
        const Preset* curr = &bundle->printers.get_selected_preset();
        if (curr->is_system)
            texture_filename = PresetUtils::system_printer_bed_texture(*curr);
        else {
            auto *printer_model = curr->config.opt<ConfigOptionString>("printer_model");
            if (printer_model != nullptr && ! printer_model->value.empty()) {
                texture_filename = bundle->get_texture_for_printer_model(printer_model->value);
            }
        }
    }
    set_bed_shape(p->config->option<ConfigOptionPoints>("printable_area")->values,
        //BBS: add bed exclude areas
        p->config->option<ConfigOptionPoints>("bed_exclude_area")->values,
        p->config->option<ConfigOptionFloat>("printable_height")->value,
        p->config->option<ConfigOptionString>("bed_custom_texture")->value.empty() ? texture_filename : p->config->option<ConfigOptionString>("bed_custom_texture")->value,
        p->config->option<ConfigOptionString>("bed_custom_model")->value);
}

//BBS: add bed exclude area
void Plater::set_bed_shape(const Pointfs& shape, const Pointfs& exclude_area, const double printable_height, const std::string& custom_texture, const std::string& custom_model, bool force_as_custom) const
{
    p->set_bed_shape(shape, exclude_area, printable_height, custom_texture, custom_model, force_as_custom);
}

void Plater::force_filament_colors_update()
{
//BBS: filament_color logic has been moved out of filament setting
#if 0
    bool update_scheduled = false;
    DynamicPrintConfig* config = p->config;
    const std::vector<std::string> filament_presets = wxGetApp().preset_bundle->filament_presets;
    if (filament_presets.size() > 1 &&
        p->config->option<ConfigOptionStrings>("filament_colour")->values.size() == filament_presets.size())
    {
        const PresetCollection& filaments = wxGetApp().preset_bundle->filaments;
        std::vector<std::string> filament_colors;
        filament_colors.reserve(filament_presets.size());

        for (const std::string& filament_preset : filament_presets)
            filament_colors.push_back(filaments.find_preset(filament_preset, true)->config.opt_string("filament_colour", (unsigned)0));

        if (config->option<ConfigOptionStrings>("filament_colour")->values != filament_colors) {
            config->option<ConfigOptionStrings>("filament_colour")->values = filament_colors;
            update_scheduled = true;
        }
    }

    if (update_scheduled) {
        update();
        p->sidebar->obj_list()->update_filament_colors();
    }

    if (p->main_frame->is_loaded())
        this->p->schedule_background_process();
#endif
}

void Plater::force_print_bed_update()
{
    // Fill in the printer model key with something which cannot possibly be valid, so that Plater::on_config_change() will update the print bed
    // once a new Printer profile config is loaded.
    p->config->opt_string("printer_model", true) = "bbl_empty";
}

void Plater::on_activate()
{
    this->p->show_delayed_error_message();
}

// Get vector of extruder colors considering filament color, if extruder color is undefined.
std::vector<std::string> Plater::get_extruder_colors_from_plater_config(const GCodeProcessorResult* const result) const
{
    if (wxGetApp().is_gcode_viewer() && result != nullptr)
        return result->extruder_colors;
    else {
        const Slic3r::DynamicPrintConfig* config = &wxGetApp().preset_bundle->project_config;
        std::vector<std::string> filament_colors;
        if (!config->has("filament_colour")) // in case of a SLA print
            return filament_colors;

        filament_colors = (config->option<ConfigOptionStrings>("filament_colour"))->values;
        return filament_colors;
    }
}

/* Get vector of colors used for rendering of a Preview scene in "Color print" mode
 * It consists of extruder colors and colors, saved in model.custom_gcode_per_print_z
 */
std::vector<std::string> Plater::get_colors_for_color_print(const GCodeProcessorResult* const result) const
{
    std::vector<std::string> colors = get_extruder_colors_from_plater_config(result);
    colors.reserve(colors.size() + p->model.custom_gcode_per_print_z.gcodes.size());

    if (wxGetApp().is_gcode_viewer() && result != nullptr) {
        for (const CustomGCode::Item& code : result->custom_gcode_per_print_z) {
            if (code.type == CustomGCode::ColorChange)
                colors.emplace_back(code.color);
        }
    }
    else {
        for (const CustomGCode::Item& code : p->model.custom_gcode_per_print_z.gcodes) {
            if (code.type == CustomGCode::ColorChange)
                colors.emplace_back(code.color);
        }
    }

    return colors;
}

wxString Plater::get_project_filename(const wxString& extension) const
{
    return p->get_project_filename(extension);
}

wxString Plater::get_export_gcode_filename(const wxString & extension, bool only_filename, bool export_all) const
{
    return p->get_export_gcode_filename(extension, only_filename, export_all);
}

void Plater::set_project_filename(const wxString& filename)
{
    p->set_project_filename(filename);
}

bool Plater::is_export_gcode_scheduled() const
{
    return p->background_process.is_export_scheduled();
}

const Selection &Plater::get_selection() const
{
    return p->get_selection();
}

int Plater::get_selected_object_idx()
{
    return p->get_selected_object_idx();
}

bool Plater::is_single_full_object_selection() const
{
    return p->get_selection().is_single_full_object();
}

GLCanvas3D* Plater::canvas3D()
{
    // BBS modify view3D->get_canvas3d() to current canvas
    return p->get_current_canvas3D();
}

const GLCanvas3D* Plater::canvas3D() const
{
    // BBS modify view3D->get_canvas3d() to current canvas
    return p->get_current_canvas3D();
}

GLCanvas3D* Plater::get_view3D_canvas3D()
{
    return p->view3D->get_canvas3d();
}

GLCanvas3D* Plater::get_preview_canvas3D()
{
    return p->preview->get_canvas3d();
}

GLCanvas3D* Plater::get_assmeble_canvas3D()
{
    if (p->assemble_view)
        return p->assemble_view->get_canvas3d();
    return nullptr;
}

GLCanvas3D* Plater::get_current_canvas3D()
{
    return p->get_current_canvas3D();
}

void Plater::arrange()
{
    if (!p->m_ui_jobs.is_any_running()) {
        p->m_ui_jobs.arrange();
    }
}

void Plater::set_current_canvas_as_dirty()
{
    p->set_current_canvas_as_dirty();
}

void Plater::unbind_canvas_event_handlers()
{
    p->unbind_canvas_event_handlers();
}

void Plater::reset_canvas_volumes()
{
    p->reset_canvas_volumes();
}

PrinterTechnology Plater::printer_technology() const
{
    return p->printer_technology;
}

const DynamicPrintConfig * Plater::config() const { return p->config; }

bool Plater::set_printer_technology(PrinterTechnology printer_technology)
{
    p->printer_technology = printer_technology;
    bool ret = p->background_process.select_technology(printer_technology);
    if (ret) {
        // Update the active presets.
    }
    //FIXME for SLA synchronize
    //p->background_process.apply(Model)!

    if (printer_technology == ptSLA) {
        for (ModelObject* model_object : p->model.objects) {
            model_object->ensure_on_bed();
        }
    }

    p->label_btn_export = printer_technology == ptFFF ? L("Export G-code") : L("Export");
    p->label_btn_send   = printer_technology == ptFFF ? L("Send G-code")   : L("Send to printer");

    if (wxGetApp().mainframe != nullptr)
        wxGetApp().mainframe->update_menubar();

    p->sidebar->get_searcher().set_printer_technology(printer_technology);

    p->notification_manager->set_fff(printer_technology == ptFFF);
    p->notification_manager->set_slicing_progress_hidden();

    return ret;
}

void Plater::clear_before_change_mesh(int obj_idx)
{
    ModelObject* mo = model().objects[obj_idx];

    // If there are custom supports/seams/mmu segmentation, remove them. Fixed mesh
    // may be different and they would make no sense.
    bool paint_removed = false;
    for (ModelVolume* mv : mo->volumes) {
        paint_removed |= ! mv->supported_facets.empty() || ! mv->seam_facets.empty() || ! mv->mmu_segmentation_facets.empty();
        mv->supported_facets.reset();
        mv->seam_facets.reset();
        mv->mmu_segmentation_facets.reset();
    }
    if (paint_removed) {
        // snapshot_time is captured by copy so the lambda knows where to undo/redo to.
        get_notification_manager()->push_notification(
                    NotificationType::CustomSupportsAndSeamRemovedAfterRepair,
                    NotificationManager::NotificationLevel::PrintInfoNotificationLevel,
                    _u8L("Custom supports and color painting were removed before repairing."));
    }
}

void Plater::changed_mesh(int obj_idx)
{
    ModelObject* mo = model().objects[obj_idx];
    sla::reproject_points_and_holes(mo);
    update();
    p->object_list_changed();
    p->schedule_background_process();
}

void Plater::changed_object(int obj_idx)
{
    if (obj_idx < 0)
        return;
    // recenter and re - align to Z = 0
    p->model.objects[obj_idx]->ensure_on_bed(p->printer_technology != ptSLA);
    if (this->p->printer_technology == ptSLA) {
        // Update the SLAPrint from the current Model, so that the reload_scene()
        // pulls the correct data, update the 3D scene.
        this->p->update_restart_background_process(true, false);
    }
    else
        p->view3D->reload_scene(false);

    // update print
    this->p->schedule_background_process();
}

void Plater::changed_objects(const std::vector<size_t>& object_idxs)
{
    if (object_idxs.empty())
        return;

    for (size_t obj_idx : object_idxs) {
        if (obj_idx < p->model.objects.size()) {
            if (p->model.objects[obj_idx]->bounding_box().min.z() >= SINKING_Z_THRESHOLD)
                // re - align to Z = 0
                p->model.objects[obj_idx]->ensure_on_bed();
        }
    }
    if (this->p->printer_technology == ptSLA) {
        // Update the SLAPrint from the current Model, so that the reload_scene()
        // pulls the correct data, update the 3D scene.
        this->p->update_restart_background_process(true, false);
    }
    else {
        p->view3D->reload_scene(false);
        p->view3D->get_canvas3d()->update_instance_printable_state_for_objects(object_idxs);
    }

    // update print
    this->p->schedule_background_process();
}

void Plater::schedule_background_process(bool schedule/* = true*/)
{
    if (schedule)
        this->p->schedule_background_process();

    this->p->suppressed_backround_processing_update = false;
}

bool Plater::is_background_process_update_scheduled() const
{
    return this->p->background_process_timer.IsRunning();
}

void Plater::suppress_background_process(const bool stop_background_process)
{
    if (stop_background_process)
        this->p->background_process_timer.Stop();

    this->p->suppressed_backround_processing_update = true;
}

void Plater::center_selection()     { p->center_selection(); }
void Plater::mirror(Axis axis)      { p->mirror(axis); }
void Plater::split_object()         { p->split_object(); }
void Plater::split_volume()         { p->split_volume(); }
void Plater::optimize_rotation()    { if (!p->m_ui_jobs.is_any_running()) p->m_ui_jobs.optimize_rotation(); }
void Plater::update_menus()         { p->menus.update(); }
// BBS
//void Plater::show_action_buttons(const bool ready_to_slice) const   { p->show_action_buttons(ready_to_slice); }

void Plater::fill_color(int extruder_id)
{
    if (can_fillcolor()) {
        p->assemble_view->get_canvas3d()->get_selection().fill_color(extruder_id);
    }
}

//BBS
void Plater::cut_selection_to_clipboard()
{
    Plater::TakeSnapshot snapshot(this, "Cut Selected Objects");
    if (can_cut_to_clipboard() && !p->sidebar->obj_list()->cut_to_clipboard()) {
        p->view3D->get_canvas3d()->get_selection().cut_to_clipboard();
    }
}

void Plater::copy_selection_to_clipboard()
{
    // At first try to copy selected values to the ObjectList's clipboard
    // to check if Settings or Layers are selected in the list
    // and then copy to 3DCanvas's clipboard if not
    if (can_copy_to_clipboard() && !p->sidebar->obj_list()->copy_to_clipboard())
        p->view3D->get_canvas3d()->get_selection().copy_to_clipboard();
}

void Plater::paste_from_clipboard()
{
    if (!can_paste_from_clipboard())
        return;

    Plater::TakeSnapshot snapshot(this, "Paste From Clipboard");

    // At first try to paste values from the ObjectList's clipboard
    // to check if Settings or Layers were copied
    // and then paste from the 3DCanvas's clipboard if not
    if (!p->sidebar->obj_list()->paste_from_clipboard())
        p->view3D->get_canvas3d()->get_selection().paste_from_clipboard();
}

//BBS: add clone
void Plater::clone_selection()
{
    if (is_selection_empty())
        return;
    long res = wxGetNumberFromUser("",
        _L("Clone"),
        _L("Number of copies:"),
        1, 0, 100, this);
    wxString msg;
    if (res == -1) {
        msg = _L("Invalid number");
        return;
    }
    Selection& selection = p->get_selection();
    selection.clone(res);
}

void Plater::search(bool plater_is_active, Preset::Type type, wxWindow *tag, TextInput *etag, wxWindow *stag)
{
    if (plater_is_active) {
        if (is_preview_shown())
            return;
        // plater should be focused for correct navigation inside search window
        this->SetFocus();

        wxKeyEvent evt;
#ifdef __APPLE__
        evt.m_keyCode = 'f';
#else /* __APPLE__ */
        evt.m_keyCode = WXK_CONTROL_F;
#endif /* __APPLE__ */
        evt.SetControlDown(true);
        canvas3D()->on_char(evt);
    }
    else
        p->sidebar->get_searcher().show_dialog(type, tag, etag, stag);
}

void Plater::msw_rescale()
{
    p->preview->msw_rescale();

    p->view3D->get_canvas3d()->msw_rescale();

    p->sidebar->msw_rescale();

    p->menus.msw_rescale();

    Layout();
    GetParent()->Layout();
}

void Plater::sys_color_changed()
{
    p->preview->sys_color_changed();
    p->sidebar->sys_color_changed();
    p->menus.sys_color_changed();

    Layout();
    GetParent()->Layout();
}

// BBS
#if 0
bool Plater::init_view_toolbar()
{
    return p->init_view_toolbar();
}

void Plater::enable_view_toolbar(bool enable)
{
    p->view_toolbar.set_enabled(enable);
}
#endif

bool Plater::init_collapse_toolbar()
{
    return p->init_collapse_toolbar();
}

void Plater::enable_collapse_toolbar(bool enable)
{
    p->collapse_toolbar.set_enabled(enable);
}

const Camera& Plater::get_camera() const
{
    return p->camera;
}

Camera& Plater::get_camera()
{
    return p->camera;
}

//BBS: partplate list related functions
PartPlateList& Plater::get_partplate_list()
{
    return p->partplate_list;
}

void Plater::apply_background_progress()
{
    PartPlate* part_plate = p->partplate_list.get_curr_plate();
    int plate_index = p->partplate_list.get_curr_plate_index();
    bool result_valid = part_plate->is_slice_result_valid();
    //always apply the current plate's print
    Print::ApplyStatus invalidated = p->background_process.apply(this->model(), wxGetApp().preset_bundle->full_config());

    BOOST_LOG_TRIVIAL(info) << __FUNCTION__ << boost::format(" %1%: plate %2%, after apply, invalidated= %3%, previous result_valid %4% ") % __LINE__ % plate_index % invalidated % result_valid;
    if (invalidated & PrintBase::APPLY_STATUS_INVALIDATED)
    {
        part_plate->update_slice_result_valid_state(false);
        //p->ready_to_slice = true;
        p->main_frame->update_slice_print_status(MainFrame::eEventPlateUpdate, true);
    }
}

//BBS: select Plate
int Plater::select_plate(int plate_index, bool need_slice)
{
    int ret;
    BOOST_LOG_TRIVIAL(info) << __FUNCTION__ << boost::format(" %1%: plate %2%, need_slice %3% ")%__LINE__ %plate_index  %need_slice;
    take_snapshot("select partplate!");
    ret = p->partplate_list.select_plate(plate_index);
    if (!ret) {
        if (is_view3D_shown())
            wxGetApp().plater()->canvas3D()->render();
    }

    if ((!ret) && (p->background_process.can_switch_print()))
    {
        //select successfully
        p->partplate_list.update_slice_context_to_current_plate(p->background_process);
        p->preview->update_gcode_result(p->partplate_list.get_current_slice_result());
        p->update_print_volume_state();

        PartPlate* part_plate = p->partplate_list.get_curr_plate();
        bool result_valid = part_plate->is_slice_result_valid();
        PrintBase* print = nullptr;
        GCodeResult* gcode_result = nullptr;
        Print::ApplyStatus invalidated;

        part_plate->get_print(&print, &gcode_result, NULL);

        //always apply the current plate's print
        invalidated = p->background_process.apply(this->model(), wxGetApp().preset_bundle->full_config());
        bool model_fits, validate_err;

        BOOST_LOG_TRIVIAL(info) << __FUNCTION__ << boost::format(" %1%: plate %2%, after apply, invalidated= %3%, previous result_valid %4% ")%__LINE__ %plate_index  %invalidated %result_valid;
        if (result_valid)
        {
            if (is_preview_shown())
            {
                if (need_slice) { //from preview's thumbnail
                    if ((invalidated & PrintBase::APPLY_STATUS_INVALIDATED) || (gcode_result->moves.empty())){
                        //part_plate->update_slice_result_valid_state(false);
                        p->process_completed_with_error = -1;
                        p->m_slice_all = false;
                        reset_gcode_toolpaths();
                        reslice();
                    }
                    else {
                        validate_current_plate(model_fits, validate_err);
                        //just refresh_print
                        refresh_print();
                        p->main_frame->update_slice_print_status(MainFrame::eEventPlateUpdate, false, true);
                    }
                }
                else {// from multiple slice's next
                    //do nothing
                }
            }
            else
            {
                validate_current_plate(model_fits, validate_err);
                if (invalidated & PrintBase::APPLY_STATUS_INVALIDATED)
                {
                    part_plate->update_slice_result_valid_state(false);
                    // BBS
                    //p->show_action_buttons(true);
                    //p->ready_to_slice = true;
                    p->main_frame->update_slice_print_status(MainFrame::eEventPlateUpdate, true);
                }
                else
                {
                    // BBS
                    //p->show_action_buttons(false);
                    //p->ready_to_slice = false;
                    p->main_frame->update_slice_print_status(MainFrame::eEventPlateUpdate, false);

                    refresh_print();
                }
            }
        }
        else
        {
            //check inside status
            //model_fits = p->view3D->get_canvas3d()->check_volumes_outside_state() != ModelInstancePVS_Partly_Outside;
            //bool validate_err = false;
            validate_current_plate(model_fits, validate_err);
            if (model_fits && !validate_err) {
                p->process_completed_with_error = -1;
            }
            else {
                p->process_completed_with_error = p->partplate_list.get_curr_plate_index();
            }
            if (is_preview_shown())
            {
                if (need_slice)
                {
                    //p->process_completed_with_error = -1;
                    p->m_slice_all = false;
                    reset_gcode_toolpaths();
                    if (model_fits && !validate_err)
                        reslice();
                    else {
                        p->main_frame->update_slice_print_status(MainFrame::eEventPlateUpdate, false);
                        //sometimes the previous print's sliced result is still valid, but the newly added object is laid over the boundary
                        //then the print toolpath will be shown, so we should not refresh print here, only onload shell
                        //refresh_print();
                        p->update_fff_scene_only_shells();
                    }
                }
                else {
                    //p->ready_to_slice = false;
                    p->main_frame->update_slice_print_status(MainFrame::eEventPlateUpdate, false);
                    refresh_print();
                }
            }
            else
            {
                //validate_current_plate(model_fits, validate_err);
                //check inside status
                /*if (model_fits && !validate_err){
                    p->process_completed_with_error = -1;
                }
                else {
                    p->process_completed_with_error = p->partplate_list.get_curr_plate_index();
                }*/

                // BBS: don't show action buttons
                //p->show_action_buttons(true);
                //p->ready_to_slice = true;
                if (model_fits && part_plate->has_printable_instances())
                {
                    //p->view3D->get_canvas3d()->post_event(Event<bool>(EVT_GLCANVAS_ENABLE_ACTION_BUTTONS, true));
                    p->main_frame->update_slice_print_status(MainFrame::eEventPlateUpdate, true);
                }
                else
                {
                    //p->view3D->get_canvas3d()->post_event(Event<bool>(EVT_GLCANVAS_ENABLE_ACTION_BUTTONS, false));
                    p->main_frame->update_slice_print_status(MainFrame::eEventPlateUpdate, false);
                }
            }
        }
    }

    SimpleEvent event(EVT_GLCANVAS_PLATE_SELECT);
    p->on_plate_selected(event);

    BOOST_LOG_TRIVIAL(info) << __FUNCTION__ << boost::format(" %1%: plate %2%, return %3%")%__LINE__ %plate_index %ret;
    return ret;
}

int Plater::select_sliced_plate(int plate_index)
{
    int ret = 0;
    BOOST_LOG_TRIVIAL(info) << "select_sliced_plate plate_idx=" << plate_index;

    Freeze();
    ret = select_plate(plate_index, true);
    if (ret)
    {
        BOOST_LOG_TRIVIAL(error) << "select_plate error for plate_idx=" << plate_index;
        Thaw();
        return -1;
    }
    p->partplate_list.select_plate_view();
    Thaw();

    return ret;
}

void Plater::validate_current_plate(bool& model_fits, bool& validate_error)
{
    model_fits = p->view3D->get_canvas3d()->check_volumes_outside_state() != ModelInstancePVS_Partly_Outside;
    validate_error = false;
    if (p->printer_technology == ptFFF) {
        std::string plater_text = _u8L("An object is laid over the boundary of plate or exceeds the height limit.\n"
                    "Please solve the problem by moving it totally on or off the plate, and confirming that the height is within the build volume.");;
        StringObjectException warning;
        Polygons polygons;
        std::vector<std::pair<Polygon, float>> height_polygons;
        StringObjectException err = p->background_process.validate(&warning, &polygons, &height_polygons);
        // update string by type
        post_process_string_object_exception(err);
        BOOST_LOG_TRIVIAL(info) << __FUNCTION__ << boost::format(": validate err=%1%, warning=%2%, model_fits %3%")%err.string%warning.string %model_fits;

        if (err.string.empty()) {
            p->partplate_list.get_curr_plate()->update_apply_result_invalid(false);
            p->notification_manager->set_all_slicing_errors_gray(true);
            p->notification_manager->close_notification_of_type(NotificationType::ValidateError);

            // Pass a warning from validation and either show a notification,
            // or hide the old one.
            p->process_validation_warning(warning);
            p->view3D->get_canvas3d()->reset_sequential_print_clearance();
            p->view3D->get_canvas3d()->set_as_dirty();
            p->view3D->get_canvas3d()->request_extra_frame();
        }
        else {
            // The print is not valid.
            p->partplate_list.get_curr_plate()->update_apply_result_invalid(true);
            // Show error as notification.
            p->notification_manager->push_validate_error_notification(err);
            p->process_validation_warning(warning);
            //model_fits = false;
            validate_error = true;
            p->view3D->get_canvas3d()->set_sequential_print_clearance_visible(true);
            p->view3D->get_canvas3d()->set_sequential_print_clearance_render_fill(true);
            p->view3D->get_canvas3d()->set_sequential_print_clearance_polygons(polygons, height_polygons);
        }

        if (!model_fits) {
            p->notification_manager->push_plater_error_notification(plater_text);
        }
        else {
            p->notification_manager->close_plater_error_notification(plater_text);
        }
    }

    PartPlate* part_plate = p->partplate_list.get_curr_plate();
    part_plate->update_slice_ready_status(model_fits);

    return;
}


//BBS: select Plate by hover_id
int Plater::select_plate_by_hover_id(int hover_id, bool right_click)
{
    int ret;
    int action, plate_index;

    plate_index = hover_id / PartPlate::GRABBER_COUNT;
    action = hover_id % PartPlate::GRABBER_COUNT;

    BOOST_LOG_TRIVIAL(info) << __FUNCTION__ << boost::format(": enter, hover_id %1%, plate_index %2%, action %3%")%hover_id % plate_index %action;
    if (action == 0)
    {
        //select plate
        ret = p->partplate_list.select_plate(plate_index);
        if ((!ret)&&(p->background_process.can_switch_print()))
        {
            //select successfully
            p->partplate_list.update_slice_context_to_current_plate(p->background_process);
            p->preview->update_gcode_result(p->partplate_list.get_current_slice_result());
            p->update_print_volume_state();

            PartPlate* part_plate = p->partplate_list.get_curr_plate();
            bool result_valid = part_plate->is_slice_result_valid();
            PrintBase* print = nullptr;
            GCodeResult* gcode_result = nullptr;
            Print::ApplyStatus invalidated;

            part_plate->get_print(&print, &gcode_result, NULL);
            //always apply the current plate's print
            invalidated = p->background_process.apply(this->model(), wxGetApp().preset_bundle->full_config());
            bool model_fits, validate_err;
            validate_current_plate(model_fits, validate_err);

            BOOST_LOG_TRIVIAL(info) << __FUNCTION__ << boost::format(" %1%: after apply, invalidated= %2%, previous result_valid %3% ")%__LINE__ % invalidated %result_valid;
            if (result_valid)
            {
                if (invalidated & PrintBase::APPLY_STATUS_INVALIDATED)
                {
                    //bool model_fits, validate_err;
                    //validate_current_plate(model_fits, validate_err);
                    part_plate->update_slice_result_valid_state(false);

                    // BBS
                    //p->show_action_buttons(true);
                    //p->ready_to_slice = true;
                    p->main_frame->update_slice_print_status(MainFrame::eEventPlateUpdate, true);
                }
                else
                {
                    // BBS
                    //p->show_action_buttons(false);
                    //validate_current_plate(model_fits, validate_err);
                    //p->ready_to_slice = false;
                    p->main_frame->update_slice_print_status(MainFrame::eEventPlateUpdate, false);

                    refresh_print();
                }
            }
            else
            {
                //check inside status
                if (model_fits && !validate_err){
                    p->process_completed_with_error = -1;
                }
                else {
                    p->process_completed_with_error = p->partplate_list.get_curr_plate_index();
                }

                // BBS: don't show action buttons
                //p->show_action_buttons(true);
                //p->ready_to_slice = true;
                if (model_fits && part_plate->has_printable_instances())
                {
                    //p->view3D->get_canvas3d()->post_event(Event<bool>(EVT_GLCANVAS_ENABLE_ACTION_BUTTONS, true));
                    BOOST_LOG_TRIVIAL(info) << __FUNCTION__ << boost::format(": will set can_slice to true");
                    p->main_frame->update_slice_print_status(MainFrame::eEventPlateUpdate, true);
                }
                else
                {
                    BOOST_LOG_TRIVIAL(info) << __FUNCTION__ << boost::format(": will set can_slice to false, has_printable_instances %1%")%part_plate->has_printable_instances();
                    //p->view3D->get_canvas3d()->post_event(Event<bool>(EVT_GLCANVAS_ENABLE_ACTION_BUTTONS, false));
                    p->main_frame->update_slice_print_status(MainFrame::eEventPlateUpdate, false);
                }
            }
        }
    }
    else if ((action == 1)&&(!right_click))
    {
        //delete plate
        ret = delete_plate(plate_index);
    }
    else if ((action == 2)&&(!right_click))
    {
        //arrange the plate
        //take_snapshot("select_orient partplate");
        ret = select_plate(plate_index);
        if (!ret)
        {
            set_prepare_state(Job::PREPARE_STATE_MENU);
            orient();
        }
        else
        {
            BOOST_LOG_TRIVIAL(error) << __FUNCTION__ << "can not select plate %1%" << plate_index;
            ret = -1;
        }
    }
    else if ((action == 3)&&(!right_click))
    {
        //arrange the plate
        //take_snapshot("select_arrange partplate");
        ret = select_plate(plate_index);
        if (!ret)
        {
            set_prepare_state(Job::PREPARE_STATE_MENU);
            arrange();
        }
        else
        {
            BOOST_LOG_TRIVIAL(error) << __FUNCTION__ << "can not select plate %1%" << plate_index;
            ret = -1;
        }
    }
    else if ((action == 4)&&(!right_click))
    {
        //lock the plate
        take_snapshot("lock partplate");
        ret = p->partplate_list.lock_plate(plate_index, !p->partplate_list.is_locked(plate_index));
    }
    else if ((action == 5)&&(!right_click))
    {
        //set the plate type
        ret = select_plate(plate_index);
        if (!ret) {
            SetBedTypeDialog dlg(this, wxID_ANY, _L("Select Bed Type"));
            PartPlate* curr_plate = p->partplate_list.get_curr_plate();
            dlg.sync_bed_type(curr_plate->get_bed_type(false));
            dlg.Bind(EVT_SET_BED_TYPE_CONFIRM, [this, plate_index](wxCommandEvent& e) {
                auto type = (BedType)(e.GetInt());
                p->partplate_list.get_curr_plate()->set_bed_type(type);
                BOOST_LOG_TRIVIAL(info) << __FUNCTION__ << boost::format("select bed type %1% for plate %2% at plate side")%type %plate_index;
                });
            dlg.ShowModal();

            this->schedule_background_process();
        }
        else {
            BOOST_LOG_TRIVIAL(error) << __FUNCTION__ << "can not select plate %1%" << plate_index;
            ret = -1;
        }
    }
    else
    {
        BOOST_LOG_TRIVIAL(error) << __FUNCTION__ << "invalid action %1%, with right_click=%2%" << action << right_click;
        ret = -1;
    }

    BOOST_LOG_TRIVIAL(info) << __FUNCTION__ << boost::format(" %1%: return %2%")%__LINE__ % ret;
    return ret;
}

//BBS: delete the plate, index= -1 means the current plate
int Plater::delete_plate(int plate_index)
{
    int index = plate_index, ret;

    if (plate_index == -1)
        index = p->partplate_list.get_curr_plate_index();

    take_snapshot("delete partplate");
    ret = p->partplate_list.delete_plate(index);

    //BBS: update the current print to the current plate
    p->partplate_list.update_slice_context_to_current_plate(p->background_process);
    p->preview->update_gcode_result(p->partplate_list.get_current_slice_result());
    p->sidebar->obj_list()->reload_all_plates();

    // BBS update default view
    //get_camera().select_view("topfront");
    //get_camera().requires_zoom_to_plate = REQUIRES_ZOOM_TO_ALL_PLATE;

    //need to call update
    update();
    return ret;
}

//BBS: set bed positions
void Plater::set_bed_position(Vec2d& pos)
{
    p->bed.set_position(pos);
}

//BBS: is the background process slicing currently
bool Plater::is_background_process_slicing() const
{
    return p->m_is_slicing;
}

//BBS: update slicing context
void Plater::update_slicing_context_to_current_partplate()
{
    p->partplate_list.update_slice_context_to_current_plate(p->background_process);
    p->preview->update_gcode_result(p->partplate_list.get_current_slice_result());
}

//BBS: show object info
void Plater::show_object_info()
{
    NotificationManager *notify_manager = get_notification_manager();
    const Selection& selection = get_selection();
    ModelObjectPtrs objects = model().objects;
    int obj_idx = selection.get_object_idx();
    std::string info_text;

    if (objects.empty() || (obj_idx < 0) || (obj_idx >= objects.size()) ||
        objects[obj_idx]->volumes.empty() ||// hack to avoid crash when deleting the last object on the bed
        (selection.is_single_full_object() && objects[obj_idx]->instances.size()> 1) ||
        !(selection.is_single_full_instance() || selection.is_single_volume()))
    {
        notify_manager->bbl_close_objectsinfo_notification();
        return;
    }

    const ModelObject* model_object = objects[obj_idx];
    int inst_idx = selection.get_instance_idx();
    if ((inst_idx < 0) || (inst_idx >= model_object->instances.size()))
    {
        notify_manager->bbl_close_objectsinfo_notification();
        return;
    }
    bool imperial_units = wxGetApp().app_config->get("use_inches") == "1";
    double koef = imperial_units ? GizmoObjectManipulation::mm_to_in : 1.0f;

    ModelVolume* vol = nullptr;
    Transform3d t;
    int face_count;
    Vec3d size;
    if (selection.is_single_volume()) {
        std::vector<int> obj_idxs, vol_idxs;
        wxGetApp().obj_list()->get_selection_indexes(obj_idxs, vol_idxs);
        if (vol_idxs.size() != 1)
        {
            //corner case when merge/split/remove
            return;
        }
        vol = model_object->volumes[vol_idxs[0]];
        t = model_object->instances[inst_idx]->get_matrix() * vol->get_matrix();
        info_text += (boost::format(_utf8(L("Part name: %1%\n"))) % vol->name).str();
        face_count = static_cast<int>(vol->mesh().facets_count());
        size = vol->get_convex_hull().transformed_bounding_box(t).size();
    }
    else {
        int obj_idx, vol_idx;
        wxGetApp().obj_list()->get_selected_item_indexes(obj_idx, vol_idx);
        if (obj_idx < 0) {
            //corner case when merge/split/remove
            return;
        }
        info_text += (boost::format(_utf8(L("Object name: %1%\n"))) % model_object->name).str();
        face_count = static_cast<int>(model_object->facets_count());
        size = model_object->instance_convex_hull_bounding_box(inst_idx).size();
    }

    //Vec3d size = vol ? vol->mesh().transformed_bounding_box(t).size() : model_object->instance_bounding_box(inst_idx).size();
    if (imperial_units)
        info_text += (boost::format(_utf8(L("Size: %1% x %2% x %3% in\n"))) %(size(0)*koef) %(size(1)*koef) %(size(2)*koef)).str();
    else
        info_text += (boost::format(_utf8(L("Size: %1% x %2% x %3% mm\n"))) %size(0) %size(1) %size(2)).str();

    const TriangleMeshStats& stats = vol ? vol->mesh().stats() : model_object->get_object_stl_stats();
    double volume_val = stats.volume;
    if (vol)
        volume_val *= std::fabs(t.matrix().block(0, 0, 3, 3).determinant());
    volume_val = volume_val * pow(koef,3);
    if (imperial_units)
        info_text += (boost::format(_utf8(L("Volume: %1% in³\n"))) %volume_val).str();
    else
        info_text += (boost::format(_utf8(L("Volume: %1% mm³\n"))) %volume_val).str();
    info_text += (boost::format(_utf8(L("Triangles: %1%\n"))) %face_count).str();

    wxString info_manifold;
    int non_manifold_edges = 0;
    auto mesh_errors = p->sidebar->obj_list()->get_mesh_errors_info(&info_manifold, &non_manifold_edges);
    info_text += into_u8(info_manifold);

    #ifndef __WINDOWS__
    if (non_manifold_edges > 0) {
        info_text += into_u8("\n" + _L("Tips:") + "\n" +_L("\"Fix Model\" feature is currently only on Windows. Please repair the model on Bambu Studio(windows) or CAD softwares."));
    }
    #endif //APPLE & LINUX
    notify_manager->bbl_show_objectsinfo_notification(info_text, is_windows10()&&(non_manifold_edges > 0), !(p->current_panel == p->view3D));
}

bool Plater::show_publish_dialog(bool show)
{
    return p->show_publish_dlg(show);
}

void Plater::post_process_string_object_exception(StringObjectException &err)
{
    if (err.type == StringExceptionType::STRING_EXCEPT_FILAMENT_NOT_MATCH_BED_TYPE) {
        try {
            int extruder_id = atoi(err.params[2].c_str()) - 1;
            if (extruder_id < wxGetApp().preset_bundle->filament_presets.size()) {
                std::string filament_name = wxGetApp().preset_bundle->filament_presets[extruder_id];
                for (auto filament : wxGetApp().preset_bundle->filaments) {
                    if (filament.name == filament_name) {
                        filament_name = filament.alias;
                        break;
                    }
                }
                err.string = format(L("Plate %d: %s does not support filament %s (%s).\n"), err.params[0], err.params[1], err.params[2], filament_name);
            }
        } catch (...) {
            ;
        }
    }

    return;
}

#if ENABLE_ENVIRONMENT_MAP
void Plater::init_environment_texture()
{
    if (p->environment_texture.get_id() == 0)
        p->environment_texture.load_from_file(resources_dir() + "/images/Pmetal_001.png", false, GLTexture::SingleThreaded, false);
}

unsigned int Plater::get_environment_texture_id() const
{
    return p->environment_texture.get_id();
}
#endif // ENABLE_ENVIRONMENT_MAP

const BuildVolume& Plater::build_volume() const
{
    return p->bed.build_volume();
}

// BBS
#if 0
const GLToolbar& Plater::get_view_toolbar() const
{
    return p->view_toolbar;
}

GLToolbar& Plater::get_view_toolbar()
{
    return p->view_toolbar;
}
#endif

const GLToolbar& Plater::get_collapse_toolbar() const
{
    return p->collapse_toolbar;
}

GLToolbar& Plater::get_collapse_toolbar()
{
    return p->collapse_toolbar;
}

void Plater::update_preview_bottom_toolbar()
{
    p->update_preview_bottom_toolbar();
}

void Plater::reset_gcode_toolpaths()
{
    //BBS: add some logs
    BOOST_LOG_TRIVIAL(info) << __FUNCTION__ << boost::format(": reset the gcode viewer's toolpaths");
    p->reset_gcode_toolpaths();
}

const Mouse3DController& Plater::get_mouse3d_controller() const
{
    return p->mouse3d_controller;
}

Mouse3DController& Plater::get_mouse3d_controller()
{
    return p->mouse3d_controller;
}

NotificationManager * Plater::get_notification_manager()
{
    return p->notification_manager.get();
}

const NotificationManager * Plater::get_notification_manager() const
{
    return p->notification_manager.get();
}

void Plater::init_notification_manager()
{
    p->init_notification_manager();
}

void Plater::show_status_message(std::string s)
{
    BOOST_LOG_TRIVIAL(trace) << "show_status_message:" << s;
}

bool Plater::can_delete() const { return p->can_delete(); }
bool Plater::can_delete_all() const { return p->can_delete_all(); }
bool Plater::can_add_model() const { return !is_background_process_slicing(); }
bool Plater::can_add_plate() const { return !is_background_process_slicing() && p->can_add_plate(); }
bool Plater::can_delete_plate() const { return p->can_delete_plate(); }
bool Plater::can_increase_instances() const { return p->can_increase_instances(); }
bool Plater::can_decrease_instances() const { return p->can_decrease_instances(); }
bool Plater::can_set_instance_to_object() const { return p->can_set_instance_to_object(); }
bool Plater::can_fix_through_netfabb() const { return p->can_fix_through_netfabb(); }
bool Plater::can_simplify() const { return p->can_simplify(); }
bool Plater::can_split_to_objects() const { return p->can_split_to_objects(); }
bool Plater::can_split_to_volumes() const { return p->can_split_to_volumes(); }
bool Plater::can_arrange() const { return p->can_arrange(); }
bool Plater::can_layers_editing() const { return p->can_layers_editing(); }
bool Plater::can_paste_from_clipboard() const
{
    if (!IsShown() || !p->is_view3D_shown()) return false;

    const Selection& selection = p->view3D->get_canvas3d()->get_selection();
    const Selection::Clipboard& clipboard = selection.get_clipboard();

    if (clipboard.is_empty() && p->sidebar->obj_list()->clipboard_is_empty())
        return false;

    if ((wxGetApp().preset_bundle->printers.get_edited_preset().printer_technology() == ptSLA) && !clipboard.is_sla_compliant())
        return false;

    Selection::EMode mode = clipboard.get_mode();
    if ((mode == Selection::Volume) && !selection.is_from_single_instance())
        return false;

    if ((mode == Selection::Instance) && (selection.get_mode() != Selection::Instance))
        return false;

    return true;
}

//BBS support cut
bool Plater::can_cut_to_clipboard() const
{
    if (is_selection_empty())
        return false;
    return true;
}

bool Plater::can_copy_to_clipboard() const
{
    if (!IsShown() || !p->is_view3D_shown())
        return false;

    if (is_selection_empty())
        return false;

    const Selection& selection = p->view3D->get_canvas3d()->get_selection();
    if ((wxGetApp().preset_bundle->printers.get_edited_preset().printer_technology() == ptSLA) && !selection.is_sla_compliant())
        return false;

    return true;
}

bool Plater::can_undo() const { return IsShown() && p->is_view3D_shown() && p->undo_redo_stack().has_undo_snapshot(); }
bool Plater::can_redo() const { return IsShown() && p->is_view3D_shown() && p->undo_redo_stack().has_redo_snapshot(); }
bool Plater::can_reload_from_disk() const { return p->can_reload_from_disk(); }
//BBS
bool Plater::can_fillcolor() const { return p->can_fillcolor(); }
bool Plater::has_assmeble_view() const { return p->has_assemble_view(); }
bool Plater::can_replace_with_stl() const { return p->can_replace_with_stl(); }
bool Plater::can_mirror() const { return p->can_mirror(); }
bool Plater::can_split(bool to_objects) const { return p->can_split(to_objects); }
#if ENABLE_ENHANCED_PRINT_VOLUME_FIT
bool Plater::can_scale_to_print_volume() const { return p->can_scale_to_print_volume(); }
#endif // ENABLE_ENHANCED_PRINT_VOLUME_FIT

const UndoRedo::Stack& Plater::undo_redo_stack_main() const { return p->undo_redo_stack_main(); }
void Plater::clear_undo_redo_stack_main() { p->undo_redo_stack_main().clear(); }
void Plater::enter_gizmos_stack() { p->enter_gizmos_stack(); }
bool Plater::leave_gizmos_stack() { return p->leave_gizmos_stack(); } // BBS: return false if not changed
bool Plater::inside_snapshot_capture() { return p->inside_snapshot_capture(); }

void Plater::toggle_render_statistic_dialog()
{
    p->show_render_statistic_dialog = !p->show_render_statistic_dialog;
}

bool Plater::is_render_statistic_dialog_visible() const
{
    return p->show_render_statistic_dialog;
}

void Plater::toggle_show_wireframe()
{
    p->show_wireframe = !p->show_wireframe;
}

bool Plater::is_show_wireframe() const
{
    return p->show_wireframe;
}

void Plater::enable_wireframe(bool status)
{
    p->wireframe_enabled = status;
}

bool Plater::is_wireframe_enabled() const
{
    return p->wireframe_enabled;
}


/*Plater::TakeSnapshot::TakeSnapshot(Plater *plater, const std::string &snapshot_name)
: TakeSnapshot(plater, from_u8(snapshot_name)) {}
Plater::TakeSnapshot::TakeSnapshot(Plater* plater, const std::string& snapshot_name, UndoRedo::SnapshotType snapshot_type)
: TakeSnapshot(plater, from_u8(snapshot_name), snapshot_type) {}*/


// Wrapper around wxWindow::PopupMenu to suppress error messages popping out while tracking the popup menu.
bool Plater::PopupMenu(wxMenu *menu, const wxPoint& pos)
{
    // Don't want to wake up and trigger reslicing while tracking the pop-up menu.
    SuppressBackgroundProcessingUpdate sbpu;
    // When tracking a pop-up menu, postpone error messages from the slicing result.
    m_tracking_popup_menu = true;
    bool out = this->wxPanel::PopupMenu(menu, pos);
    m_tracking_popup_menu = false;
    if (! m_tracking_popup_menu_error_message.empty()) {
        // Don't know whether the CallAfter is necessary, but it should not hurt.
        // The menus likely sends out some commands, so we may be safer if the dialog is shown after the menu command is processed.
        wxString message = std::move(m_tracking_popup_menu_error_message);
        wxTheApp->CallAfter([message, this]() { show_error(this, message); });
        m_tracking_popup_menu_error_message.clear();
    }
    return out;
}
void Plater::bring_instance_forward()
{
    p->bring_instance_forward();
}

// BBS
//BBS: add popup logic for table object
bool Plater::PopupObjectTable(int object_id, int volume_id, const wxPoint& position)
{
    return p->PopupObjectTable(object_id, volume_id, position);
}

bool Plater::PopupObjectTableBySelection()
{
    wxDataViewItem item;
    int obj_idx, vol_idx;
    const wxPoint pos = wxPoint(0, 0);  //Fake position
    wxGetApp().obj_list()->get_selected_item_indexes(obj_idx, vol_idx, item);
    return p->PopupObjectTable(obj_idx, vol_idx, pos);
}


wxMenu* Plater::plate_menu()            { return p->menus.plate_menu();             }
wxMenu* Plater::object_menu()           { return p->menus.object_menu();            }
wxMenu* Plater::part_menu()             { return p->menus.part_menu();              }
wxMenu* Plater::sla_object_menu()       { return p->menus.sla_object_menu();        }
wxMenu* Plater::default_menu()          { return p->menus.default_menu();           }
wxMenu* Plater::instance_menu()         { return p->menus.instance_menu();          }
wxMenu* Plater::layer_menu()            { return p->menus.layer_menu();             }
wxMenu* Plater::multi_selection_menu()  { return p->menus.multi_selection_menu();   }

SuppressBackgroundProcessingUpdate::SuppressBackgroundProcessingUpdate() :
    m_was_scheduled(wxGetApp().plater()->is_background_process_update_scheduled())
{
    wxGetApp().plater()->suppress_background_process(m_was_scheduled);
}

SuppressBackgroundProcessingUpdate::~SuppressBackgroundProcessingUpdate()
{
    wxGetApp().plater()->schedule_background_process(m_was_scheduled);
}

}}    // namespace Slic3r::GUI<|MERGE_RESOLUTION|>--- conflicted
+++ resolved
@@ -751,16 +751,10 @@
                 std::vector<float> extruders = dlg.get_extruders();
                 (project_config.option<ConfigOptionFloats>("flush_volumes_matrix"))->values = std::vector<double>(matrix.begin(), matrix.end());
                 (project_config.option<ConfigOptionFloats>("flush_volumes_vector"))->values = std::vector<double>(extruders.begin(), extruders.end());
-<<<<<<< HEAD
-// #if !BBL_RELEASE_TO_PUBLIC
-                (project_config.option<ConfigOptionFloat>("flush_multiplier"))->set(new ConfigOptionFloat(dlg.get_flush_multiplier()));
-// #endif
-=======
                 (project_config.option<ConfigOptionFloat>("flush_multiplier"))->set(new ConfigOptionFloat(dlg.get_flush_multiplier()));
 
                 wxGetApp().app_config->set("flush_multiplier", std::to_string(dlg.get_flush_multiplier()));
                 wxGetApp().preset_bundle->export_selections(*wxGetApp().app_config);
->>>>>>> 390f68a9
 
                 wxGetApp().plater()->update_project_dirty_from_presets();
                 wxPostEvent(parent, SimpleEvent(EVT_SCHEDULE_BACKGROUND_PROCESS, parent));
@@ -2694,14 +2688,12 @@
     if (config.has("small_perimeter_speed")) {
         printSpeedMap.smallPerimeterSpeed = config.get_abs_value("small_perimeter_speed");
 
-<<<<<<< HEAD
         if (printSpeedMap.smallPerimeterSpeed > printSpeedMap.maxSpeed)
             printSpeedMap.maxSpeed = printSpeedMap.smallPerimeterSpeed;
     }
     /*        "inner_wall_speed", "outer_wall_speed", "sparse_infill_speed", "internal_solid_infill_speed",
         "top_surface_speed", "support_speed", "support_object_xy_distance", "support_interface_speed",
         "bridge_speed", "gap_infill_speed", "travel_speed", "initial_layer_speed"*/
-=======
 
     auto& print = wxGetApp().plater()->get_partplate_list().get_current_fff_print();
     auto print_config = print.config();
@@ -2718,7 +2710,6 @@
         }
     }
     printSpeedMap.bed_poly = diff({ printSpeedMap.bed_poly }, exclude_polys)[0];
->>>>>>> 390f68a9
 }
 
 // find temperature of heatend and bed and matierial of an given extruder
