#include "Plater.hpp"

#include <cstddef>
#include <algorithm>
#include <numeric>
#include <vector>
#include <string>
#include <regex>
#include <future>
#include <boost/algorithm/string.hpp>
#include <boost/optional.hpp>
#include <boost/filesystem/path.hpp>
#include <boost/filesystem/operations.hpp>
#include <boost/log/trivial.hpp>

#include <wx/sizer.h>
#include <wx/stattext.h>
#include <wx/button.h>
#include <wx/bmpcbox.h>
#include <wx/statbox.h>
#include <wx/statbmp.h>
#include <wx/filedlg.h>
#include <wx/dnd.h>
#include <wx/progdlg.h>
#include <wx/wupdlock.h>
#include <wx/colordlg.h>
#include <wx/numdlg.h>
#include <wx/debug.h>
#include <wx/busyinfo.h>

#include "libslic3r/libslic3r.h"
#include "libslic3r/Format/STL.hpp"
#include "libslic3r/Format/AMF.hpp"
#include "libslic3r/Format/3mf.hpp"
#include "libslic3r/GCode/PreviewData.hpp"
#include "libslic3r/GCode/ThumbnailData.hpp"
#include "libslic3r/Model.hpp"
#include "libslic3r/SLA/Hollowing.hpp"
#include "libslic3r/SLA/Rotfinder.hpp"
#include "libslic3r/SLA/SupportPoint.hpp"
#include "libslic3r/Polygon.hpp"
#include "libslic3r/Print.hpp"
#include "libslic3r/PrintConfig.hpp"
#include "libslic3r/SLAPrint.hpp"
#include "libslic3r/Utils.hpp"

//#include "libslic3r/ClipperUtils.hpp"

// #include "libnest2d/optimizers/nlopt/genetic.hpp"
// #include "libnest2d/backends/clipper/geometries.hpp"
// #include "libnest2d/utils/rotcalipers.hpp"
#include "libslic3r/MinAreaBoundingBox.hpp"

#include "GUI.hpp"
#include "GUI_App.hpp"
#include "GUI_ObjectList.hpp"
#include "GUI_ObjectManipulation.hpp"
#include "GUI_ObjectLayers.hpp"
#include "GUI_Utils.hpp"
#include "wxExtensions.hpp"
#include "MainFrame.hpp"
#include "3DScene.hpp"
#include "GLCanvas3D.hpp"
#include "Selection.hpp"
#include "GLToolbar.hpp"
#include "GUI_Preview.hpp"
#include "3DBed.hpp"
#include "Camera.hpp"
#include "Mouse3DController.hpp"
#include "Tab.hpp"
#include "Job.hpp"
#include "PresetBundle.hpp"
#include "BackgroundSlicingProcess.hpp"
#include "ProgressStatusBar.hpp"
#include "PrintHostDialogs.hpp"
#include "ConfigWizard.hpp"
#include "../Utils/ASCIIFolding.hpp"
#include "../Utils/PrintHost.hpp"
#include "../Utils/FixModelByWin10.hpp"
#include "../Utils/UndoRedo.hpp"
#include "RemovableDriveManager.hpp"

#include <wx/glcanvas.h>    // Needs to be last because reasons :-/
#include "WipeTowerDialog.hpp"
#include "libslic3r/CustomGCode.hpp"

using boost::optional;
namespace fs = boost::filesystem;
using Slic3r::_3DScene;
using Slic3r::Preset;
using Slic3r::PrintHostJob;

static const std::pair<unsigned int, unsigned int> THUMBNAIL_SIZE_3MF = { 256, 256 };

namespace Slic3r {
namespace GUI {

wxDEFINE_EVENT(EVT_SCHEDULE_BACKGROUND_PROCESS,     SimpleEvent);
wxDEFINE_EVENT(EVT_SLICING_UPDATE,                  SlicingStatusEvent);
wxDEFINE_EVENT(EVT_SLICING_COMPLETED,               wxCommandEvent);
wxDEFINE_EVENT(EVT_PROCESS_COMPLETED,               wxCommandEvent);

// Sidebar widgets

// struct InfoBox : public wxStaticBox
// {
//     InfoBox(wxWindow *parent, const wxString &label) :
//         wxStaticBox(parent, wxID_ANY, label)
//     {
//         SetFont(GUI::small_font().Bold());
//     }
// };

class ObjectInfo : public wxStaticBoxSizer
{
public:
    ObjectInfo(wxWindow *parent);

    wxStaticBitmap *manifold_warning_icon;
    wxStaticText *info_size;
    wxStaticText *info_volume;
    wxStaticText *info_facets;
    wxStaticText *info_materials;
    wxStaticText *info_manifold;

    wxStaticText *label_volume;
    wxStaticText *label_materials;
    std::vector<wxStaticText *> sla_hidden_items;

    bool        showing_manifold_warning_icon;
    void        show_sizer(bool show);
    void        msw_rescale();
};

ObjectInfo::ObjectInfo(wxWindow *parent) :
    wxStaticBoxSizer(new wxStaticBox(parent, wxID_ANY, _(L("Info"))), wxVERTICAL)
{
    GetStaticBox()->SetFont(wxGetApp().bold_font());

    auto *grid_sizer = new wxFlexGridSizer(4, 5, 15);
    grid_sizer->SetFlexibleDirection(wxHORIZONTAL);
//     grid_sizer->AddGrowableCol(1, 1);
//     grid_sizer->AddGrowableCol(3, 1);

    auto init_info_label = [parent, grid_sizer](wxStaticText **info_label, wxString text_label) {
        auto *text = new wxStaticText(parent, wxID_ANY, text_label+":");
        text->SetFont(wxGetApp().small_font());
        *info_label = new wxStaticText(parent, wxID_ANY, "");
        (*info_label)->SetFont(wxGetApp().small_font());
        grid_sizer->Add(text, 0);
        grid_sizer->Add(*info_label, 0);
        return text;
    };

    init_info_label(&info_size, _(L("Size")));
    label_volume = init_info_label(&info_volume, _(L("Volume")));
    init_info_label(&info_facets, _(L("Facets")));
    label_materials = init_info_label(&info_materials, _(L("Materials")));
    Add(grid_sizer, 0, wxEXPAND);

    auto *info_manifold_text = new wxStaticText(parent, wxID_ANY, _(L("Manifold")) + ":");
    info_manifold_text->SetFont(wxGetApp().small_font());
    info_manifold = new wxStaticText(parent, wxID_ANY, "");
    info_manifold->SetFont(wxGetApp().small_font());
    manifold_warning_icon = new wxStaticBitmap(parent, wxID_ANY, create_scaled_bitmap("exclamation"));
    auto *sizer_manifold = new wxBoxSizer(wxHORIZONTAL);
    sizer_manifold->Add(info_manifold_text, 0);
    sizer_manifold->Add(manifold_warning_icon, 0, wxLEFT, 2);
    sizer_manifold->Add(info_manifold, 0, wxLEFT, 2);
    Add(sizer_manifold, 0, wxEXPAND | wxTOP, 4);

    sla_hidden_items = { label_volume, info_volume, label_materials, info_materials };
}

void ObjectInfo::show_sizer(bool show)
{
    Show(show);
    if (show)
        manifold_warning_icon->Show(showing_manifold_warning_icon && show);
}

void ObjectInfo::msw_rescale()
{
    manifold_warning_icon->SetBitmap(create_scaled_bitmap("exclamation"));
}

enum SlicedInfoIdx
{
    siFilament_m,
    siFilament_mm3,
    siFilament_g,
    siMateril_unit,
    siCost,
    siEstimatedTime,
    siWTNumbetOfToolchanges,

    siCount
};

class SlicedInfo : public wxStaticBoxSizer
{
public:
    SlicedInfo(wxWindow *parent);
    void SetTextAndShow(SlicedInfoIdx idx, const wxString& text, const wxString& new_label="");

private:
    std::vector<std::pair<wxStaticText*, wxStaticText*>> info_vec;
};

SlicedInfo::SlicedInfo(wxWindow *parent) :
    wxStaticBoxSizer(new wxStaticBox(parent, wxID_ANY, _(L("Sliced Info"))), wxVERTICAL)
{
    GetStaticBox()->SetFont(wxGetApp().bold_font());

    auto *grid_sizer = new wxFlexGridSizer(2, 5, 15);
    grid_sizer->SetFlexibleDirection(wxVERTICAL);

    info_vec.reserve(siCount);

    auto init_info_label = [this, parent, grid_sizer](wxString text_label) {
        auto *text = new wxStaticText(parent, wxID_ANY, text_label);
        text->SetFont(wxGetApp().small_font());
        auto info_label = new wxStaticText(parent, wxID_ANY, "N/A");
        info_label->SetFont(wxGetApp().small_font());
        grid_sizer->Add(text, 0);
        grid_sizer->Add(info_label, 0);
        info_vec.push_back(std::pair<wxStaticText*, wxStaticText*>(text, info_label));
    };

    init_info_label(_(L("Used Filament (m)")));
    init_info_label(_(L("Used Filament (mm³)")));
    init_info_label(_(L("Used Filament (g)")));
    init_info_label(_(L("Used Material (unit)")));
    init_info_label(_(L("Cost (money)")));
    init_info_label(_(L("Estimated printing time")));
    init_info_label(_(L("Number of tool changes")));

    Add(grid_sizer, 0, wxEXPAND);
    this->Show(false);
}

void SlicedInfo::SetTextAndShow(SlicedInfoIdx idx, const wxString& text, const wxString& new_label/*=""*/)
{
    const bool show = text != "N/A";
    if (show)
        info_vec[idx].second->SetLabelText(text);
    if (!new_label.IsEmpty())
        info_vec[idx].first->SetLabelText(new_label);
    info_vec[idx].first->Show(show);
    info_vec[idx].second->Show(show);
}

PresetComboBox::PresetComboBox(wxWindow *parent, Preset::Type preset_type) :
PresetBitmapComboBox(parent, wxSize(15 * wxGetApp().em_unit(), -1)),
    preset_type(preset_type),
    last_selected(wxNOT_FOUND),
    m_em_unit(wxGetApp().em_unit())
{
    SetFont(wxGetApp().normal_font());
#ifdef _WIN32
    // Workaround for ignoring CBN_EDITCHANGE events, which are processed after the content of the combo box changes, so that
    // the index of the item inside CBN_EDITCHANGE may no more be valid.
    EnableTextChangedEvents(false);
#endif /* _WIN32 */
    Bind(wxEVT_COMBOBOX, [this](wxCommandEvent &evt) {
        auto selected_item = evt.GetSelection();

        auto marker = reinterpret_cast<Marker>(this->GetClientData(selected_item));
        if (marker >= LABEL_ITEM_MARKER && marker < LABEL_ITEM_MAX) {
            this->SetSelection(this->last_selected);
            evt.StopPropagation();
            if (marker >= LABEL_ITEM_WIZARD_PRINTERS) {
                ConfigWizard::StartPage sp = ConfigWizard::SP_WELCOME;
                switch (marker) {
                    case LABEL_ITEM_WIZARD_PRINTERS: sp = ConfigWizard::SP_PRINTERS; break;
                    case LABEL_ITEM_WIZARD_FILAMENTS: sp = ConfigWizard::SP_FILAMENTS; break;
                    case LABEL_ITEM_WIZARD_MATERIALS: sp = ConfigWizard::SP_MATERIALS; break;
                }
                wxTheApp->CallAfter([sp]() { wxGetApp().run_wizard(ConfigWizard::RR_USER, sp); });
            }
        } else if ( this->last_selected != selected_item ||
                    wxGetApp().get_tab(this->preset_type)->get_presets()->current_is_dirty() ) {
            this->last_selected = selected_item;
            evt.SetInt(this->preset_type);
            evt.Skip();
        } else {
            evt.StopPropagation();
        }
    });

    if (preset_type == Slic3r::Preset::TYPE_FILAMENT)
    {
        Bind(wxEVT_LEFT_DOWN, [this](wxMouseEvent &event) {
            PresetBundle* preset_bundle = wxGetApp().preset_bundle;
            const Preset* selected_preset = preset_bundle->filaments.find_preset(preset_bundle->filament_presets[extruder_idx]);
            // Wide icons are shown if the currently selected preset is not compatible with the current printer,
            // and red flag is drown in front of the selected preset.
            bool          wide_icons = selected_preset != nullptr && !selected_preset->is_compatible;
            float scale = m_em_unit*0.1f;

            int shifl_Left = wide_icons ? int(scale * 16 + 0.5) : 0;
#if defined(wxBITMAPCOMBOBOX_OWNERDRAWN_BASED)
            shifl_Left  += int(scale * 4 + 0.5f); // IMAGE_SPACING_RIGHT = 4 for wxBitmapComboBox -> Space left of image
#endif
            int icon_right_pos = shifl_Left + int(scale * (24+4) + 0.5);
            int mouse_pos = event.GetLogicalPosition(wxClientDC(this)).x;
            if (mouse_pos < shifl_Left || mouse_pos > icon_right_pos ) {
                // Let the combo box process the mouse click.
                event.Skip();
                return;
            }

            // Swallow the mouse click and open the color picker.

            // get current color
            DynamicPrintConfig* cfg = wxGetApp().get_tab(Preset::TYPE_PRINTER)->get_config();
            auto colors = static_cast<ConfigOptionStrings*>(cfg->option("extruder_colour")->clone());
            wxColour clr(colors->values[extruder_idx]);
            if (!clr.IsOk())
                clr = wxColour(0,0,0); // Don't set alfa to transparence

            auto data = new wxColourData();
            data->SetChooseFull(1);
            data->SetColour(clr);

            wxColourDialog dialog(this, data);
            dialog.CenterOnParent();
            if (dialog.ShowModal() == wxID_OK)
            {
                colors->values[extruder_idx] = dialog.GetColourData().GetColour().GetAsString(wxC2S_HTML_SYNTAX).ToStdString();

                DynamicPrintConfig cfg_new = *cfg;
                cfg_new.set_key_value("extruder_colour", colors);

                wxGetApp().get_tab(Preset::TYPE_PRINTER)->load_config(cfg_new);
                preset_bundle->update_plater_filament_ui(extruder_idx, this);
                wxGetApp().plater()->on_config_change(cfg_new);
            }
        });
    }

    edit_btn = new ScalableButton(parent, wxID_ANY, "cog");
    edit_btn->SetToolTip(_(L("Click to edit preset")));

    edit_btn->Bind(wxEVT_BUTTON, ([preset_type, this](wxCommandEvent)
    {
        Tab* tab = wxGetApp().get_tab(preset_type);
        if (!tab)
            return;

        int page_id = wxGetApp().tab_panel()->FindPage(tab);
        if (page_id == wxNOT_FOUND)
            return;

        wxGetApp().tab_panel()->ChangeSelection(page_id);

        /* In a case of a multi-material printing, for editing another Filament Preset
         * it's needed to select this preset for the "Filament settings" Tab
         */
        if (preset_type == Preset::TYPE_FILAMENT && wxGetApp().extruders_edited_cnt() > 1)
        {
            const std::string& selected_preset = GetString(GetSelection()).ToUTF8().data();

            // Call select_preset() only if there is new preset and not just modified
            if ( !boost::algorithm::ends_with(selected_preset, Preset::suffix_modified()) )
            {
                const std::string& preset_name = wxGetApp().preset_bundle->filaments.get_preset_name_by_alias(selected_preset);
                tab->select_preset(/*selected_preset*/preset_name);
            }
        }
    }));
}

PresetComboBox::~PresetComboBox()
{
    if (edit_btn)
        edit_btn->Destroy();
}


void PresetComboBox::set_label_marker(int item, LabelItemType label_item_type)
{
    this->SetClientData(item, (void*)label_item_type);
}

void PresetComboBox::check_selection(int selection)
{
    this->last_selected = selection;
}

void PresetComboBox::msw_rescale()
{
    m_em_unit = wxGetApp().em_unit();
    edit_btn->msw_rescale();
}

// Frequently changed parameters

class FreqChangedParams : public OG_Settings
{
    double		    m_brim_width = 0.0;
    wxButton*       m_wiping_dialog_button{ nullptr };
    wxSizer*        m_sizer {nullptr};

    std::shared_ptr<ConfigOptionsGroup> m_og_sla;
    std::vector<ScalableButton*>        m_empty_buttons;
public:
    FreqChangedParams(wxWindow* parent);
    ~FreqChangedParams() {}

    wxButton*       get_wiping_dialog_button() { return m_wiping_dialog_button; }
    wxSizer*        get_sizer() override;
    ConfigOptionsGroup* get_og(const bool is_fff);
    void            Show(const bool is_fff);

    void            msw_rescale();
};

void FreqChangedParams::msw_rescale()
{
    m_og->msw_rescale();
    m_og_sla->msw_rescale();

    for (auto btn: m_empty_buttons)
        btn->msw_rescale();
}

FreqChangedParams::FreqChangedParams(wxWindow* parent) :
    OG_Settings(parent, false)
{
    DynamicPrintConfig*	config = &wxGetApp().preset_bundle->prints.get_edited_preset().config;

    // Frequently changed parameters for FFF_technology
    m_og->set_config(config);
    m_og->hide_labels();

    m_og->m_on_change = [config, this](t_config_option_key opt_key, boost::any value) {
        Tab* tab_print = wxGetApp().get_tab(Preset::TYPE_PRINT);
        if (!tab_print) return;

        if (opt_key == "fill_density") {
            value = m_og->get_config_value(*config, opt_key);
            tab_print->set_value(opt_key, value);
            tab_print->update();
        }
        else{
            DynamicPrintConfig new_conf = *config;
            if (opt_key == "brim") {
                double new_val;
                double brim_width = config->opt_float("brim_width");
                if (boost::any_cast<bool>(value) == true)
                {
                    new_val = m_brim_width == 0.0 ? 5 :
                        m_brim_width < 0.0 ? m_brim_width * (-1) :
                        m_brim_width;
                }
                else {
                    m_brim_width = brim_width * (-1);
                    new_val = 0;
                }
                new_conf.set_key_value("brim_width", new ConfigOptionFloat(new_val));
            }
            else {
                assert(opt_key == "support");
                const wxString& selection = boost::any_cast<wxString>(value);
                PrinterTechnology printer_technology = wxGetApp().preset_bundle->printers.get_edited_preset().printer_technology();

                auto support_material = selection == _("None") ? false : true;
                new_conf.set_key_value("support_material", new ConfigOptionBool(support_material));

                if (selection == _("Everywhere")) {
                    new_conf.set_key_value("support_material_buildplate_only", new ConfigOptionBool(false));
                    if (printer_technology == ptFFF)
                        new_conf.set_key_value("support_material_auto", new ConfigOptionBool(true));
                } else if (selection == _("Support on build plate only")) {
                    new_conf.set_key_value("support_material_buildplate_only", new ConfigOptionBool(true));
                    if (printer_technology == ptFFF)
                        new_conf.set_key_value("support_material_auto", new ConfigOptionBool(true));
                } else if (selection == _("For support enforcers only")) {
                    assert(printer_technology == ptFFF);
                    new_conf.set_key_value("support_material_buildplate_only", new ConfigOptionBool(false));
                    new_conf.set_key_value("support_material_auto", new ConfigOptionBool(false));
                }
            }
            tab_print->load_config(new_conf);
        }

        tab_print->update_dirty();
    };


    Line line = Line { "", "" };

    ConfigOptionDef support_def;
    support_def.label = L("Supports");
    support_def.type = coStrings;
    support_def.gui_type = "select_open";
    support_def.tooltip = L("Select what kind of support do you need");
    support_def.enum_labels.push_back(L("None"));
    support_def.enum_labels.push_back(L("Support on build plate only"));
    support_def.enum_labels.push_back(L("For support enforcers only"));
    support_def.enum_labels.push_back(L("Everywhere"));
    support_def.set_default_value(new ConfigOptionStrings{ "None" });
    Option option = Option(support_def, "support");
    option.opt.full_width = true;
    line.append_option(option);

    /* Not a best solution, but
     * Temporary workaround for right border alignment
     */
    auto empty_widget = [this] (wxWindow* parent) {
        auto sizer = new wxBoxSizer(wxHORIZONTAL);
        auto btn = new ScalableButton(parent, wxID_ANY, "mirroring_transparent.png", wxEmptyString,
            wxDefaultSize, wxDefaultPosition, wxBU_EXACTFIT | wxNO_BORDER | wxTRANSPARENT_WINDOW);
        sizer->Add(btn, 0, wxALIGN_CENTER_VERTICAL | wxLEFT | wxRIGHT, int(0.3 * wxGetApp().em_unit()));
        m_empty_buttons.push_back(btn);
        return sizer;
    };
    line.append_widget(empty_widget);

    m_og->append_line(line);


    line = Line { "", "" };

    option = m_og->get_option("fill_density");
    option.opt.label = L("Infill");
    option.opt.width = 7/*6*/;
    option.opt.sidetext = "   ";
    line.append_option(option);

    m_brim_width = config->opt_float("brim_width");
    ConfigOptionDef def;
    def.label = L("Brim");
    def.type = coBool;
    def.tooltip = L("This flag enables the brim that will be printed around each object on the first layer.");
    def.gui_type = "";
    def.set_default_value(new ConfigOptionBool{ m_brim_width > 0.0 ? true : false });
    option = Option(def, "brim");
    option.opt.sidetext = "";
    line.append_option(option);

    auto wiping_dialog_btn = [this](wxWindow* parent) {
        m_wiping_dialog_button = new wxButton(parent, wxID_ANY, _(L("Purging volumes")) + dots, wxDefaultPosition, wxDefaultSize, wxBU_EXACTFIT);
        m_wiping_dialog_button->SetFont(wxGetApp().normal_font());
        auto sizer = new wxBoxSizer(wxHORIZONTAL);
        sizer->Add(m_wiping_dialog_button, 0, wxALIGN_CENTER_VERTICAL);
        m_wiping_dialog_button->Bind(wxEVT_BUTTON, ([parent](wxCommandEvent& e)
        {
            auto &project_config = wxGetApp().preset_bundle->project_config;
            const std::vector<double> &init_matrix = (project_config.option<ConfigOptionFloats>("wiping_volumes_matrix"))->values;
            const std::vector<double> &init_extruders = (project_config.option<ConfigOptionFloats>("wiping_volumes_extruders"))->values;

            const std::vector<std::string> extruder_colours = wxGetApp().plater()->get_extruder_colors_from_plater_config();

            WipingDialog dlg(parent, cast<float>(init_matrix), cast<float>(init_extruders), extruder_colours);

            if (dlg.ShowModal() == wxID_OK) {
                std::vector<float> matrix = dlg.get_matrix();
                std::vector<float> extruders = dlg.get_extruders();
                (project_config.option<ConfigOptionFloats>("wiping_volumes_matrix"))->values = std::vector<double>(matrix.begin(), matrix.end());
                (project_config.option<ConfigOptionFloats>("wiping_volumes_extruders"))->values = std::vector<double>(extruders.begin(), extruders.end());
                wxPostEvent(parent, SimpleEvent(EVT_SCHEDULE_BACKGROUND_PROCESS, parent));
            }
        }));

        auto btn = new ScalableButton(parent, wxID_ANY, "mirroring_transparent.png", wxEmptyString,
                                      wxDefaultSize, wxDefaultPosition, wxBU_EXACTFIT | wxNO_BORDER | wxTRANSPARENT_WINDOW);
        sizer->Add(btn , 0, wxALIGN_CENTER_VERTICAL | wxLEFT | wxRIGHT,
            int(0.3 * wxGetApp().em_unit()));
        m_empty_buttons.push_back(btn);

        return sizer;
    };
    line.append_widget(wiping_dialog_btn);

    m_og->append_line(line);


    // Frequently changed parameters for SLA_technology
    m_og_sla = std::make_shared<ConfigOptionsGroup>(parent, "");
    m_og_sla->hide_labels();
    DynamicPrintConfig*	config_sla = &wxGetApp().preset_bundle->sla_prints.get_edited_preset().config;
    m_og_sla->set_config(config_sla);

    m_og_sla->m_on_change = [config_sla, this](t_config_option_key opt_key, boost::any value) {
        Tab* tab = wxGetApp().get_tab(Preset::TYPE_SLA_PRINT);
        if (!tab) return;

        DynamicPrintConfig new_conf = *config_sla;
        if (opt_key == "pad") {
            const wxString& selection = boost::any_cast<wxString>(value);

            const bool pad_enable = selection == _("None") ? false : true;
            new_conf.set_key_value("pad_enable", new ConfigOptionBool(pad_enable));

            if (selection == _("Below object"))
                new_conf.set_key_value("pad_around_object", new ConfigOptionBool(false));
            else if (selection == _("Around object"))
                new_conf.set_key_value("pad_around_object", new ConfigOptionBool(true));
        }
        else
        {
            assert(opt_key == "support");
            const wxString& selection = boost::any_cast<wxString>(value);

            const bool supports_enable = selection == _("None") ? false : true;
            new_conf.set_key_value("supports_enable", new ConfigOptionBool(supports_enable));

            if (selection == _("Everywhere"))
                new_conf.set_key_value("support_buildplate_only", new ConfigOptionBool(false));
            else if (selection == _("Support on build plate only"))
                new_conf.set_key_value("support_buildplate_only", new ConfigOptionBool(true));
        }

        tab->load_config(new_conf);
        tab->update_dirty();
    };

    line = Line{ "", "" };

    ConfigOptionDef support_def_sla = support_def;
    support_def_sla.set_default_value(new ConfigOptionStrings{ "None" });
    assert(support_def_sla.enum_labels[2] == L("For support enforcers only"));
    support_def_sla.enum_labels.erase(support_def_sla.enum_labels.begin() + 2);
    option = Option(support_def_sla, "support");
    option.opt.full_width = true;
    line.append_option(option);
    line.append_widget(empty_widget);
    m_og_sla->append_line(line);

    line = Line{ "", "" };

    ConfigOptionDef pad_def;
    pad_def.label = L("Pad");
    pad_def.type = coStrings;
    pad_def.gui_type = "select_open";
    pad_def.tooltip = L("Select what kind of pad do you need");
    pad_def.enum_labels.push_back(L("None"));
    pad_def.enum_labels.push_back(L("Below object"));
    pad_def.enum_labels.push_back(L("Around object"));
    pad_def.set_default_value(new ConfigOptionStrings{ "Below object" });
    option = Option(pad_def, "pad");
    option.opt.full_width = true;
    line.append_option(option);
    line.append_widget(empty_widget);

    m_og_sla->append_line(line);

    m_sizer = new wxBoxSizer(wxVERTICAL);
    m_sizer->Add(m_og->sizer, 0, wxEXPAND);
    m_sizer->Add(m_og_sla->sizer, 0, wxEXPAND);
}


wxSizer* FreqChangedParams::get_sizer()
{
    return m_sizer;
}

void FreqChangedParams::Show(const bool is_fff)
{
    const bool is_wdb_shown = m_wiping_dialog_button->IsShown();
    m_og->Show(is_fff);
    m_og_sla->Show(!is_fff);

    // correct showing of the FreqChangedParams sizer when m_wiping_dialog_button is hidden
    if (is_fff && !is_wdb_shown)
        m_wiping_dialog_button->Hide();
}

ConfigOptionsGroup* FreqChangedParams::get_og(const bool is_fff)
{
    return is_fff ? m_og.get() : m_og_sla.get();
}

// Sidebar / private

enum class ActionButtonType : int {
    abReslice,
    abExport,
    abSendGCode
};

struct Sidebar::priv
{
    Plater *plater;

    wxScrolledWindow *scrolled;
    wxPanel* presets_panel; // Used for MSW better layouts

    ModeSizer  *mode_sizer;
    wxFlexGridSizer *sizer_presets;
    PresetComboBox *combo_print;
    std::vector<PresetComboBox*> combos_filament;
    wxBoxSizer *sizer_filaments;
    PresetComboBox *combo_sla_print;
    PresetComboBox *combo_sla_material;
    PresetComboBox *combo_printer;

    wxBoxSizer *sizer_params;
    FreqChangedParams   *frequently_changed_parameters{ nullptr };
    ObjectList          *object_list{ nullptr };
    ObjectManipulation  *object_manipulation{ nullptr };
    ObjectSettings      *object_settings{ nullptr };
    ObjectLayers        *object_layers{ nullptr };
    ObjectInfo *object_info;
    SlicedInfo *sliced_info;

    wxButton *btn_export_gcode;
    wxButton *btn_reslice;
    ScalableButton *btn_send_gcode;
    ScalableButton *btn_remove_device;
	ScalableButton* btn_export_gcode_removable; //exports to removable drives (appears only if removable drive is connected)

    priv(Plater *plater) : plater(plater) {}
    ~priv();

    void show_preset_comboboxes();
};

Sidebar::priv::~priv()
{
    if (object_manipulation != nullptr)
        delete object_manipulation;

    if (object_settings != nullptr)
        delete object_settings;

    if (frequently_changed_parameters != nullptr)
        delete frequently_changed_parameters;

    if (object_layers != nullptr)
        delete object_layers;
}

void Sidebar::priv::show_preset_comboboxes()
{
    const bool showSLA = wxGetApp().preset_bundle->printers.get_edited_preset().printer_technology() == ptSLA;

    for (size_t i = 0; i < 4; ++i)
        sizer_presets->Show(i, !showSLA);

    for (size_t i = 4; i < 8; ++i) {
        if (sizer_presets->IsShown(i) != showSLA)
            sizer_presets->Show(i, showSLA);
    }

    frequently_changed_parameters->Show(!showSLA);

    scrolled->GetParent()->Layout();
    scrolled->Refresh();
}


// Sidebar / public

Sidebar::Sidebar(Plater *parent)
    : wxPanel(parent, wxID_ANY, wxDefaultPosition, wxSize(40 * wxGetApp().em_unit(), -1)), p(new priv(parent))
{
    p->scrolled = new wxScrolledWindow(this);
    p->scrolled->SetScrollbars(0, 100, 1, 2);


    // Sizer in the scrolled area
    auto *scrolled_sizer = new wxBoxSizer(wxVERTICAL);
    p->scrolled->SetSizer(scrolled_sizer);

    // Sizer with buttons for mode changing
    p->mode_sizer = new ModeSizer(p->scrolled);

    // The preset chooser
    p->sizer_presets = new wxFlexGridSizer(10, 1, 1, 2);
    p->sizer_presets->AddGrowableCol(0, 1);
    p->sizer_presets->SetFlexibleDirection(wxBOTH);

    bool is_msw = false;
#ifdef __WINDOWS__
    p->scrolled->SetDoubleBuffered(true);

    p->presets_panel = new wxPanel(p->scrolled, wxID_ANY, wxDefaultPosition, wxDefaultSize, wxTAB_TRAVERSAL);
    p->presets_panel->SetSizer(p->sizer_presets);

    is_msw = true;
#else
    p->presets_panel = p->scrolled;
#endif //__WINDOWS__

    p->sizer_filaments = new wxBoxSizer(wxVERTICAL);

    auto init_combo = [this](PresetComboBox **combo, wxString label, Preset::Type preset_type, bool filament) {
        auto *text = new wxStaticText(p->presets_panel, wxID_ANY, label + " :");
        text->SetFont(wxGetApp().small_font());
        *combo = new PresetComboBox(p->presets_panel, preset_type);

        auto combo_and_btn_sizer = new wxBoxSizer(wxHORIZONTAL);
        combo_and_btn_sizer->Add(*combo, 1, wxEXPAND);
        if ((*combo)->edit_btn)
            combo_and_btn_sizer->Add((*combo)->edit_btn, 0, wxALIGN_CENTER_VERTICAL|wxLEFT|wxRIGHT,
                                    int(0.3*wxGetApp().em_unit()));

        auto *sizer_presets = this->p->sizer_presets;
        auto *sizer_filaments = this->p->sizer_filaments;
        sizer_presets->Add(text, 0, wxALIGN_LEFT | wxEXPAND | wxRIGHT, 4);
        if (! filament) {
            sizer_presets->Add(combo_and_btn_sizer, 0, wxEXPAND | wxBOTTOM, 1);
        } else {
            sizer_filaments->Add(combo_and_btn_sizer, 0, wxEXPAND | wxBOTTOM, 1);
            (*combo)->set_extruder_idx(0);
            sizer_presets->Add(sizer_filaments, 1, wxEXPAND);
        }
    };

    p->combos_filament.push_back(nullptr);
    init_combo(&p->combo_print,         _(L("Print settings")),     Preset::TYPE_PRINT,         false);
    init_combo(&p->combos_filament[0],  _(L("Filament")),           Preset::TYPE_FILAMENT,      true);
    init_combo(&p->combo_sla_print,     _(L("SLA print settings")), Preset::TYPE_SLA_PRINT,     false);
    init_combo(&p->combo_sla_material,  _(L("SLA material")),       Preset::TYPE_SLA_MATERIAL,  false);
    init_combo(&p->combo_printer,       _(L("Printer")),            Preset::TYPE_PRINTER,       false);

    const int margin_5  = int(0.5*wxGetApp().em_unit());// 5;

    p->sizer_params = new wxBoxSizer(wxVERTICAL);

    // Frequently changed parameters
    p->frequently_changed_parameters = new FreqChangedParams(p->scrolled);
    p->sizer_params->Add(p->frequently_changed_parameters->get_sizer(), 0, wxEXPAND | wxTOP | wxBOTTOM, wxOSX ? 1 : margin_5);

    // Object List
    p->object_list = new ObjectList(p->scrolled);
    p->sizer_params->Add(p->object_list->get_sizer(), 1, wxEXPAND);

    // Object Manipulations
    p->object_manipulation = new ObjectManipulation(p->scrolled);
    p->object_manipulation->Hide();
    p->sizer_params->Add(p->object_manipulation->get_sizer(), 0, wxEXPAND | wxTOP, margin_5);

    // Frequently Object Settings
    p->object_settings = new ObjectSettings(p->scrolled);
    p->object_settings->Hide();
    p->sizer_params->Add(p->object_settings->get_sizer(), 0, wxEXPAND | wxTOP, margin_5);

    // Object Layers
    p->object_layers = new ObjectLayers(p->scrolled);
    p->object_layers->Hide();
    p->sizer_params->Add(p->object_layers->get_sizer(), 0, wxEXPAND | wxTOP, margin_5);

    // Info boxes
    p->object_info = new ObjectInfo(p->scrolled);
    p->sliced_info = new SlicedInfo(p->scrolled);

    // Sizer in the scrolled area
    scrolled_sizer->Add(p->mode_sizer, 0, wxALIGN_CENTER_HORIZONTAL/*RIGHT | wxBOTTOM | wxRIGHT, 5*/);
    is_msw ?
        scrolled_sizer->Add(p->presets_panel, 0, wxEXPAND | wxLEFT, margin_5) :
        scrolled_sizer->Add(p->sizer_presets, 0, wxEXPAND | wxLEFT, margin_5);
    scrolled_sizer->Add(p->sizer_params, 1, wxEXPAND | wxLEFT, margin_5);
    scrolled_sizer->Add(p->object_info, 0, wxEXPAND | wxTOP | wxLEFT, margin_5);
    scrolled_sizer->Add(p->sliced_info, 0, wxEXPAND | wxTOP | wxLEFT, margin_5);

    // Buttons underneath the scrolled area

    // rescalable bitmap buttons "Send to printer" and "Remove device" 

    auto init_scalable_btn = [this](ScalableButton** btn, const std::string& icon_name, wxString tooltip = wxEmptyString)
    {
#ifdef __APPLE__
        int bmp_px_cnt = 16;
#else
        int bmp_px_cnt = 32;
#endif //__APPLE__
        ScalableBitmap bmp = ScalableBitmap(this, icon_name, bmp_px_cnt);
        *btn = new ScalableButton(this, wxID_ANY, bmp, "", wxBU_EXACTFIT);
        (*btn)->SetToolTip(tooltip);
        (*btn)->Hide();
    };

    init_scalable_btn(&p->btn_send_gcode   , "export_gcode", _(L("Send to printer")) + "\tCtrl+Shift+G");
    init_scalable_btn(&p->btn_remove_device, "eject_sd"       , _(L("Remove device")) + "\tCtrl+T");
	init_scalable_btn(&p->btn_export_gcode_removable, "export_to_sd", _(L("Export to SD card / Flash drive")) + "\tCtrl+U");

    // regular buttons "Slice now" and "Export G-code" 

    const int scaled_height = p->btn_remove_device->GetBitmapHeight() + 4;
    auto init_btn = [this](wxButton **btn, wxString label, const int button_height) {
        *btn = new wxButton(this, wxID_ANY, label, wxDefaultPosition,
                            wxSize(-1, button_height), wxBU_EXACTFIT);
        (*btn)->SetFont(wxGetApp().bold_font());
    };

    init_btn(&p->btn_export_gcode, _(L("Export G-code")) + dots , scaled_height);
    init_btn(&p->btn_reslice     , _(L("Slice now"))            , scaled_height);

    enable_buttons(false);

    auto *btns_sizer = new wxBoxSizer(wxVERTICAL);

    auto* complect_btns_sizer = new wxBoxSizer(wxHORIZONTAL);
    complect_btns_sizer->Add(p->btn_export_gcode, 1, wxEXPAND);
    complect_btns_sizer->Add(p->btn_send_gcode);
	complect_btns_sizer->Add(p->btn_export_gcode_removable);
    complect_btns_sizer->Add(p->btn_remove_device);
	

    btns_sizer->Add(p->btn_reslice, 0, wxEXPAND | wxTOP, margin_5);
    btns_sizer->Add(complect_btns_sizer, 0, wxEXPAND | wxTOP, margin_5);

    auto *sizer = new wxBoxSizer(wxVERTICAL);
    sizer->Add(p->scrolled, 1, wxEXPAND);
    sizer->Add(btns_sizer, 0, wxEXPAND | wxLEFT, margin_5);
    SetSizer(sizer);

    // Events
    p->btn_export_gcode->Bind(wxEVT_BUTTON, [this](wxCommandEvent&) { p->plater->export_gcode(false); });
    p->btn_reslice->Bind(wxEVT_BUTTON, [this](wxCommandEvent&)
    {
        const bool export_gcode_after_slicing = wxGetKeyState(WXK_SHIFT);
        if (export_gcode_after_slicing)
            p->plater->export_gcode();
        else
            p->plater->reslice();
        p->plater->select_view_3D("Preview");
    });
    p->btn_send_gcode->Bind(wxEVT_BUTTON, [this](wxCommandEvent&) { p->plater->send_gcode(); });
    p->btn_remove_device->Bind(wxEVT_BUTTON, [this](wxCommandEvent&) { p->plater->eject_drive(); });
	p->btn_export_gcode_removable->Bind(wxEVT_BUTTON, [this](wxCommandEvent&) { p->plater->export_gcode(true); });
}

Sidebar::~Sidebar() {}

void Sidebar::init_filament_combo(PresetComboBox **combo, const int extr_idx) {
    *combo = new PresetComboBox(p->presets_panel, Slic3r::Preset::TYPE_FILAMENT);
//         # copy icons from first choice
//         $choice->SetItemBitmap($_, $choices->[0]->GetItemBitmap($_)) for 0..$#presets;

    (*combo)->set_extruder_idx(extr_idx);

    auto combo_and_btn_sizer = new wxBoxSizer(wxHORIZONTAL);
    combo_and_btn_sizer->Add(*combo, 1, wxEXPAND);
    combo_and_btn_sizer->Add((*combo)->edit_btn, 0, wxALIGN_CENTER_VERTICAL | wxLEFT | wxRIGHT,
                            int(0.3*wxGetApp().em_unit()));

    auto /***/sizer_filaments = this->p->sizer_filaments;
    sizer_filaments->Add(combo_and_btn_sizer, 1, wxEXPAND | wxBOTTOM, 1);
}

void Sidebar::remove_unused_filament_combos(const size_t current_extruder_count)
{
    if (current_extruder_count >= p->combos_filament.size())
        return;
    auto sizer_filaments = this->p->sizer_filaments;
    while (p->combos_filament.size() > current_extruder_count) {
        const int last = p->combos_filament.size() - 1;
        sizer_filaments->Remove(last);
        (*p->combos_filament[last]).Destroy();
        p->combos_filament.pop_back();
    }
}

void Sidebar::update_all_preset_comboboxes()
{
    PresetBundle &preset_bundle = *wxGetApp().preset_bundle;
    const auto print_tech = preset_bundle.printers.get_edited_preset().printer_technology();

    // Update the print choosers to only contain the compatible presets, update the dirty flags.
    if (print_tech == ptFFF)
        preset_bundle.prints.update_plater_ui(p->combo_print);
    else {
        preset_bundle.sla_prints.update_plater_ui(p->combo_sla_print);
        preset_bundle.sla_materials.update_plater_ui(p->combo_sla_material);
    }
    // Update the printer choosers, update the dirty flags.
    preset_bundle.printers.update_plater_ui(p->combo_printer);
    // Update the filament choosers to only contain the compatible presets, update the color preview,
    // update the dirty flags.
    if (print_tech == ptFFF) {
        for (size_t i = 0; i < p->combos_filament.size(); ++i)
            preset_bundle.update_plater_filament_ui(i, p->combos_filament[i]);
    }
}

void Sidebar::update_presets(Preset::Type preset_type)
{
    PresetBundle &preset_bundle = *wxGetApp().preset_bundle;
    const auto print_tech = preset_bundle.printers.get_edited_preset().printer_technology();

    switch (preset_type) {
    case Preset::TYPE_FILAMENT:
    {
        const size_t extruder_cnt = print_tech != ptFFF ? 1 :
                                dynamic_cast<ConfigOptionFloats*>(preset_bundle.printers.get_edited_preset().config.option("nozzle_diameter"))->values.size();
        const size_t filament_cnt = p->combos_filament.size() > extruder_cnt ? extruder_cnt : p->combos_filament.size();

        if (filament_cnt == 1) {
            // Single filament printer, synchronize the filament presets.
            const std::string &name = preset_bundle.filaments.get_selected_preset_name();
            preset_bundle.set_filament_preset(0, name);
        }

        for (size_t i = 0; i < filament_cnt; i++) {
            preset_bundle.update_plater_filament_ui(i, p->combos_filament[i]);
        }

        break;
    }

    case Preset::TYPE_PRINT:
        preset_bundle.prints.update_plater_ui(p->combo_print);
        break;

    case Preset::TYPE_SLA_PRINT:
        preset_bundle.sla_prints.update_plater_ui(p->combo_sla_print);
        break;

    case Preset::TYPE_SLA_MATERIAL:
        preset_bundle.sla_materials.update_plater_ui(p->combo_sla_material);
        break;

    case Preset::TYPE_PRINTER:
    {
        update_all_preset_comboboxes();
        p->show_preset_comboboxes();
        break;
    }

    default: break;
    }

    // Synchronize config.ini with the current selections.
    wxGetApp().preset_bundle->export_selections(*wxGetApp().app_config);
}

void Sidebar::update_mode_sizer() const
{
    p->mode_sizer->SetMode(m_mode);
}

void Sidebar::update_reslice_btn_tooltip() const
{
    wxString tooltip = wxString("Slice") + " [" + GUI::shortkey_ctrl_prefix() + "R]";
    if (m_mode != comSimple)
        tooltip += wxString("\n") + _(L("Hold Shift to Slice & Export G-code"));
    p->btn_reslice->SetToolTip(tooltip);
}

void Sidebar::msw_rescale()
{
    SetMinSize(wxSize(40 * wxGetApp().em_unit(), -1));

    p->mode_sizer->msw_rescale();

    // Rescale preset comboboxes in respect to the current  em_unit ...
    for (PresetComboBox* combo : std::vector<PresetComboBox*> { p->combo_print,
                                                                p->combo_sla_print,
                                                                p->combo_sla_material,
                                                                p->combo_printer } )
        combo->msw_rescale();
    for (PresetComboBox* combo : p->combos_filament)
        combo->msw_rescale();

    // ... then refill them and set min size to correct layout of the sidebar
    update_all_preset_comboboxes();

    p->frequently_changed_parameters->msw_rescale();
    p->object_list->msw_rescale();
    p->object_manipulation->msw_rescale();
    p->object_settings->msw_rescale();
    p->object_layers->msw_rescale();

    p->object_info->msw_rescale();

    p->btn_send_gcode->msw_rescale();
    p->btn_remove_device->msw_rescale();
	p->btn_export_gcode_removable->msw_rescale();
    const int scaled_height = p->btn_remove_device->GetBitmap().GetHeight() + 4;
    p->btn_export_gcode->SetMinSize(wxSize(-1, scaled_height));
    p->btn_reslice     ->SetMinSize(wxSize(-1, scaled_height));

    p->scrolled->Layout();
}

ObjectManipulation* Sidebar::obj_manipul()
{
    return p->object_manipulation;
}

ObjectList* Sidebar::obj_list()
{
    return p->object_list;
}

ObjectSettings* Sidebar::obj_settings()
{
    return p->object_settings;
}

ObjectLayers* Sidebar::obj_layers()
{
    return p->object_layers;
}

wxScrolledWindow* Sidebar::scrolled_panel()
{
    return p->scrolled;
}

wxPanel* Sidebar::presets_panel()
{
    return p->presets_panel;
}

ConfigOptionsGroup* Sidebar::og_freq_chng_params(const bool is_fff)
{
    return p->frequently_changed_parameters->get_og(is_fff);
}

wxButton* Sidebar::get_wiping_dialog_button()
{
    return p->frequently_changed_parameters->get_wiping_dialog_button();
}

void Sidebar::update_objects_list_extruder_column(size_t extruders_count)
{
    p->object_list->update_objects_list_extruder_column(extruders_count);
}

void Sidebar::show_info_sizer()
{
    if (!p->plater->is_single_full_object_selection() ||
        m_mode < comExpert ||
        p->plater->model().objects.empty()) {
        p->object_info->Show(false);
        return;
    }

    int obj_idx = p->plater->get_selected_object_idx();

    const ModelObject* model_object = p->plater->model().objects[obj_idx];
    // hack to avoid crash when deleting the last object on the bed
    if (model_object->volumes.empty())
    {
        p->object_info->Show(false);
        return;
    }

    auto size = model_object->bounding_box().size();
    p->object_info->info_size->SetLabel(wxString::Format("%.2f x %.2f x %.2f",size(0), size(1), size(2)));
    p->object_info->info_materials->SetLabel(wxString::Format("%d", static_cast<int>(model_object->materials_count())));

    const auto& stats = model_object->get_object_stl_stats();//model_object->volumes.front()->mesh.stl.stats;
    p->object_info->info_volume->SetLabel(wxString::Format("%.2f", stats.volume));
    p->object_info->info_facets->SetLabel(wxString::Format(_(L("%d (%d shells)")), static_cast<int>(model_object->facets_count()), stats.number_of_parts));

    int errors = stats.degenerate_facets + stats.edges_fixed + stats.facets_removed +
        stats.facets_added + stats.facets_reversed + stats.backwards_edges;
    if (errors > 0) {
        wxString tooltip = wxString::Format(_(L("Auto-repaired (%d errors)")), errors);
        p->object_info->info_manifold->SetLabel(tooltip);

        tooltip += ":\n" + wxString::Format(_(L("%d degenerate facets, %d edges fixed, %d facets removed, "
                                        "%d facets added, %d facets reversed, %d backwards edges")),
                                        stats.degenerate_facets, stats.edges_fixed, stats.facets_removed,
                                        stats.facets_added, stats.facets_reversed, stats.backwards_edges);

        p->object_info->showing_manifold_warning_icon = true;
        p->object_info->info_manifold->SetToolTip(tooltip);
        p->object_info->manifold_warning_icon->SetToolTip(tooltip);
    }
    else {
        p->object_info->info_manifold->SetLabel(_(L("Yes")));
        p->object_info->showing_manifold_warning_icon = false;
        p->object_info->info_manifold->SetToolTip("");
        p->object_info->manifold_warning_icon->SetToolTip("");
    }

    p->object_info->show_sizer(true);

    if (p->plater->printer_technology() == ptSLA) {
        for (auto item: p->object_info->sla_hidden_items)
            item->Show(false);
    }
}

void Sidebar::update_sliced_info_sizer()
{
    if (p->sliced_info->IsShown(size_t(0)))
    {
        if (p->plater->printer_technology() == ptSLA)
        {
            const SLAPrintStatistics& ps = p->plater->sla_print().print_statistics();
            wxString new_label = _(L("Used Material (ml)")) + ":";
            const bool is_supports = ps.support_used_material > 0.0;
            if (is_supports)
                new_label += from_u8((boost::format("\n    - %s\n    - %s") % _utf8(L("object(s)")) % _utf8(L("supports and pad"))).str());

            wxString info_text = is_supports ?
                wxString::Format("%.2f \n%.2f \n%.2f", (ps.objects_used_material + ps.support_used_material) / 1000,
                                                       ps.objects_used_material / 1000,
                                                       ps.support_used_material / 1000) :
                wxString::Format("%.2f", (ps.objects_used_material + ps.support_used_material) / 1000);
            p->sliced_info->SetTextAndShow(siMateril_unit, info_text, new_label);

            wxString str_total_cost = "N/A";

            DynamicPrintConfig* cfg = wxGetApp().get_tab(Preset::TYPE_SLA_MATERIAL)->get_config();
            if (cfg->option("bottle_cost")->getFloat() > 0.0 &&
                cfg->option("bottle_volume")->getFloat() > 0.0)
            {
                double material_cost = cfg->option("bottle_cost")->getFloat() / 
                                       cfg->option("bottle_volume")->getFloat();
                str_total_cost = wxString::Format("%.3f", material_cost*(ps.objects_used_material + ps.support_used_material) / 1000);                
            }
            p->sliced_info->SetTextAndShow(siCost, str_total_cost, "Cost");

            wxString t_est = std::isnan(ps.estimated_print_time) ? "N/A" : get_time_dhms(float(ps.estimated_print_time));
            p->sliced_info->SetTextAndShow(siEstimatedTime, t_est, _(L("Estimated printing time")) + ":");

            // Hide non-SLA sliced info parameters
            p->sliced_info->SetTextAndShow(siFilament_m, "N/A");
            p->sliced_info->SetTextAndShow(siFilament_mm3, "N/A");
            p->sliced_info->SetTextAndShow(siFilament_g, "N/A");
            p->sliced_info->SetTextAndShow(siWTNumbetOfToolchanges, "N/A");
        }
        else
        {
            const PrintStatistics& ps = p->plater->fff_print().print_statistics();
            const bool is_wipe_tower = ps.total_wipe_tower_filament > 0;

            wxString new_label = _(L("Used Filament (m)"));
            if (is_wipe_tower)
                new_label += from_u8((boost::format(":\n    - %1%\n    - %2%") % _utf8(L("objects")) % _utf8(L("wipe tower"))).str());

            wxString info_text = is_wipe_tower ?
                                wxString::Format("%.2f \n%.2f \n%.2f", ps.total_used_filament / 1000,
                                                (ps.total_used_filament - ps.total_wipe_tower_filament) / 1000,
                                                ps.total_wipe_tower_filament / 1000) :
                                wxString::Format("%.2f", ps.total_used_filament / 1000);
            p->sliced_info->SetTextAndShow(siFilament_m,    info_text,      new_label);

            p->sliced_info->SetTextAndShow(siFilament_mm3,  wxString::Format("%.2f", ps.total_extruded_volume));
            p->sliced_info->SetTextAndShow(siFilament_g,    ps.total_weight == 0.0 ? "N/A" : wxString::Format("%.2f", ps.total_weight));

            new_label = _(L("Cost"));
            if (is_wipe_tower)
                new_label += from_u8((boost::format(":\n    - %1%\n    - %2%") % _utf8(L("objects")) % _utf8(L("wipe tower"))).str());

            info_text = ps.total_cost == 0.0 ? "N/A" :
                        is_wipe_tower ?
                        wxString::Format("%.2f \n%.2f \n%.2f", ps.total_cost,
                                            (ps.total_cost - ps.total_wipe_tower_cost),
                                            ps.total_wipe_tower_cost) :
                        wxString::Format("%.2f", ps.total_cost);
            p->sliced_info->SetTextAndShow(siCost, info_text,      new_label);

            if (ps.estimated_normal_print_time == "N/A" && ps.estimated_silent_print_time == "N/A")
                p->sliced_info->SetTextAndShow(siEstimatedTime, "N/A");
            else {
                new_label = _(L("Estimated printing time")) +":";
                info_text = "";
                wxString str_color = _(L("Color"));
                wxString str_pause = _(L("Pause"));

                auto fill_labels = [str_color, str_pause](const std::vector<std::pair<CustomGcodeType, std::string>>& times, 
                                                          wxString& new_label, wxString& info_text)
                {
                    int color_change_count = 0;
                    for (auto time : times)
                        if (time.first == cgtColorChange)
                            color_change_count++;

                    for (int i = (int)times.size() - 1; i >= 0; --i)
                    {
                        if (i == 0 || times[i - 1].first == cgtPausePrint)
                            new_label += from_u8((boost::format("\n      - %1%%2%") % (std::string(str_color.ToUTF8()) + " ") % color_change_count).str());
                        else if (times[i - 1].first == cgtColorChange)
                            new_label += from_u8((boost::format("\n      - %1%%2%") % (std::string(str_color.ToUTF8()) + " ") % color_change_count--).str());

                        if (i != (int)times.size() - 1 && times[i].first == cgtPausePrint)
                            new_label += from_u8((boost::format(" -> %1%") % std::string(str_pause.ToUTF8())).str());

                        info_text += from_u8((boost::format("\n%1%") % times[i].second).str());
                    }
                };

                if (ps.estimated_normal_print_time != "N/A") {
                    new_label += from_u8((boost::format("\n   - %1%") % _utf8(L("normal mode"))).str());
                    info_text += from_u8((boost::format("\n%1%") % ps.estimated_normal_print_time).str());
                    fill_labels(ps.estimated_normal_custom_gcode_print_times, new_label, info_text);
                }
                if (ps.estimated_silent_print_time != "N/A") {
                    new_label += from_u8((boost::format("\n   - %1%") % _utf8(L("stealth mode"))).str());
                    info_text += from_u8((boost::format("\n%1%") % ps.estimated_silent_print_time).str());
                    fill_labels(ps.estimated_silent_custom_gcode_print_times, new_label, info_text);
                }
                p->sliced_info->SetTextAndShow(siEstimatedTime,  info_text,      new_label);
            }

            // if there is a wipe tower, insert number of toolchanges info into the array:
            p->sliced_info->SetTextAndShow(siWTNumbetOfToolchanges, is_wipe_tower ? wxString::Format("%.d", ps.total_toolchanges) : "N/A");

            // Hide non-FFF sliced info parameters
            p->sliced_info->SetTextAndShow(siMateril_unit, "N/A");
        }
    }
}

void Sidebar::show_sliced_info_sizer(const bool show)
{
    wxWindowUpdateLocker freeze_guard(this);

    p->sliced_info->Show(show);
    if (show)
        update_sliced_info_sizer();

    Layout();
    p->scrolled->Refresh();
}

void Sidebar::enable_buttons(bool enable)
{
    p->btn_reslice->Enable(enable);
    p->btn_export_gcode->Enable(enable);
    p->btn_send_gcode->Enable(enable);
    p->btn_remove_device->Enable(enable);
	p->btn_export_gcode_removable->Enable(enable);
}

bool Sidebar::show_reslice(bool show)         const { return p->btn_reslice->Show(show); }
bool Sidebar::show_export(bool show)          const { return p->btn_export_gcode->Show(show); }
bool Sidebar::show_send(bool show)            const { return p->btn_send_gcode->Show(show); }
bool Sidebar::show_disconnect(bool show)      const { return p->btn_remove_device->Show(show); }
bool Sidebar::show_export_removable(bool show)const { return p->btn_export_gcode_removable->Show(show); }

bool Sidebar::is_multifilament()
{
    return p->combos_filament.size() > 1;
}


void Sidebar::update_mode()
{
    m_mode = wxGetApp().get_mode();

    update_reslice_btn_tooltip();
    update_mode_sizer();

    wxWindowUpdateLocker noUpdates(this);

    p->object_list->get_sizer()->Show(m_mode > comSimple);

    p->object_list->unselect_objects();
    p->object_list->update_selections();
    p->object_list->update_object_menu();

    Layout();
}

std::vector<PresetComboBox*>& Sidebar::combos_filament()
{
    return p->combos_filament;
}

// Plater::DropTarget

class PlaterDropTarget : public wxFileDropTarget
{
public:
    PlaterDropTarget(Plater *plater) : plater(plater) { this->SetDefaultAction(wxDragCopy); }

    virtual bool OnDropFiles(wxCoord x, wxCoord y, const wxArrayString &filenames);

private:
    Plater *plater;

    static const std::regex pattern_drop;
};

const std::regex PlaterDropTarget::pattern_drop(".*[.](stl|obj|amf|3mf|prusa)", std::regex::icase);

bool PlaterDropTarget::OnDropFiles(wxCoord x, wxCoord y, const wxArrayString &filenames)
{
    std::vector<fs::path> paths;
    for (const auto &filename : filenames) {
        fs::path path(into_path(filename));
        if (std::regex_match(path.string(), pattern_drop)) {
            paths.push_back(std::move(path));
        } else {
            return false;
        }
    }

    wxString snapshot_label;
    assert(! paths.empty());
    if (paths.size() == 1) {
        snapshot_label = _(L("Load File"));
        snapshot_label += ": ";
        snapshot_label += wxString::FromUTF8(paths.front().filename().string().c_str());
    } else {
        snapshot_label = _(L("Load Files"));
        snapshot_label += ": ";
        snapshot_label += wxString::FromUTF8(paths.front().filename().string().c_str());
        for (size_t i = 1; i < paths.size(); ++ i) {
            snapshot_label += ", ";
            snapshot_label += wxString::FromUTF8(paths[i].filename().string().c_str());
        }
    }
    Plater::TakeSnapshot snapshot(plater, snapshot_label);

    // FIXME: when drag and drop is done on a .3mf or a .amf file we should clear the plater for consistence with the open project command
    // (the following call to plater->load_files() will load the config data, if present)

    std::vector<size_t> res = plater->load_files(paths);

    // because right now the plater is not cleared, we set the project file (from the latest imported .3mf or .amf file)
    // only if not set yet
    // if res is empty no data has been loaded
    if (!res.empty() && plater->get_project_filename().empty())
    {
        for (std::vector<fs::path>::const_reverse_iterator it = paths.rbegin(); it != paths.rend(); ++it)
        {
            std::string filename = (*it).filename().string();
            if (boost::algorithm::iends_with(filename, ".3mf") || boost::algorithm::iends_with(filename, ".amf"))
            {
                plater->set_project_filename(from_path(*it));
                break;
            }
        }
    }

    return true;
}

// Plater / private
struct Plater::priv
{
    // PIMPL back pointer ("Q-Pointer")
    Plater *q;
    MainFrame *main_frame;

    // Object popup menu
    MenuWithSeparators object_menu;
    // Part popup menu
    MenuWithSeparators part_menu;
    // SLA-Object popup menu
    MenuWithSeparators sla_object_menu;
    // Default popup menu (when nothing is selected on 3DScene)
    MenuWithSeparators default_menu;

    // Removed/Prepended Items according to the view mode
    std::vector<wxMenuItem*> items_increase;
    std::vector<wxMenuItem*> items_decrease;
    std::vector<wxMenuItem*> items_set_number_of_copies;
    enum MenuIdentifier {
        miObjectFFF=0,
        miObjectSLA
    };

    // Data
    Slic3r::DynamicPrintConfig *config;        // FIXME: leak?
    Slic3r::Print               fff_print;
    Slic3r::SLAPrint            sla_print;
    Slic3r::Model               model;
    PrinterTechnology           printer_technology = ptFFF;
    Slic3r::GCodePreviewData    gcode_preview_data;
#if ENABLE_GCODE_VIEWER
    Slic3r::GCodeProcessor::Result gcode_result;
#endif // ENABLE_GCODE_VIEWER

    // GUI elements
    wxSizer* panel_sizer{ nullptr };
    wxPanel* current_panel{ nullptr };
    std::vector<wxPanel*> panels;
    Sidebar *sidebar;
    Bed3D bed;
    Camera camera;
    Mouse3DController mouse3d_controller;
    View3D* view3D;
    GLToolbar view_toolbar;
    Preview *preview;

    BackgroundSlicingProcess    background_process;
    bool suppressed_backround_processing_update { false };

    // Cache the wti info
    class WipeTower: public GLCanvas3D::WipeTowerInfo {
        using ArrangePolygon = arrangement::ArrangePolygon;
        friend priv;
    public:

        void apply_arrange_result(const Vec2crd& tr, double rotation)
        {
            m_pos = unscaled(tr); m_rotation = rotation;
            apply_wipe_tower();
        }

        ArrangePolygon get_arrange_polygon() const
        {
            Polygon p({
                {coord_t(0), coord_t(0)},
                {scaled(m_bb_size(X)), coord_t(0)},
                {scaled(m_bb_size)},
                {coord_t(0), scaled(m_bb_size(Y))},
                {coord_t(0), coord_t(0)},
                });

            ArrangePolygon ret;
            ret.poly.contour = std::move(p);
            ret.translation  = scaled(m_pos);
            ret.rotation     = m_rotation;
            ret.priority++;
            return ret;
        }
    } wipetower;

    WipeTower& updated_wipe_tower() {
        auto wti = view3D->get_canvas3d()->get_wipe_tower_info();
        wipetower.m_pos = wti.pos();
        wipetower.m_rotation = wti.rotation();
        wipetower.m_bb_size  = wti.bb_size();
        return wipetower;
    }

    // A class to handle UI jobs like arranging and optimizing rotation.
    // These are not instant jobs, the user has to be informed about their
    // state in the status progress indicator. On the other hand they are
    // separated from the background slicing process. Ideally, these jobs should
    // run when the background process is not running.
    //
    // TODO: A mechanism would be useful for blocking the plater interactions:
    // objects would be frozen for the user. In case of arrange, an animation
    // could be shown, or with the optimize orientations, partial results
    // could be displayed.
    class PlaterJob: public Job
    {
        priv *m_plater;
    protected:

        priv &      plater() { return *m_plater; }
        const priv &plater() const { return *m_plater; }

        // Launched when the job is finished. It refreshes the 3Dscene by def.
        void finalize() override
        {
            // Do a full refresh of scene tree, including regenerating
            // all the GLVolumes. FIXME The update function shall just
            // reload the modified matrices.
            if (!Job::was_canceled())
                plater().update(unsigned(UpdateParams::FORCE_FULL_SCREEN_REFRESH));
            
            Job::finalize();
        }

    public:
        PlaterJob(priv *_plater)
            : Job(_plater->statusbar()), m_plater(_plater)
        {}
    };

    enum class Jobs : size_t {
        Arrange,
        Rotoptimize
    };

    class ArrangeJob : public PlaterJob
    {
        using ArrangePolygon = arrangement::ArrangePolygon;
        using ArrangePolygons = arrangement::ArrangePolygons;

        // The gap between logical beds in the x axis expressed in ratio of
        // the current bed width.
        static const constexpr double LOGICAL_BED_GAP = 1. / 5.;

        ArrangePolygons m_selected, m_unselected, m_unprintable;

        // clear m_selected and m_unselected, reserve space for next usage
        void clear_input() {
            const Model &model = plater().model;

            size_t count = 0, cunprint = 0; // To know how much space to reserve
            for (auto obj : model.objects)
                for (auto mi : obj->instances)
                    mi->printable ? count++ : cunprint++;
            
            m_selected.clear();
            m_unselected.clear();
            m_unprintable.clear();
            m_selected.reserve(count + 1 /* for optional wti */);
            m_unselected.reserve(count + 1 /* for optional wti */);
            m_unprintable.reserve(cunprint /* for optional wti */);
        }

        // Stride between logical beds
        coord_t bed_stride() const {
            double bedwidth = plater().bed_shape_bb().size().x();
            return scaled((1. + LOGICAL_BED_GAP) * bedwidth);
        }

        // Set up arrange polygon for a ModelInstance and Wipe tower
        template<class T> ArrangePolygon get_arrange_poly(T *obj) const {
            ArrangePolygon ap = obj->get_arrange_polygon();
            ap.priority       = 0;
            ap.bed_idx        = ap.translation.x() / bed_stride();
            ap.setter         = [obj, this](const ArrangePolygon &p) {
                if (p.is_arranged()) {
                    auto t = p.translation;
                    t.x() += p.bed_idx * bed_stride();
                    obj->apply_arrange_result(t, p.rotation);
                }
            };
            return ap;
        }

        // Prepare all objects on the bed regardless of the selection
        void prepare_all() {
            clear_input();

            for (ModelObject *obj: plater().model.objects)
                for (ModelInstance *mi : obj->instances) {
                    ArrangePolygons & cont = mi->printable ? m_selected : m_unprintable;
                    cont.emplace_back(get_arrange_poly(mi));
                }

            auto& wti = plater().updated_wipe_tower();
            if (wti) m_selected.emplace_back(get_arrange_poly(&wti));
        }

        // Prepare the selected and unselected items separately. If nothing is
        // selected, behaves as if everything would be selected.
        void prepare_selected() {
            clear_input();

            Model &model = plater().model;
            coord_t stride = bed_stride();

            std::vector<const Selection::InstanceIdxsList *>
                obj_sel(model.objects.size(), nullptr);

            for (auto &s : plater().get_selection().get_content())
                if (s.first < int(obj_sel.size()))
                    obj_sel[size_t(s.first)] = &s.second;

            // Go through the objects and check if inside the selection
            for (size_t oidx = 0; oidx < model.objects.size(); ++oidx) {
                const Selection::InstanceIdxsList * instlist = obj_sel[oidx];
                ModelObject *mo = model.objects[oidx];

                std::vector<bool> inst_sel(mo->instances.size(), false);

                if (instlist)
                    for (auto inst_id : *instlist)
                        inst_sel[size_t(inst_id)] = true;

                for (size_t i = 0; i < inst_sel.size(); ++i) {
                    ArrangePolygon &&ap = get_arrange_poly(mo->instances[i]);

                    ArrangePolygons &cont = mo->instances[i]->printable ?
                                                (inst_sel[i] ? m_selected :
                                                               m_unselected) :
                                                m_unprintable;
                    
                    cont.emplace_back(std::move(ap));
                }
            }

            auto& wti = plater().updated_wipe_tower();
            if (wti) {
                ArrangePolygon &&ap = get_arrange_poly(&wti);

                plater().get_selection().is_wipe_tower() ?
                    m_selected.emplace_back(std::move(ap)) :
                    m_unselected.emplace_back(std::move(ap));
            }

            // If the selection was empty arrange everything
            if (m_selected.empty()) m_selected.swap(m_unselected);

            // The strides have to be removed from the fixed items. For the
            // arrangeable (selected) items bed_idx is ignored and the
            // translation is irrelevant.
            for (auto &p : m_unselected) p.translation(X) -= p.bed_idx * stride;
        }

    protected:

        void prepare() override
        {
            wxGetKeyState(WXK_SHIFT) ? prepare_selected() : prepare_all();
        }

    public:
        using PlaterJob::PlaterJob;

        int status_range() const override
        {
            return int(m_selected.size() + m_unprintable.size());
        }

        void process() override;

        void finalize() override {
            // Ignore the arrange result if aborted.
            if (was_canceled()) return;
            
            // Unprintable items go to the last virtual bed
            int beds = 0;
            
            // Apply the arrange result to all selected objects
            for (ArrangePolygon &ap : m_selected) {
                beds = std::max(ap.bed_idx, beds);
                ap.apply();
            }
            
            // Get the virtual beds from the unselected items
            for (ArrangePolygon &ap : m_unselected)
                beds = std::max(ap.bed_idx, beds);
            
            // Move the unprintable items to the last virtual bed.
            for (ArrangePolygon &ap : m_unprintable) {
                ap.bed_idx += beds + 1;
                ap.apply();
            }

            plater().update();
        }
    };

    class RotoptimizeJob : public PlaterJob
    {
    public:
        using PlaterJob::PlaterJob;
        void process() override;
    };


    // Jobs defined inside the group class will be managed so that only one can
    // run at a time. Also, the background process will be stopped if a job is
    // started.
    class ExclusiveJobGroup {

        static const int ABORT_WAIT_MAX_MS = 10000;

        priv * m_plater;

        ArrangeJob arrange_job{m_plater};
        RotoptimizeJob rotoptimize_job{m_plater};

        // To create a new job, just define a new subclass of Job, implement
        // the process and the optional prepare() and finalize() methods
        // Register the instance of the class in the m_jobs container
        // if it cannot run concurrently with other jobs in this group

        std::vector<std::reference_wrapper<Job>> m_jobs{arrange_job,
                                                        rotoptimize_job};

    public:
        ExclusiveJobGroup(priv *_plater) : m_plater(_plater) {}

        void start(Jobs jid) {
            m_plater->background_process.stop();
            stop_all();
            m_jobs[size_t(jid)].get().start();
        }

        void cancel_all() { for (Job& j : m_jobs) j.cancel(); }

        void join_all(int wait_ms = 0)
        {
            std::vector<bool> aborted(m_jobs.size(), false);

            for (size_t jid = 0; jid < m_jobs.size(); ++jid)
                aborted[jid] = m_jobs[jid].get().join(wait_ms);

            if (!all_of(aborted))
                BOOST_LOG_TRIVIAL(error) << "Could not abort a job!";
        }

        void stop_all() { cancel_all(); join_all(ABORT_WAIT_MAX_MS); }

        const Job& get(Jobs jobid) const { return m_jobs[size_t(jobid)]; }

        bool is_any_running() const
        {
            return std::any_of(m_jobs.begin(),
                               m_jobs.end(),
                               [](const Job &j) { return j.is_running(); });
        }

    } m_ui_jobs{this};

    bool                        delayed_scene_refresh;
    std::string                 delayed_error_message;

    wxTimer                     background_process_timer;

    std::string                 label_btn_export;
    std::string                 label_btn_send;

    static const std::regex pattern_bundle;
    static const std::regex pattern_3mf;
    static const std::regex pattern_zip_amf;
    static const std::regex pattern_any_amf;
    static const std::regex pattern_prusa;

    priv(Plater *q, MainFrame *main_frame);
    ~priv();

	enum class UpdateParams {
    	FORCE_FULL_SCREEN_REFRESH 			= 1,
    	FORCE_BACKGROUND_PROCESSING_UPDATE 	= 2,
    	POSTPONE_VALIDATION_ERROR_MESSAGE	= 4,
    };
    void update(unsigned int flags = 0);
    void select_view(const std::string& direction);
    void select_view_3D(const std::string& name);
    void select_next_view_3D();

    bool is_preview_shown() const { return current_panel == preview; }
    bool is_preview_loaded() const { return preview->is_loaded(); }
    bool is_view3D_shown() const { return current_panel == view3D; }

    bool are_view3D_labels_shown() const { return (current_panel == view3D) && view3D->get_canvas3d()->are_labels_shown(); }
    void show_view3D_labels(bool show) { if (current_panel == view3D) view3D->get_canvas3d()->show_labels(show); }

    void set_current_canvas_as_dirty();
    GLCanvas3D* get_current_canvas3D();

    bool init_view_toolbar();

    void reset_all_gizmos();
    void update_ui_from_settings();
    std::shared_ptr<ProgressStatusBar> statusbar();
    std::string get_config(const std::string &key) const;
    BoundingBoxf bed_shape_bb() const;
    BoundingBox scaled_bed_shape_bb() const;
    arrangement::BedShapeHint get_bed_shape_hint() const;

    void find_new_position(const ModelInstancePtrs  &instances, coord_t min_d);
    std::vector<size_t> load_files(const std::vector<fs::path>& input_files, bool load_model, bool load_config);
    std::vector<size_t> load_model_objects(const ModelObjectPtrs &model_objects);
    wxString get_export_file(GUI::FileType file_type);

    const Selection& get_selection() const;
    Selection& get_selection();
    int get_selected_object_idx() const;
    int get_selected_volume_idx() const;
    void selection_changed();
    void object_list_changed();

    void select_all();
    void deselect_all();
    void remove(size_t obj_idx);
    void delete_object_from_model(size_t obj_idx);
    void reset();
    void mirror(Axis axis);
    void arrange();
    void sla_optimize_rotation();
    void split_object();
    void split_volume();
    void scale_selection_to_fit_print_volume();

    // Return the active Undo/Redo stack. It may be either the main stack or the Gimzo stack.
    Slic3r::UndoRedo::Stack& undo_redo_stack() { assert(m_undo_redo_stack_active != nullptr); return *m_undo_redo_stack_active; }
    Slic3r::UndoRedo::Stack& undo_redo_stack_main() { return m_undo_redo_stack_main; }
    void enter_gizmos_stack();
    void leave_gizmos_stack();

    void take_snapshot(const std::string& snapshot_name);
    void take_snapshot(const wxString& snapshot_name) { this->take_snapshot(std::string(snapshot_name.ToUTF8().data())); }
    int  get_active_snapshot_index();

    void undo();
    void redo();
    void undo_redo_to(size_t time_to_load);

    void suppress_snapshots()   { this->m_prevent_snapshots++; }
    void allow_snapshots()      { this->m_prevent_snapshots--; }

    bool background_processing_enabled() const { return this->get_config("background_processing") == "1"; }
    void update_print_volume_state();
    void schedule_background_process();
    // Update background processing thread from the current config and Model.
    enum UpdateBackgroundProcessReturnState {
        // update_background_process() reports, that the Print / SLAPrint was updated in a way,
        // that the background process was invalidated and it needs to be re-run.
        UPDATE_BACKGROUND_PROCESS_RESTART = 1,
        // update_background_process() reports, that the Print / SLAPrint was updated in a way,
        // that a scene needs to be refreshed (you should call _3DScene::reload_scene(canvas3Dwidget, false))
        UPDATE_BACKGROUND_PROCESS_REFRESH_SCENE = 2,
        // update_background_process() reports, that the Print / SLAPrint is invalid, and the error message
        // was sent to the status line.
        UPDATE_BACKGROUND_PROCESS_INVALID = 4,
        // Restart even if the background processing is disabled.
        UPDATE_BACKGROUND_PROCESS_FORCE_RESTART = 8,
        // Restart for G-code (or SLA zip) export or upload.
        UPDATE_BACKGROUND_PROCESS_FORCE_EXPORT = 16,
    };
    // returns bit mask of UpdateBackgroundProcessReturnState
    unsigned int update_background_process(bool force_validation = false, bool postpone_error_messages = false);
    // Restart background processing thread based on a bitmask of UpdateBackgroundProcessReturnState.
    bool restart_background_process(unsigned int state);
    // returns bit mask of UpdateBackgroundProcessReturnState
    unsigned int update_restart_background_process(bool force_scene_update, bool force_preview_update);
	void show_delayed_error_message() {
		if (!this->delayed_error_message.empty()) {
			std::string msg = std::move(this->delayed_error_message);
			this->delayed_error_message.clear();
			GUI::show_error(this->q, msg);
		}
	}
    void export_gcode(fs::path output_path, bool output_path_on_removable_media, PrintHostJob upload_job);
    void reload_from_disk();
    void reload_all_from_disk();
    void fix_through_netfabb(const int obj_idx, const int vol_idx = -1);

    void set_current_panel(wxPanel* panel);

    void on_select_preset(wxCommandEvent&);
    void on_slicing_update(SlicingStatusEvent&);
    void on_slicing_completed(wxCommandEvent&);
    void on_process_completed(wxCommandEvent&);
    void on_layer_editing_toggled(bool enable);

    void on_action_add(SimpleEvent&);
    void on_action_split_objects(SimpleEvent&);
    void on_action_split_volumes(SimpleEvent&);
    void on_action_layersediting(SimpleEvent&);

    void on_object_select(SimpleEvent&);
    void on_right_click(RBtnEvent&);
    void on_wipetower_moved(Vec3dEvent&);
    void on_wipetower_rotated(Vec3dEvent&);
    void on_update_geometry(Vec3dsEvent<2>&);
    void on_3dcanvas_mouse_dragging_finished(SimpleEvent&);

    void update_object_menu();
    void show_action_buttons(const bool is_ready_to_slice) const;

    // Set the bed shape to a single closed 2D polygon(array of two element arrays),
    // triangulate the bed and store the triangles into m_bed.m_triangles,
    // fills the m_bed.m_grid_lines and sets m_bed.m_origin.
    // Sets m_bed.m_polygon to limit the object placement.
    void set_bed_shape(const Pointfs& shape, const std::string& custom_texture, const std::string& custom_model);

    bool can_delete() const;
    bool can_delete_all() const;
    bool can_increase_instances() const;
    bool can_decrease_instances() const;
    bool can_split_to_objects() const;
    bool can_split_to_volumes() const;
    bool can_arrange() const;
    bool can_layers_editing() const;
    bool can_fix_through_netfabb() const;
    bool can_set_instance_to_object() const;
    bool can_mirror() const;
    bool can_reload_from_disk() const;

    void generate_thumbnail(ThumbnailData& data, unsigned int w, unsigned int h, bool printable_only, bool parts_only, bool show_bed, bool transparent_background);
    void generate_thumbnails(ThumbnailsList& thumbnails, const Vec2ds& sizes, bool printable_only, bool parts_only, bool show_bed, bool transparent_background);

    void msw_rescale_object_menu();

    // returns the path to project file with the given extension (none if extension == wxEmptyString)
    // extension should contain the leading dot, i.e.: ".3mf"
    wxString get_project_filename(const wxString& extension = wxEmptyString) const;
    void set_project_filename(const wxString& filename);

    // Caching last value of show_action_buttons parameter for show_action_buttons(), so that a callback which does not know this state will not override it.
    mutable bool    			ready_to_slice = { false };
    // Flag indicating that the G-code export targets a removable device, therefore the show_action_buttons() needs to be called at any case when the background processing finishes.
    bool 						writing_to_removable_device = { false };
    bool                        inside_snapshot_capture() { return m_prevent_snapshots != 0; }

private:
    bool init_object_menu();
    bool init_common_menu(wxMenu* menu, const bool is_part = false);
    bool complit_init_object_menu();
    bool complit_init_sla_object_menu();
    bool complit_init_part_menu();

    bool can_split() const;
    bool layers_height_allowed() const;

    void update_fff_scene();
    void update_sla_scene();
    void undo_redo_to(std::vector<UndoRedo::Snapshot>::const_iterator it_snapshot);
    void update_after_undo_redo(const UndoRedo::Snapshot& snapshot, bool temp_snapshot_was_taken = false);

    // path to project file stored with no extension
    wxString 					m_project_filename;
    Slic3r::UndoRedo::Stack 	m_undo_redo_stack_main;
    Slic3r::UndoRedo::Stack 	m_undo_redo_stack_gizmos;
    Slic3r::UndoRedo::Stack    *m_undo_redo_stack_active = &m_undo_redo_stack_main;
    int                         m_prevent_snapshots = 0;     /* Used for avoid of excess "snapshoting".
                                                              * Like for "delete selected" or "set numbers of copies"
                                                              * we should call tack_snapshot just ones
                                                              * instead of calls for each action separately
                                                              * */
    std::string 				m_last_fff_printer_profile_name;
    std::string 				m_last_sla_printer_profile_name;
};

const std::regex Plater::priv::pattern_bundle(".*[.](amf|amf[.]xml|zip[.]amf|3mf|prusa)", std::regex::icase);
const std::regex Plater::priv::pattern_3mf(".*3mf", std::regex::icase);
const std::regex Plater::priv::pattern_zip_amf(".*[.]zip[.]amf", std::regex::icase);
const std::regex Plater::priv::pattern_any_amf(".*[.](amf|amf[.]xml|zip[.]amf)", std::regex::icase);
const std::regex Plater::priv::pattern_prusa(".*prusa", std::regex::icase);

Plater::priv::priv(Plater *q, MainFrame *main_frame)
    : q(q)
    , main_frame(main_frame)
    , config(Slic3r::DynamicPrintConfig::new_from_defaults_keys({
        "bed_shape", "bed_custom_texture", "bed_custom_model", "complete_objects", "duplicate_distance", "extruder_clearance_radius", "skirts", "skirt_distance",
        "brim_width", "variable_layer_height", "serial_port", "serial_speed", "host_type", "print_host",
        "printhost_apikey", "printhost_cafile", "nozzle_diameter", "single_extruder_multi_material",
        "wipe_tower", "wipe_tower_x", "wipe_tower_y", "wipe_tower_width", "wipe_tower_rotation_angle",
        "extruder_colour", "filament_colour", "max_print_height", "printer_model", "printer_technology",
        // These values are necessary to construct SlicingParameters by the Canvas3D variable layer height editor.
        "layer_height", "first_layer_height", "min_layer_height", "max_layer_height",
        "brim_width", "perimeters", "perimeter_extruder", "fill_density", "infill_extruder", "top_solid_layers", 
        "support_material", "support_material_extruder", "support_material_interface_extruder", "support_material_contact_distance", "raft_layers"
        }))
    , sidebar(new Sidebar(q))
    , delayed_scene_refresh(false)
    , view_toolbar(GLToolbar::Radio, "View")
    , m_project_filename(wxEmptyString)
{
    this->q->SetFont(Slic3r::GUI::wxGetApp().normal_font());

    background_process.set_fff_print(&fff_print);
    background_process.set_sla_print(&sla_print);
    background_process.set_gcode_preview_data(&gcode_preview_data);
<<<<<<< HEAD
#if ENABLE_GCODE_VIEWER
    background_process.set_gcode_result(&gcode_result);
#endif // ENABLE_GCODE_VIEWER
#if ENABLE_THUMBNAIL_GENERATOR
=======
>>>>>>> de06c5d6
    background_process.set_thumbnail_cb([this](ThumbnailsList& thumbnails, const Vec2ds& sizes, bool printable_only, bool parts_only, bool show_bed, bool transparent_background)
        {
            std::packaged_task<void(ThumbnailsList&, const Vec2ds&, bool, bool, bool, bool)> task([this](ThumbnailsList& thumbnails, const Vec2ds& sizes, bool printable_only, bool parts_only, bool show_bed, bool transparent_background) {
                generate_thumbnails(thumbnails, sizes, printable_only, parts_only, show_bed, transparent_background);
                });
            std::future<void> result = task.get_future();
            wxTheApp->CallAfter([&]() { task(thumbnails, sizes, printable_only, parts_only, show_bed, transparent_background); });
            result.wait();
        });
    background_process.set_slicing_completed_event(EVT_SLICING_COMPLETED);
    background_process.set_finished_event(EVT_PROCESS_COMPLETED);
    // Default printer technology for default config.
    background_process.select_technology(this->printer_technology);
    // Register progress callback from the Print class to the Plater.

    auto statuscb = [this](const Slic3r::PrintBase::SlicingStatus &status) {
        wxQueueEvent(this->q, new Slic3r::SlicingStatusEvent(EVT_SLICING_UPDATE, 0, status));
    };
    fff_print.set_status_callback(statuscb);
    sla_print.set_status_callback(statuscb);
    this->q->Bind(EVT_SLICING_UPDATE, &priv::on_slicing_update, this);

    view3D = new View3D(q, bed, camera, view_toolbar, &model, config, &background_process);
#if ENABLE_GCODE_VIEWER
    preview = new Preview(q, bed, camera, view_toolbar, &model, config, &background_process, &gcode_preview_data, &gcode_result, [this]() { schedule_background_process(); });
#else
    preview = new Preview(q, bed, camera, view_toolbar, &model, config, &background_process, &gcode_preview_data, [this](){ schedule_background_process(); });
#endif // ENABLE_GCODE_VIEWER

    panels.push_back(view3D);
    panels.push_back(preview);

    this->background_process_timer.SetOwner(this->q, 0);
    this->q->Bind(wxEVT_TIMER, [this](wxTimerEvent &evt)
    {
        if (!this->suppressed_backround_processing_update)
            this->update_restart_background_process(false, false);
    });

    update();

    auto *hsizer = new wxBoxSizer(wxHORIZONTAL);
    panel_sizer = new wxBoxSizer(wxHORIZONTAL);
    panel_sizer->Add(view3D, 1, wxEXPAND | wxALL, 0);
    panel_sizer->Add(preview, 1, wxEXPAND | wxALL, 0);
    hsizer->Add(panel_sizer, 1, wxEXPAND | wxALL, 0);
    hsizer->Add(sidebar, 0, wxEXPAND | wxLEFT | wxRIGHT, 0);
    q->SetSizer(hsizer);

    init_object_menu();

    // Events:

    // Preset change event
    sidebar->Bind(wxEVT_COMBOBOX, &priv::on_select_preset, this);

    sidebar->Bind(EVT_OBJ_LIST_OBJECT_SELECT, [this](wxEvent&) { priv::selection_changed(); });
    sidebar->Bind(EVT_SCHEDULE_BACKGROUND_PROCESS, [this](SimpleEvent&) { this->schedule_background_process(); });

    wxGLCanvas* view3D_canvas = view3D->get_wxglcanvas();
    // 3DScene events:
    view3D_canvas->Bind(EVT_GLCANVAS_SCHEDULE_BACKGROUND_PROCESS, [this](SimpleEvent&) { this->schedule_background_process(); });
    view3D_canvas->Bind(EVT_GLCANVAS_OBJECT_SELECT, &priv::on_object_select, this);
    view3D_canvas->Bind(EVT_GLCANVAS_RIGHT_CLICK, &priv::on_right_click, this);
    view3D_canvas->Bind(EVT_GLCANVAS_REMOVE_OBJECT, [q](SimpleEvent&) { q->remove_selected(); });
    view3D_canvas->Bind(EVT_GLCANVAS_ARRANGE, [this](SimpleEvent&) { arrange(); });
    view3D_canvas->Bind(EVT_GLCANVAS_SELECT_ALL, [this](SimpleEvent&) { this->q->select_all(); });
    view3D_canvas->Bind(EVT_GLCANVAS_QUESTION_MARK, [this](SimpleEvent&) { wxGetApp().keyboard_shortcuts(); });
    view3D_canvas->Bind(EVT_GLCANVAS_INCREASE_INSTANCES, [this](Event<int> &evt)
        { if (evt.data == 1) this->q->increase_instances(); else if (this->can_decrease_instances()) this->q->decrease_instances(); });
    view3D_canvas->Bind(EVT_GLCANVAS_INSTANCE_MOVED, [this](SimpleEvent&) { update(); });
    view3D_canvas->Bind(EVT_GLCANVAS_FORCE_UPDATE, [this](SimpleEvent&) { update(); });
    view3D_canvas->Bind(EVT_GLCANVAS_WIPETOWER_MOVED, &priv::on_wipetower_moved, this);
    view3D_canvas->Bind(EVT_GLCANVAS_WIPETOWER_ROTATED, &priv::on_wipetower_rotated, this);
    view3D_canvas->Bind(EVT_GLCANVAS_INSTANCE_ROTATED, [this](SimpleEvent&) { update(); });
    view3D_canvas->Bind(EVT_GLCANVAS_INSTANCE_SCALED, [this](SimpleEvent&) { update(); });
    view3D_canvas->Bind(EVT_GLCANVAS_ENABLE_ACTION_BUTTONS, [this](Event<bool> &evt) { this->sidebar->enable_buttons(evt.data); });
    view3D_canvas->Bind(EVT_GLCANVAS_UPDATE_GEOMETRY, &priv::on_update_geometry, this);
    view3D_canvas->Bind(EVT_GLCANVAS_MOUSE_DRAGGING_FINISHED, &priv::on_3dcanvas_mouse_dragging_finished, this);
    view3D_canvas->Bind(EVT_GLCANVAS_TAB, [this](SimpleEvent&) { select_next_view_3D(); });
    view3D_canvas->Bind(EVT_GLCANVAS_RESETGIZMOS, [this](SimpleEvent&) { reset_all_gizmos(); });
    view3D_canvas->Bind(EVT_GLCANVAS_UNDO, [this](SimpleEvent&) { this->undo(); });
    view3D_canvas->Bind(EVT_GLCANVAS_REDO, [this](SimpleEvent&) { this->redo(); });
    view3D_canvas->Bind(EVT_GLCANVAS_RESET_LAYER_HEIGHT_PROFILE, [this](SimpleEvent&) { this->view3D->get_canvas3d()->reset_layer_height_profile(); });
    view3D_canvas->Bind(EVT_GLCANVAS_ADAPTIVE_LAYER_HEIGHT_PROFILE, [this](Event<float>& evt) { this->view3D->get_canvas3d()->adaptive_layer_height_profile(evt.data); });
    view3D_canvas->Bind(EVT_GLCANVAS_SMOOTH_LAYER_HEIGHT_PROFILE, [this](HeightProfileSmoothEvent& evt) { this->view3D->get_canvas3d()->smooth_layer_height_profile(evt.data); });
    view3D_canvas->Bind(EVT_GLCANVAS_RELOAD_FROM_DISK, [this](SimpleEvent&) { this->reload_all_from_disk(); });

    // 3DScene/Toolbar:
    view3D_canvas->Bind(EVT_GLTOOLBAR_ADD, &priv::on_action_add, this);
    view3D_canvas->Bind(EVT_GLTOOLBAR_DELETE, [q](SimpleEvent&) { q->remove_selected(); });
    view3D_canvas->Bind(EVT_GLTOOLBAR_DELETE_ALL, [q](SimpleEvent&) { q->reset_with_confirm(); });
    view3D_canvas->Bind(EVT_GLTOOLBAR_ARRANGE, [this](SimpleEvent&) { arrange(); });
    view3D_canvas->Bind(EVT_GLTOOLBAR_COPY, [q](SimpleEvent&) { q->copy_selection_to_clipboard(); });
    view3D_canvas->Bind(EVT_GLTOOLBAR_PASTE, [q](SimpleEvent&) { q->paste_from_clipboard(); });
    view3D_canvas->Bind(EVT_GLTOOLBAR_MORE, [q](SimpleEvent&) { q->increase_instances(); });
    view3D_canvas->Bind(EVT_GLTOOLBAR_FEWER, [q](SimpleEvent&) { q->decrease_instances(); });
    view3D_canvas->Bind(EVT_GLTOOLBAR_SPLIT_OBJECTS, &priv::on_action_split_objects, this);
    view3D_canvas->Bind(EVT_GLTOOLBAR_SPLIT_VOLUMES, &priv::on_action_split_volumes, this);
    view3D_canvas->Bind(EVT_GLTOOLBAR_LAYERSEDITING, &priv::on_action_layersediting, this);
    view3D_canvas->Bind(EVT_GLCANVAS_UPDATE_BED_SHAPE, [this](SimpleEvent&)
        {
            set_bed_shape(config->option<ConfigOptionPoints>("bed_shape")->values,
                config->option<ConfigOptionString>("bed_custom_texture")->value,
                config->option<ConfigOptionString>("bed_custom_model")->value);
        });

    // Preview events:
    preview->get_wxglcanvas()->Bind(EVT_GLCANVAS_QUESTION_MARK, [this](SimpleEvent&) { wxGetApp().keyboard_shortcuts(); });
    preview->get_wxglcanvas()->Bind(EVT_GLCANVAS_UPDATE_BED_SHAPE, [this](SimpleEvent&)
        {
            set_bed_shape(config->option<ConfigOptionPoints>("bed_shape")->values,
                config->option<ConfigOptionString>("bed_custom_texture")->value,
                config->option<ConfigOptionString>("bed_custom_model")->value);
        });
    preview->get_wxglcanvas()->Bind(EVT_GLCANVAS_TAB, [this](SimpleEvent&) { select_next_view_3D(); });
    preview->get_wxglcanvas()->Bind(EVT_GLCANVAS_MOVE_DOUBLE_SLIDER, [this](wxKeyEvent& evt) { preview->move_double_slider(evt); });
    preview->get_wxglcanvas()->Bind(EVT_GLCANVAS_EDIT_COLOR_CHANGE, [this](wxKeyEvent& evt) { preview->edit_double_slider(evt); });

    q->Bind(EVT_SLICING_COMPLETED, &priv::on_slicing_completed, this);
    q->Bind(EVT_PROCESS_COMPLETED, &priv::on_process_completed, this);
    q->Bind(EVT_GLVIEWTOOLBAR_3D, [q](SimpleEvent&) { q->select_view_3D("3D"); });
    q->Bind(EVT_GLVIEWTOOLBAR_PREVIEW, [q](SimpleEvent&) { q->select_view_3D("Preview"); });

    // Drop target:
    q->SetDropTarget(new PlaterDropTarget(q));   // if my understanding is right, wxWindow takes the owenership

    update_ui_from_settings();
    q->Layout();

    set_current_panel(view3D);

    // updates camera type from .ini file
    camera.set_type(get_config("use_perspective_camera"));

    // Load the 3DConnexion device database.
    mouse3d_controller.load_config(*wxGetApp().app_config);
	// Start the background thread to detect and connect to a HID device (Windows and Linux).
	// Connect to a 3DConnextion driver (OSX).
    mouse3d_controller.init();
#ifdef _WIN32
    // Register an USB HID (Human Interface Device) attach event. evt contains Win32 path to the USB device containing VID, PID and other info.
    // This event wakes up the Mouse3DController's background thread to enumerate HID devices, if the VID of the callback event
    // is one of the 3D Mouse vendors (3DConnexion or Logitech).
    this->q->Bind(EVT_HID_DEVICE_ATTACHED, [this](HIDDeviceAttachedEvent &evt) {
    	mouse3d_controller.device_attached(evt.data);
    });
#endif /* _WIN32 */

    this->q->Bind(EVT_REMOVABLE_DRIVE_EJECTED, [this](RemovableDriveEjectEvent &evt) {
		if (evt.data.second) {
			this->show_action_buttons(this->ready_to_slice);
			Slic3r::GUI::show_info(this->q, (boost::format(_utf8(L("Unmounting successful. The device %s(%s) can now be safely removed from the computer.")))
				% evt.data.first.name % evt.data.first.path).str());
		} else
			Slic3r::GUI::show_info(this->q, (boost::format(_utf8(L("Ejecting of device %s(%s) has failed.")))
				% evt.data.first.name % evt.data.first.path).str());
	});
    this->q->Bind(EVT_REMOVABLE_DRIVES_CHANGED, [this](RemovableDrivesChangedEvent &) { this->show_action_buttons(this->ready_to_slice); });
    // Start the background thread and register this window as a target for update events.
    wxGetApp().removable_drive_manager()->init(this->q);
#ifdef _WIN32
    // Trigger enumeration of removable media on Win32 notification.
    this->q->Bind(EVT_VOLUME_ATTACHED, [this](VolumeAttachedEvent &evt) { wxGetApp().removable_drive_manager()->volumes_changed(); });
    this->q->Bind(EVT_VOLUME_DETACHED, [this](VolumeDetachedEvent &evt) { wxGetApp().removable_drive_manager()->volumes_changed(); });
#endif /* _WIN32 */

    // Initialize the Undo / Redo stack with a first snapshot.
    this->take_snapshot(_(L("New Project")));
}

Plater::priv::~priv()
{
    if (config != nullptr)
        delete config;
}

void Plater::priv::update(unsigned int flags)
{
    // the following line, when enabled, causes flickering on NVIDIA graphics cards
//    wxWindowUpdateLocker freeze_guard(q);
    if (get_config("autocenter") == "1") {
        // auto *bed_shape_opt = config->opt<ConfigOptionPoints>("bed_shape");
        // const auto bed_shape = Slic3r::Polygon::new_scale(bed_shape_opt->values);
        // const BoundingBox bed_shape_bb = bed_shape.bounding_box();
        const Vec2d& bed_center = bed_shape_bb().center();
        model.center_instances_around_point(bed_center);
    }

    unsigned int update_status = 0;
    if (this->printer_technology == ptSLA || (flags & (unsigned int)UpdateParams::FORCE_BACKGROUND_PROCESSING_UPDATE))
        // Update the SLAPrint from the current Model, so that the reload_scene()
        // pulls the correct data.
        update_status = this->update_background_process(false, flags & (unsigned int)UpdateParams::POSTPONE_VALIDATION_ERROR_MESSAGE);
    this->view3D->reload_scene(false, flags & (unsigned int)UpdateParams::FORCE_FULL_SCREEN_REFRESH);
    this->preview->reload_print();
    if (this->printer_technology == ptSLA)
        this->restart_background_process(update_status);
    else
        this->schedule_background_process();
}

void Plater::priv::select_view(const std::string& direction)
{
    if (current_panel == view3D)
        view3D->select_view(direction);
    else if (current_panel == preview)
        preview->select_view(direction);
}

void Plater::priv::select_view_3D(const std::string& name)
{
    if (name == "3D")
        set_current_panel(view3D);
    else if (name == "Preview")
        set_current_panel(preview);
}

void Plater::priv::select_next_view_3D()
{
    if (current_panel == view3D)
        set_current_panel(preview);
    else if (current_panel == preview)
        set_current_panel(view3D);
}

void Plater::priv::reset_all_gizmos()
{
    view3D->get_canvas3d()->reset_all_gizmos();
}

// Called after the Preferences dialog is closed and the program settings are saved.
// Update the UI based on the current preferences.
void Plater::priv::update_ui_from_settings()
{
    camera.set_type(wxGetApp().app_config->get("use_perspective_camera"));
    if (wxGetApp().app_config->get("use_free_camera") != "1")
        camera.recover_from_free_camera();

    view3D->get_canvas3d()->update_ui_from_settings();
    preview->get_canvas3d()->update_ui_from_settings();
}

std::shared_ptr<ProgressStatusBar> Plater::priv::statusbar()
{
    return main_frame->m_statusbar;
}

std::string Plater::priv::get_config(const std::string &key) const
{
    return wxGetApp().app_config->get(key);
}

BoundingBoxf Plater::priv::bed_shape_bb() const
{
    BoundingBox bb = scaled_bed_shape_bb();
    return BoundingBoxf(unscale(bb.min), unscale(bb.max));
}

BoundingBox Plater::priv::scaled_bed_shape_bb() const
{
    const auto *bed_shape_opt = config->opt<ConfigOptionPoints>("bed_shape");
    const auto bed_shape = Slic3r::Polygon::new_scale(bed_shape_opt->values);
    return bed_shape.bounding_box();
}

std::vector<size_t> Plater::priv::load_files(const std::vector<fs::path>& input_files, bool load_model, bool load_config)
{
    if (input_files.empty()) { return std::vector<size_t>(); }

    auto *nozzle_dmrs = config->opt<ConfigOptionFloats>("nozzle_diameter");

    bool one_by_one = input_files.size() == 1 || printer_technology == ptSLA || nozzle_dmrs->values.size() <= 1;
    if (! one_by_one) {
        for (const auto &path : input_files) {
            if (std::regex_match(path.string(), pattern_bundle)) {
                one_by_one = true;
                break;
            }
        }
    }

    const auto loading = _(L("Loading")) + dots;
    wxProgressDialog dlg(loading, loading);
    dlg.Pulse();

    auto *new_model = (!load_model || one_by_one) ? nullptr : new Slic3r::Model();
    std::vector<size_t> obj_idxs;

    for (size_t i = 0; i < input_files.size(); i++) {
        const auto &path = input_files[i];
        const auto filename = path.filename();
        const auto dlg_info = from_u8((boost::format(_utf8(L("Processing input file %s"))) % from_path(filename)).str()) + "\n";
        dlg.Update(100 * i / input_files.size(), dlg_info);

        const bool type_3mf = std::regex_match(path.string(), pattern_3mf);
        const bool type_zip_amf = !type_3mf && std::regex_match(path.string(), pattern_zip_amf);
        const bool type_any_amf = !type_3mf && std::regex_match(path.string(), pattern_any_amf);
        const bool type_prusa = std::regex_match(path.string(), pattern_prusa);

        Slic3r::Model model;
        bool is_project_file = type_prusa;
        try {
            if (type_3mf || type_zip_amf) {
                DynamicPrintConfig config;
                {
                    DynamicPrintConfig config_loaded;
                    model = Slic3r::Model::read_from_archive(path.string(), &config_loaded, false, load_config);
                    if (load_config && !config_loaded.empty()) {
                        // Based on the printer technology field found in the loaded config, select the base for the config,
                        PrinterTechnology printer_technology = Preset::printer_technology(config_loaded);

                        // We can't to load SLA project if there is at least one multi-part object on the bed
                        if (printer_technology == ptSLA)
                        {
                            const ModelObjectPtrs& objects = q->model().objects;
                            for (auto object : objects)
                                if (object->volumes.size() > 1)
                                {
                                    Slic3r::GUI::show_info(nullptr,
                                        _(L("You cannot load SLA project with a multi-part object on the bed")) + "\n\n" +
                                        _(L("Please check your object list before preset changing.")),
                                        _(L("Attention!")));
                                    return obj_idxs;
                                }
                        }

                        config.apply(printer_technology == ptFFF ?
                            static_cast<const ConfigBase&>(FullPrintConfig::defaults()) :
                            static_cast<const ConfigBase&>(SLAFullPrintConfig::defaults()));
                        // and place the loaded config over the base.
                        config += std::move(config_loaded);
                    }

                    this->model.custom_gcode_per_print_z = model.custom_gcode_per_print_z;
                }

                if (load_config)
                {
                    if (!config.empty()) {
                        Preset::normalize(config);
                        wxGetApp().preset_bundle->load_config_model(filename.string(), std::move(config));
                        wxGetApp().load_current_presets();
                        is_project_file = true;
                    }
                    wxGetApp().app_config->update_config_dir(path.parent_path().string());
                }
            }
            else {
                model = Slic3r::Model::read_from_file(path.string(), nullptr, false, load_config);
                for (auto obj : model.objects)
                    if (obj->name.empty())
                        obj->name = fs::path(obj->input_file).filename().string();
            }
        } catch (const std::exception &e) {
            GUI::show_error(q, e.what());
            continue;
        }

        if (load_model)
        {
            // The model should now be initialized

            if (! is_project_file) {
                if (model.looks_like_multipart_object()) {
                    wxMessageDialog msg_dlg(q, _(L(
                        "This file contains several objects positioned at multiple heights.\n"
                        "Instead of considering them as multiple objects, should I consider\n"
                        "this file as a single object having multiple parts?")) + "\n",
                        _(L("Multi-part object detected")), wxICON_WARNING | wxYES | wxNO);
                    if (msg_dlg.ShowModal() == wxID_YES) {
                        model.convert_multipart_object(nozzle_dmrs->values.size());
                    }
                }
            }
            else if ((wxGetApp().get_mode() == comSimple) && (type_3mf || type_any_amf) && model_has_advanced_features(model)) {
                wxMessageDialog msg_dlg(q, _(L("This file cannot be loaded in a simple mode. Do you want to switch to an advanced mode?"))+"\n",
                    _(L("Detected advanced data")), wxICON_WARNING | wxYES | wxNO);
                if (msg_dlg.ShowModal() == wxID_YES)
                {
                    Slic3r::GUI::wxGetApp().save_mode(comAdvanced);
                    view3D->set_as_dirty();
                }
                else
                    return obj_idxs;
            }

            for (ModelObject* model_object : model.objects) {
                if (!type_3mf && !type_zip_amf)
                    model_object->center_around_origin(false);
                model_object->ensure_on_bed();
            }

            // check multi-part object adding for the SLA-printing
            if (printer_technology == ptSLA)
            {
                for (auto obj : model.objects)
                    if ( obj->volumes.size()>1 ) {
                        Slic3r::GUI::show_error(nullptr,
                            from_u8((boost::format(_utf8(L("You can't to add the object(s) from %s because of one or some of them is(are) multi-part")))
                                             % from_path(filename)).str()));
                        return obj_idxs;
                    }
            }

            if (one_by_one) {
                auto loaded_idxs = load_model_objects(model.objects);
                obj_idxs.insert(obj_idxs.end(), loaded_idxs.begin(), loaded_idxs.end());
            } else {
                // This must be an .stl or .obj file, which may contain a maximum of one volume.
                for (const ModelObject* model_object : model.objects) {
                    new_model->add_object(*model_object);
                }
            }
        }
    }

    if (new_model != nullptr && new_model->objects.size() > 1) {
        wxMessageDialog msg_dlg(q, _(L(
                "Multiple objects were loaded for a multi-material printer.\n"
                "Instead of considering them as multiple objects, should I consider\n"
                "these files to represent a single object having multiple parts?")) + "\n",
                _(L("Multi-part object detected")), wxICON_WARNING | wxYES | wxNO);
        if (msg_dlg.ShowModal() == wxID_YES) {
            new_model->convert_multipart_object(nozzle_dmrs->values.size());
        }

        auto loaded_idxs = load_model_objects(new_model->objects);
        obj_idxs.insert(obj_idxs.end(), loaded_idxs.begin(), loaded_idxs.end());
    }

    if (load_model)
    {
        wxGetApp().app_config->update_skein_dir(input_files[input_files.size() - 1].parent_path().string());
        // XXX: Plater.pm had @loaded_files, but didn't seem to fill them with the filenames...
        statusbar()->set_status_text(_(L("Loaded")));
    }

    // automatic selection of added objects
    if (!obj_idxs.empty() && (view3D != nullptr))
    {
        // update printable state for new volumes on canvas3D
        wxGetApp().plater()->canvas3D()->update_instance_printable_state_for_objects(obj_idxs);

        Selection& selection = view3D->get_canvas3d()->get_selection();
        selection.clear();
        for (size_t idx : obj_idxs)
        {
            selection.add_object((unsigned int)idx, false);
        }

        if (view3D->get_canvas3d()->get_gizmos_manager().is_enabled())
            // this is required because the selected object changed and the flatten on face an sla support gizmos need to be updated accordingly
            view3D->get_canvas3d()->update_gizmos_on_off_state();
    }

    return obj_idxs;
}

// #define AUTOPLACEMENT_ON_LOAD

std::vector<size_t> Plater::priv::load_model_objects(const ModelObjectPtrs &model_objects)
{
    const BoundingBoxf bed_shape = bed_shape_bb();
    const Vec3d bed_size = Slic3r::to_3d(bed_shape.size().cast<double>(), 1.0) - 2.0 * Vec3d::Ones();

#ifndef AUTOPLACEMENT_ON_LOAD
    bool need_arrange = false;
#endif /* AUTOPLACEMENT_ON_LOAD */
    bool scaled_down = false;
    std::vector<size_t> obj_idxs;
    unsigned int obj_count = model.objects.size();

#ifdef AUTOPLACEMENT_ON_LOAD
    ModelInstancePtrs new_instances;
#endif /* AUTOPLACEMENT_ON_LOAD */
    for (ModelObject *model_object : model_objects) {
        auto *object = model.add_object(*model_object);
        std::string object_name = object->name.empty() ? fs::path(object->input_file).filename().string() : object->name;
        obj_idxs.push_back(obj_count++);

        if (model_object->instances.empty()) {
#ifdef AUTOPLACEMENT_ON_LOAD
            object->center_around_origin();
            new_instances.emplace_back(object->add_instance());
#else /* AUTOPLACEMENT_ON_LOAD */
            // if object has no defined position(s) we need to rearrange everything after loading
            need_arrange = true;
             // add a default instance and center object around origin
            object->center_around_origin();  // also aligns object to Z = 0
            ModelInstance* instance = object->add_instance();
            instance->set_offset(Slic3r::to_3d(bed_shape.center().cast<double>(), -object->origin_translation(2)));
#endif /* AUTOPLACEMENT_ON_LOAD */
        }

        const Vec3d size = object->bounding_box().size();
        const Vec3d ratio = size.cwiseQuotient(bed_size);
        const double max_ratio = std::max(ratio(0), ratio(1));
        if (max_ratio > 10000) {
            // the size of the object is too big -> this could lead to overflow when moving to clipper coordinates,
            // so scale down the mesh
            double inv = 1. / max_ratio;
            object->scale_mesh_after_creation(Vec3d(inv, inv, inv));
            object->origin_translation = Vec3d::Zero();
            object->center_around_origin();
            scaled_down = true;
        } else if (max_ratio > 5) {
            const Vec3d inverse = 1.0 / max_ratio * Vec3d::Ones();
            for (ModelInstance *instance : object->instances) {
                instance->set_scaling_factor(inverse);
            }
            scaled_down = true;
        }

        object->ensure_on_bed();
    }

#ifdef AUTOPLACEMENT_ON_LOAD
    // FIXME distance should be a config value /////////////////////////////////
    auto min_obj_distance = static_cast<coord_t>(6/SCALING_FACTOR);
    const auto *bed_shape_opt = config->opt<ConfigOptionPoints>("bed_shape");
    assert(bed_shape_opt);
    auto& bedpoints = bed_shape_opt->values;
    Polyline bed; bed.points.reserve(bedpoints.size());
    for(auto& v : bedpoints) bed.append(Point::new_scale(v(0), v(1)));

    std::pair<bool, GLCanvas3D::WipeTowerInfo> wti = view3D->get_canvas3d()->get_wipe_tower_info();

    arr::find_new_position(model, new_instances, min_obj_distance, bed, wti);

    // it remains to move the wipe tower:
    view3D->get_canvas3d()->arrange_wipe_tower(wti);

#endif /* AUTOPLACEMENT_ON_LOAD */

    if (scaled_down) {
        GUI::show_info(q,
            _(L("Your object appears to be too large, so it was automatically scaled down to fit your print bed.")),
            _(L("Object too large?")));
    }

    for (const size_t idx : obj_idxs) {
        wxGetApp().obj_list()->add_object_to_list(idx);
    }

    update();
    object_list_changed();

    this->schedule_background_process();

    return obj_idxs;
}

wxString Plater::priv::get_export_file(GUI::FileType file_type)
{
    wxString wildcard;
    switch (file_type) {
        case FT_STL:
        case FT_AMF:
        case FT_3MF:
        case FT_GCODE:
        case FT_OBJ:
            wildcard = file_wildcards(file_type);
        break;
        default:
            wildcard = file_wildcards(FT_MODEL);
        break;
    }

    // Update printbility state of each of the ModelInstances.
    this->update_print_volume_state();

    const Selection& selection = get_selection();
    int obj_idx = selection.get_object_idx();

    fs::path output_file;
    if (file_type == FT_3MF)
        // for 3mf take the path from the project filename, if any
        output_file = into_path(get_project_filename(".3mf"));

    if (output_file.empty())
    {
        // first try to get the file name from the current selection
        if ((0 <= obj_idx) && (obj_idx < (int)this->model.objects.size()))
            output_file = this->model.objects[obj_idx]->get_export_filename();

        if (output_file.empty())
            // Find the file name of the first printable object.
            output_file = this->model.propose_export_file_name_and_path();

        if (output_file.empty() && !model.objects.empty())
            // Find the file name of the first object.
            output_file = this->model.objects[0]->get_export_filename();
    }

    wxString dlg_title;
    switch (file_type) {
        case FT_STL:
        {
            output_file.replace_extension("stl");
            dlg_title = _(L("Export STL file:"));
            break;
        }
        case FT_AMF:
        {
            // XXX: Problem on OS X with double extension?
            output_file.replace_extension("zip.amf");
            dlg_title = _(L("Export AMF file:"));
            break;
        }
        case FT_3MF:
        {
            output_file.replace_extension("3mf");
            dlg_title = _(L("Save file as:"));
            break;
        }
        case FT_OBJ:
        {
            output_file.replace_extension("obj");
            dlg_title = _(L("Export OBJ file:"));
            break;
        }
        default: break;
    }

    wxFileDialog dlg(q, dlg_title,
        from_path(output_file.parent_path()), from_path(output_file.filename()),
        wildcard, wxFD_SAVE | wxFD_OVERWRITE_PROMPT);

    if (dlg.ShowModal() != wxID_OK)
        return wxEmptyString;

    wxString out_path = dlg.GetPath();
    fs::path path(into_path(out_path));
    wxGetApp().app_config->update_last_output_dir(path.parent_path().string());

    return out_path;
}

const Selection& Plater::priv::get_selection() const
{
    return view3D->get_canvas3d()->get_selection();
}

Selection& Plater::priv::get_selection()
{
    return view3D->get_canvas3d()->get_selection();
}

int Plater::priv::get_selected_object_idx() const
{
    int idx = get_selection().get_object_idx();
    return ((0 <= idx) && (idx < 1000)) ? idx : -1;
}

int Plater::priv::get_selected_volume_idx() const
{
    auto& selection = get_selection();
    int idx = selection.get_object_idx();
    if ((0 > idx) || (idx > 1000))
        return-1;
    const GLVolume* v = selection.get_volume(*selection.get_volume_idxs().begin());
    if (model.objects[idx]->volumes.size() > 1)
        return v->volume_idx();
    return -1;
}

void Plater::priv::selection_changed()
{
    // if the selection is not valid to allow for layer editing, we need to turn off the tool if it is running
    bool enable_layer_editing = layers_height_allowed();
    if (!enable_layer_editing && view3D->is_layers_editing_enabled()) {
        SimpleEvent evt(EVT_GLTOOLBAR_LAYERSEDITING);
        on_action_layersediting(evt);
    }

    // forces a frame render to update the view (to avoid a missed update if, for example, the context menu appears)
    view3D->render();
}

void Plater::priv::object_list_changed()
{
    const bool export_in_progress = this->background_process.is_export_scheduled(); // || ! send_gcode_file.empty());
    // XXX: is this right?
    const bool model_fits = view3D->check_volumes_outside_state() == ModelInstance::PVS_Inside;

    sidebar->enable_buttons(!model.objects.empty() && !export_in_progress && model_fits);
}

void Plater::priv::select_all()
{
//    this->take_snapshot(_(L("Select All")));

    view3D->select_all();
    this->sidebar->obj_list()->update_selections();
}

void Plater::priv::deselect_all()
{
//    this->take_snapshot(_(L("Deselect All")));
    view3D->deselect_all();
}

void Plater::priv::remove(size_t obj_idx)
{
    // Prevent toolpaths preview from rendering while we modify the Print object
    preview->set_enabled(false);

    if (view3D->is_layers_editing_enabled())
        view3D->enable_layers_editing(false);

    model.delete_object(obj_idx);
    update();
    // Delete object from Sidebar list. Do it after update, so that the GLScene selection is updated with the modified model.
    sidebar->obj_list()->delete_object_from_list(obj_idx);
    object_list_changed();
}


void Plater::priv::delete_object_from_model(size_t obj_idx)
{
    wxString snapshot_label = _(L("Delete Object"));
    if (! model.objects[obj_idx]->name.empty())
        snapshot_label += ": " + wxString::FromUTF8(model.objects[obj_idx]->name.c_str());
    Plater::TakeSnapshot snapshot(q, snapshot_label);
    model.delete_object(obj_idx);
    update();
    object_list_changed();
}

void Plater::priv::reset()
{
    Plater::TakeSnapshot snapshot(q, _(L("Reset Project")));

    set_project_filename(wxEmptyString);

    // Prevent toolpaths preview from rendering while we modify the Print object
    preview->set_enabled(false);

    if (view3D->is_layers_editing_enabled())
        view3D->enable_layers_editing(false);

    // Stop and reset the Print content.
    this->background_process.reset();
    model.clear_objects();
    update();
    // Delete object from Sidebar list. Do it after update, so that the GLScene selection is updated with the modified model.
    sidebar->obj_list()->delete_all_objects_from_list();
    object_list_changed();

    // The hiding of the slicing results, if shown, is not taken care by the background process, so we do it here
    this->sidebar->show_sliced_info_sizer(false);

    model.custom_gcode_per_print_z.gcodes.clear();
}

void Plater::priv::mirror(Axis axis)
{
    view3D->mirror_selection(axis);
}

void Plater::priv::arrange()
{
    this->take_snapshot(_(L("Arrange")));
    m_ui_jobs.start(Jobs::Arrange);
}


// This method will find an optimal orientation for the currently selected item
// Very similar in nature to the arrange method above...
void Plater::priv::sla_optimize_rotation() {
    this->take_snapshot(_(L("Optimize Rotation")));
    m_ui_jobs.start(Jobs::Rotoptimize);
}

arrangement::BedShapeHint Plater::priv::get_bed_shape_hint() const {

    const auto *bed_shape_opt = config->opt<ConfigOptionPoints>("bed_shape");
    assert(bed_shape_opt);

    if (!bed_shape_opt) return {};

    auto &bedpoints = bed_shape_opt->values;
    Polyline bedpoly; bedpoly.points.reserve(bedpoints.size());
    for (auto &v : bedpoints) bedpoly.append(scaled(v));

    return arrangement::BedShapeHint(bedpoly);
}

void Plater::priv::find_new_position(const ModelInstancePtrs &instances,
                                     coord_t min_d)
{
    arrangement::ArrangePolygons movable, fixed;

    for (const ModelObject *mo : model.objects)
        for (const ModelInstance *inst : mo->instances) {
            auto it = std::find(instances.begin(), instances.end(), inst);
            auto arrpoly = inst->get_arrange_polygon();

            if (it == instances.end())
                fixed.emplace_back(std::move(arrpoly));
            else
                movable.emplace_back(std::move(arrpoly));
        }

    if (updated_wipe_tower())
        fixed.emplace_back(wipetower.get_arrange_polygon());

    arrangement::arrange(movable, fixed, min_d, get_bed_shape_hint());

    for (size_t i = 0; i < instances.size(); ++i)
        if (movable[i].bed_idx == 0)
            instances[i]->apply_arrange_result(movable[i].translation,
                                               movable[i].rotation);
}

void Plater::priv::ArrangeJob::process() {
    static const auto arrangestr = _(L("Arranging"));

    // FIXME: I don't know how to obtain the minimum distance, it depends
    // on printer technology. I guess the following should work but it crashes.
    double dist = 6; // PrintConfig::min_object_distance(config);
    if (plater().printer_technology == ptFFF) {
        dist = PrintConfig::min_object_distance(plater().config);
    }

    coord_t min_d = scaled(dist);
    auto count = unsigned(m_selected.size() + m_unprintable.size());
    arrangement::BedShapeHint bedshape = plater().get_bed_shape_hint();
    
    auto stopfn = [this]() { return was_canceled(); };
    
    try {
        arrangement::arrange(m_selected, m_unselected, min_d, bedshape,
            [this, count](unsigned st) {
                st += m_unprintable.size();
                if (st > 0) update_status(int(count - st), arrangestr);
            }, stopfn);
        arrangement::arrange(m_unprintable, {}, min_d, bedshape,
            [this, count](unsigned st) {
                if (st > 0) update_status(int(count - st), arrangestr);
            }, stopfn);
    } catch (std::exception & /*e*/) {
        GUI::show_error(plater().q,
                        _(L("Could not arrange model objects! "
                            "Some geometries may be invalid.")));
    }

    // finalize just here.
    update_status(int(count),
                  was_canceled() ? _(L("Arranging canceled."))
                                 : _(L("Arranging done.")));
}

void Plater::priv::RotoptimizeJob::process()
{
    int obj_idx = plater().get_selected_object_idx();
    if (obj_idx < 0) { return; }

    ModelObject *o = plater().model.objects[size_t(obj_idx)];

    auto r = sla::find_best_rotation(
        *o,
        .005f,
        [this](unsigned s) {
            if (s < 100)
                update_status(int(s),
                              _(L("Searching for optimal orientation")));
        },
        [this]() { return was_canceled(); });


    double mindist = 6.0; // FIXME

    if (!was_canceled()) {
        for(ModelInstance * oi : o->instances) {
            oi->set_rotation({r[X], r[Y], r[Z]});

            auto    trmatrix = oi->get_transformation().get_matrix();
            Polygon trchull  = o->convex_hull_2d(trmatrix);

            MinAreaBoundigBox rotbb(trchull, MinAreaBoundigBox::pcConvex);
            double            r = rotbb.angle_to_X();

            // The box should be landscape
            if(rotbb.width() < rotbb.height()) r += PI / 2;

            Vec3d rt = oi->get_rotation(); rt(Z) += r;

            oi->set_rotation(rt);
        }

        plater().find_new_position(o->instances, scaled(mindist));

        // Correct the z offset of the object which was corrupted be
        // the rotation
        o->ensure_on_bed();
    }

    update_status(100,
                  was_canceled() ? _(L("Orientation search canceled."))
                                 : _(L("Orientation found.")));
}


void Plater::priv::split_object()
{
    int obj_idx = get_selected_object_idx();
    if (obj_idx == -1)
        return;
    
    // we clone model object because split_object() adds the split volumes
    // into the same model object, thus causing duplicates when we call load_model_objects()
    Model new_model = model;
    ModelObject* current_model_object = new_model.objects[obj_idx];

    if (current_model_object->volumes.size() > 1)
    {
        Slic3r::GUI::warning_catcher(q, _(L("The selected object can't be split because it contains more than one volume/material.")));
        return;
    }

    wxBusyCursor wait;
    ModelObjectPtrs new_objects;
    current_model_object->split(&new_objects);
    if (new_objects.size() == 1)
        Slic3r::GUI::warning_catcher(q, _(L("The selected object couldn't be split because it contains only one part.")));
    else
    {
        Plater::TakeSnapshot snapshot(q, _(L("Split to Objects")));

        unsigned int counter = 1;
        for (ModelObject* m : new_objects)
            m->name = current_model_object->name + "_" + std::to_string(counter++);

        remove(obj_idx);

        // load all model objects at once, otherwise the plate would be rearranged after each one
        // causing original positions not to be kept
        std::vector<size_t> idxs = load_model_objects(new_objects);

        // select newly added objects
        for (size_t idx : idxs)
        {
            get_selection().add_object((unsigned int)idx, false);
        }
    }
}

void Plater::priv::split_volume()
{
    wxGetApp().obj_list()->split();
}

void Plater::priv::scale_selection_to_fit_print_volume()
{
    this->view3D->get_canvas3d()->get_selection().scale_to_fit_print_volume(*config);
}

void Plater::priv::schedule_background_process()
{
    delayed_error_message.clear();
    // Trigger the timer event after 0.5s
    this->background_process_timer.Start(500, wxTIMER_ONE_SHOT);
    // Notify the Canvas3D that something has changed, so it may invalidate some of the layer editing stuff.
    this->view3D->get_canvas3d()->set_config(this->config);
}

void Plater::priv::update_print_volume_state()
{
    BoundingBox     bed_box_2D = get_extents(Polygon::new_scale(this->config->opt<ConfigOptionPoints>("bed_shape")->values));
    BoundingBoxf3   print_volume(unscale(bed_box_2D.min(0), bed_box_2D.min(1), 0.0), unscale(bed_box_2D.max(0), bed_box_2D.max(1), scale_(this->config->opt_float("max_print_height"))));
    // Allow the objects to protrude below the print bed, only the part of the object above the print bed will be sliced.
    print_volume.min(2) = -1e10;
    this->q->model().update_print_volume_state(print_volume);
}

// Update background processing thread from the current config and Model.
// Returns a bitmask of UpdateBackgroundProcessReturnState.
unsigned int Plater::priv::update_background_process(bool force_validation, bool postpone_error_messages)
{
    // bitmap of enum UpdateBackgroundProcessReturnState
    unsigned int return_state = 0;

    // If the update_background_process() was not called by the timer, kill the timer,
    // so the update_restart_background_process() will not be called again in vain.
    this->background_process_timer.Stop();
    // Update the "out of print bed" state of ModelInstances.
    this->update_print_volume_state();
    // Apply new config to the possibly running background task.
    bool               was_running = this->background_process.running();
    Print::ApplyStatus invalidated = this->background_process.apply(this->q->model(), wxGetApp().preset_bundle->full_config());

    // Just redraw the 3D canvas without reloading the scene to consume the update of the layer height profile.
    if (view3D->is_layers_editing_enabled())
        view3D->get_wxglcanvas()->Refresh();

    if (invalidated == Print::APPLY_STATUS_INVALIDATED) {
        // Some previously calculated data on the Print was invalidated.
        // Hide the slicing results, as the current slicing status is no more valid.
        this->sidebar->show_sliced_info_sizer(false);
        // Reset preview canvases. If the print has been invalidated, the preview canvases will be cleared.
        // Otherwise they will be just refreshed.
        if (this->preview != nullptr)
            // If the preview is not visible, the following line just invalidates the preview,
            // but the G-code paths or SLA preview are calculated first once the preview is made visible.
            this->preview->reload_print();
        // In FDM mode, we need to reload the 3D scene because of the wipe tower preview box.
        // In SLA mode, we need to reload the 3D scene every time to show the support structures.
        if (this->printer_technology == ptSLA || (this->printer_technology == ptFFF && this->config->opt_bool("wipe_tower")))
            return_state |= UPDATE_BACKGROUND_PROCESS_REFRESH_SCENE;
    }

    if ((invalidated != Print::APPLY_STATUS_UNCHANGED || force_validation) && ! this->background_process.empty()) {
		// The delayed error message is no more valid.
		this->delayed_error_message.clear();
		// The state of the Print changed, and it is non-zero. Let's validate it and give the user feedback on errors.
        std::string err = this->background_process.validate();
        if (err.empty()) {
            if (invalidated != Print::APPLY_STATUS_UNCHANGED && this->background_processing_enabled())
                return_state |= UPDATE_BACKGROUND_PROCESS_RESTART;
        } else {
            // The print is not valid.
            // Only show the error message immediately, if the top level parent of this window is active.
            auto p = dynamic_cast<wxWindow*>(this->q);
            while (p->GetParent())
                p = p->GetParent();
            auto *top_level_wnd = dynamic_cast<wxTopLevelWindow*>(p);
            if (! postpone_error_messages && top_level_wnd && top_level_wnd->IsActive()) {
                // The error returned from the Print needs to be translated into the local language.
                GUI::show_error(this->q, err);
            } else {
                // Show the error message once the main window gets activated.
                this->delayed_error_message = err;
            }
            return_state |= UPDATE_BACKGROUND_PROCESS_INVALID;
        }
    } else if (! this->delayed_error_message.empty()) {
    	// Reusing the old state.
        return_state |= UPDATE_BACKGROUND_PROCESS_INVALID;
    }

    if (invalidated != Print::APPLY_STATUS_UNCHANGED && was_running && ! this->background_process.running() &&
        (return_state & UPDATE_BACKGROUND_PROCESS_RESTART) == 0) {
        // The background processing was killed and it will not be restarted.
        wxCommandEvent evt(EVT_PROCESS_COMPLETED);
        evt.SetInt(-1);
        // Post the "canceled" callback message, so that it will be processed after any possible pending status bar update messages.
        wxQueueEvent(GUI::wxGetApp().mainframe->m_plater, evt.Clone());
    }

    if ((return_state & UPDATE_BACKGROUND_PROCESS_INVALID) != 0)
    {
        // Validation of the background data failed.
        const wxString invalid_str = _(L("Invalid data"));
        for (auto btn : {ActionButtonType::abReslice, ActionButtonType::abSendGCode, ActionButtonType::abExport})
            sidebar->set_btn_label(btn, invalid_str);
    }
    else
    {
        // Background data is valid.
        if ((return_state & UPDATE_BACKGROUND_PROCESS_RESTART) != 0 ||
            (return_state & UPDATE_BACKGROUND_PROCESS_REFRESH_SCENE) != 0 )
            this->statusbar()->set_status_text(_(L("Ready to slice")));

        sidebar->set_btn_label(ActionButtonType::abExport, _(label_btn_export));
        sidebar->set_btn_label(ActionButtonType::abSendGCode, _(label_btn_send));

        const wxString slice_string = background_process.running() && wxGetApp().get_mode() == comSimple ?
                                      _(L("Slicing")) + dots : _(L("Slice now"));
        sidebar->set_btn_label(ActionButtonType::abReslice, slice_string);

        if (background_process.finished())
            show_action_buttons(false);
        else if (!background_process.empty() &&
                 !background_process.running()) /* Do not update buttons if background process is running
                                                 * This condition is important for SLA mode especially,
                                                 * when this function is called several times during calculations
                                                 * */
            show_action_buttons(true);
    }

    return return_state;
}

// Restart background processing thread based on a bitmask of UpdateBackgroundProcessReturnState.
bool Plater::priv::restart_background_process(unsigned int state)
{
    if (m_ui_jobs.is_any_running()) {
        // Avoid a race condition
        return false;
    }

    if ( ! this->background_process.empty() &&
         (state & priv::UPDATE_BACKGROUND_PROCESS_INVALID) == 0 &&
         ( ((state & UPDATE_BACKGROUND_PROCESS_FORCE_RESTART) != 0 && ! this->background_process.finished()) ||
           (state & UPDATE_BACKGROUND_PROCESS_FORCE_EXPORT) != 0 ||
           (state & UPDATE_BACKGROUND_PROCESS_RESTART) != 0 ) ) {
        // The print is valid and it can be started.
        if (this->background_process.start()) {
            this->statusbar()->set_cancel_callback([this]() {
                this->statusbar()->set_status_text(_(L("Cancelling")));
                this->background_process.stop();
            });
            return true;
        }
    }
    return false;
}

void Plater::priv::export_gcode(fs::path output_path, bool output_path_on_removable_media, PrintHostJob upload_job)
{
    wxCHECK_RET(!(output_path.empty() && upload_job.empty()), "export_gcode: output_path and upload_job empty");

    if (model.objects.empty())
        return;

    if (background_process.is_export_scheduled()) {
        GUI::show_error(q, _(L("Another export job is currently running.")));
        return;
    }

    // bitmask of UpdateBackgroundProcessReturnState
    unsigned int state = update_background_process(true);
    if (state & priv::UPDATE_BACKGROUND_PROCESS_REFRESH_SCENE)
        view3D->reload_scene(false);

    if ((state & priv::UPDATE_BACKGROUND_PROCESS_INVALID) != 0)
        return;

    if (! output_path.empty()) {
        background_process.schedule_export(output_path.string(), output_path_on_removable_media);
    } else {
        background_process.schedule_upload(std::move(upload_job));
    }

    // If the SLA processing of just a single object's supports is running, restart slicing for the whole object.
    this->background_process.set_task(PrintBase::TaskParams());
    this->restart_background_process(priv::UPDATE_BACKGROUND_PROCESS_FORCE_EXPORT);
}

unsigned int Plater::priv::update_restart_background_process(bool force_update_scene, bool force_update_preview)
{
    // bitmask of UpdateBackgroundProcessReturnState
    unsigned int state = this->update_background_process(false);
    if (force_update_scene || (state & UPDATE_BACKGROUND_PROCESS_REFRESH_SCENE) != 0)
        view3D->reload_scene(false);

    if (force_update_preview)
        this->preview->reload_print();
    this->restart_background_process(state);
    return state;
}

void Plater::priv::update_fff_scene()
{
    if (this->preview != nullptr)
        this->preview->reload_print();
    // In case this was MM print, wipe tower bounding box on 3D tab might need redrawing with exact depth:
    view3D->reload_scene(true);
	
}

void Plater::priv::update_sla_scene()
{
    // Update the SLAPrint from the current Model, so that the reload_scene()
    // pulls the correct data.
    delayed_scene_refresh = false;
    this->update_restart_background_process(true, true);
}

void Plater::priv::reload_from_disk()
{
    Plater::TakeSnapshot snapshot(q, _(L("Reload from disk")));

    const Selection& selection = get_selection();

    if (selection.is_wipe_tower())
        return;

    // struct to hold selected ModelVolumes by their indices
    struct SelectedVolume
    {
        int object_idx;
        int volume_idx;

        // operators needed by std::algorithms
        bool operator < (const SelectedVolume& other) const { return (object_idx < other.object_idx) || ((object_idx == other.object_idx) && (volume_idx < other.volume_idx)); }
        bool operator == (const SelectedVolume& other) const { return (object_idx == other.object_idx) && (volume_idx == other.volume_idx); }
    };
    std::vector<SelectedVolume> selected_volumes;

    // collects selected ModelVolumes
    const std::set<unsigned int>& selected_volumes_idxs = selection.get_volume_idxs();
    for (unsigned int idx : selected_volumes_idxs)
    {
        const GLVolume* v = selection.get_volume(idx);
        int v_idx = v->volume_idx();
        if (v_idx >= 0)
        {
            int o_idx = v->object_idx();
            if ((0 <= o_idx) && (o_idx < (int)model.objects.size()))
                selected_volumes.push_back({ o_idx, v_idx });
        }
    }
    std::sort(selected_volumes.begin(), selected_volumes.end());
    selected_volumes.erase(std::unique(selected_volumes.begin(), selected_volumes.end()), selected_volumes.end());

    // collects paths of files to load
    std::vector<fs::path> input_paths;
    std::vector<fs::path> missing_input_paths;
    for (const SelectedVolume& v : selected_volumes)
    {
        const ModelObject* object = model.objects[v.object_idx];
        const ModelVolume* volume = object->volumes[v.volume_idx];

        if (!volume->source.input_file.empty())
        {
            if (fs::exists(volume->source.input_file))
                input_paths.push_back(volume->source.input_file);
            else
                missing_input_paths.push_back(volume->source.input_file);
        }
        else if (!object->input_file.empty() && volume->is_model_part() && !volume->name.empty())
            missing_input_paths.push_back(volume->name);
    }

    std::sort(missing_input_paths.begin(), missing_input_paths.end());
    missing_input_paths.erase(std::unique(missing_input_paths.begin(), missing_input_paths.end()), missing_input_paths.end());

    while (!missing_input_paths.empty())
    {
        // ask user to select the missing file
        fs::path search = missing_input_paths.back();
        wxString title = _(L("Please select the file to reload"));
#if defined(__APPLE__)
        title += " (" + from_u8(search.filename().string()) + ")";
#endif // __APPLE__
        title += ":";
        wxFileDialog dialog(q, title, "", from_u8(search.filename().string()), file_wildcards(FT_MODEL), wxFD_OPEN | wxFD_FILE_MUST_EXIST);
        if (dialog.ShowModal() != wxID_OK)
            return;

        std::string sel_filename_path = dialog.GetPath().ToUTF8().data();
        std::string sel_filename = fs::path(sel_filename_path).filename().string();
        if (boost::algorithm::iequals(search.filename().string(), sel_filename))
        {
            input_paths.push_back(sel_filename_path);
            missing_input_paths.pop_back();

            fs::path sel_path = fs::path(sel_filename_path).remove_filename().string();

            std::vector<fs::path>::iterator it = missing_input_paths.begin();
            while (it != missing_input_paths.end())
            {
                // try to use the path of the selected file with all remaining missing files
                fs::path repathed_filename = sel_path;
                repathed_filename /= it->filename();
                if (fs::exists(repathed_filename))
                {
                    input_paths.push_back(repathed_filename.string());
                    it = missing_input_paths.erase(it);
                }
                else
                    ++it;
            }
        }
        else
        {
            wxString message = _(L("It is not allowed to change the file to reload")) + " (" + from_u8(search.filename().string()) + ").\n" + _(L("Do you want to retry")) + " ?";
            wxMessageDialog dlg(q, message, wxMessageBoxCaptionStr, wxYES_NO | wxYES_DEFAULT | wxICON_QUESTION);
            if (dlg.ShowModal() != wxID_YES)
                return;
        }
    }

    std::sort(input_paths.begin(), input_paths.end());
    input_paths.erase(std::unique(input_paths.begin(), input_paths.end()), input_paths.end());

    std::vector<wxString> fail_list;

    // load one file at a time
    for (size_t i = 0; i < input_paths.size(); ++i)
    {
        const auto& path = input_paths[i].string();

        wxBusyCursor wait;
        wxBusyInfo info(_(L("Reload from:")) + " " + from_u8(path), q->get_current_canvas3D()->get_wxglcanvas());

        Model new_model;
        try
        {
            new_model = Model::read_from_file(path, nullptr, true, false);
            for (ModelObject* model_object : new_model.objects)
            {
                model_object->center_around_origin();
                model_object->ensure_on_bed();
            }
        }
        catch (std::exception&)
        {
            // error while loading
            return;
        }

        // update the selected volumes whose source is the current file
        for (const SelectedVolume& sel_v : selected_volumes)
        {
            ModelObject* old_model_object = model.objects[sel_v.object_idx];
            ModelVolume* old_volume = old_model_object->volumes[sel_v.volume_idx];

            bool has_source = !old_volume->source.input_file.empty() && boost::algorithm::iequals(fs::path(old_volume->source.input_file).filename().string(), fs::path(path).filename().string());
            bool has_name = !old_volume->name.empty() && boost::algorithm::iequals(old_volume->name, fs::path(path).filename().string());
            if (has_source || has_name)
            {
                int new_volume_idx = -1;
                int new_object_idx = -1;
                if (has_source)
                {
                    // take idxs from source
                    new_volume_idx = old_volume->source.volume_idx;
                    new_object_idx = old_volume->source.object_idx;
                }
                else
                {
                    // take idxs from the 1st matching volume
                    for (size_t o = 0; o < new_model.objects.size(); ++o)
                    {
                        ModelObject* obj = new_model.objects[o];
                        bool found = false;
                        for (size_t v = 0; v < obj->volumes.size(); ++v)
                        {
                            if (obj->volumes[v]->name == old_volume->name)
                            {
                                new_volume_idx = (int)v;
                                new_object_idx = (int)o;
                                found = true;
                                break;
                            }
                        }
                        if (found)
                            break;
                    }
                }

                if ((new_object_idx < 0) && ((int)new_model.objects.size() <= new_object_idx))
                {
                    fail_list.push_back(from_u8(has_source ? old_volume->source.input_file : old_volume->name));
                    continue;
                }
                ModelObject* new_model_object = new_model.objects[new_object_idx];
                if ((new_volume_idx < 0) && ((int)new_model.objects.size() <= new_volume_idx))
                {
                    fail_list.push_back(from_u8(has_source ? old_volume->source.input_file : old_volume->name));
                    continue;
                }
                if (new_volume_idx < (int)new_model_object->volumes.size())
                {
                    old_model_object->add_volume(*new_model_object->volumes[new_volume_idx]);
                    ModelVolume* new_volume = old_model_object->volumes.back();
                    new_volume->set_new_unique_id();
                    new_volume->config.apply(old_volume->config);
                    new_volume->set_type(old_volume->type());
                    new_volume->set_material_id(old_volume->material_id());
                    new_volume->set_transformation(old_volume->get_transformation() * old_volume->source.transform);
                    new_volume->translate(new_volume->get_transformation().get_matrix(true) * (new_volume->source.mesh_offset - old_volume->source.mesh_offset));
                    std::swap(old_model_object->volumes[sel_v.volume_idx], old_model_object->volumes.back());
                    old_model_object->delete_volume(old_model_object->volumes.size() - 1);
                    old_model_object->ensure_on_bed();
                }
            }
        }
    }

    if (!fail_list.empty())
    {
        wxString message = _(L("Unable to reload:")) + "\n";
        for (const wxString& s : fail_list)
        {
            message += s + "\n";
        }
        wxMessageDialog dlg(q, message, _(L("Error during reload")), wxOK | wxOK_DEFAULT | wxICON_WARNING);
        dlg.ShowModal();
    }

    // update 3D scene
    update();

    // new GLVolumes have been created at this point, so update their printable state
    for (size_t i = 0; i < model.objects.size(); ++i)
    {
        view3D->get_canvas3d()->update_instance_printable_state_for_object(i);
    }
}

void Plater::priv::reload_all_from_disk()
{
    if (model.objects.empty())
        return;

    Plater::TakeSnapshot snapshot(q, _(L("Reload all from disk")));
    Plater::SuppressSnapshots suppress(q);

    Selection& selection = get_selection();
    Selection::IndicesList curr_idxs = selection.get_volume_idxs();
    // reload from disk uses selection
    select_all();
    reload_from_disk();
    // restore previous selection
    selection.clear();
    for (unsigned int idx : curr_idxs)
    {
        selection.add(idx, false);
    }
}

void Plater::priv::fix_through_netfabb(const int obj_idx, const int vol_idx/* = -1*/)
{
    if (obj_idx < 0)
        return;

    Plater::TakeSnapshot snapshot(q, _(L("Fix Throught NetFabb")));

    fix_model_by_win10_sdk_gui(*model.objects[obj_idx], vol_idx);
    this->update();
    this->object_list_changed();
    this->schedule_background_process();
}

void Plater::priv::set_current_panel(wxPanel* panel)
{
    if (std::find(panels.begin(), panels.end(), panel) == panels.end())
        return;

#ifdef __WXMAC__
    bool force_render = (current_panel != nullptr);
#endif // __WXMAC__

    if (current_panel == panel)
        return;

    current_panel = panel;
    // to reduce flickering when changing view, first set as visible the new current panel
    for (wxPanel* p : panels)
    {
        if (p == current_panel)
        {
#ifdef __WXMAC__
            // On Mac we need also to force a render to avoid flickering when changing view
            if (force_render)
            {
                if (p == view3D)
                    dynamic_cast<View3D*>(p)->get_canvas3d()->render();
                else if (p == preview)
                    dynamic_cast<Preview*>(p)->get_canvas3d()->render();
            }
#endif // __WXMAC__
            p->Show();
        }
    }
    // then set to invisible the other
    for (wxPanel* p : panels)
    {
        if (p != current_panel)
            p->Hide();
    }

    panel_sizer->Layout();

    if (current_panel == view3D)
    {
        if (view3D->is_reload_delayed())
        {
            // Delayed loading of the 3D scene.
            if (this->printer_technology == ptSLA)
            {
                // Update the SLAPrint from the current Model, so that the reload_scene()
                // pulls the correct data.
                this->update_restart_background_process(true, false);
            } else
                view3D->reload_scene(true);
        }

        // sets the canvas as dirty to force a render at the 1st idle event (wxWidgets IsShownOnScreen() is buggy and cannot be used reliably)
        view3D->set_as_dirty();
        view_toolbar.select_item("3D");
    }
    else if (current_panel == preview)
    {
        // see: Plater::priv::object_list_changed()
        // FIXME: it may be better to have a single function making this check and let it be called wherever needed
        bool export_in_progress = this->background_process.is_export_scheduled();
        bool model_fits = view3D->check_volumes_outside_state() != ModelInstance::PVS_Partly_Outside;
        if (!model.objects.empty() && !export_in_progress && model_fits)
            this->q->reslice();
        // keeps current gcode preview, if any
        preview->reload_print(true);

        preview->set_as_dirty();
        view_toolbar.select_item("Preview");
    }

    current_panel->SetFocusFromKbd();
}

void Plater::priv::on_select_preset(wxCommandEvent &evt)
{
    auto preset_type = static_cast<Preset::Type>(evt.GetInt());
    auto *combo = static_cast<PresetComboBox*>(evt.GetEventObject());

    // see https://github.com/prusa3d/PrusaSlicer/issues/3889
    // Under OSX: in case of use of a same names written in different case (like "ENDER" and "Ender"),
    // m_presets_choice->GetSelection() will return first item, because search in PopupListCtrl is case-insensitive.
    // So, use GetSelection() from event parameter 
    // But in this function we couldn't use evt.GetSelection(), because m_commandInt is used for preset_type
    // Thus, get selection in this way:
    int selection = combo->FindString(evt.GetString(), true);

    auto idx = combo->get_extruder_idx();

    //! Because of The MSW and GTK version of wxBitmapComboBox derived from wxComboBox,
    //! but the OSX version derived from wxOwnerDrawnCombo.
    //! So, to get selected string we do
    //!     combo->GetString(combo->GetSelection())
    //! instead of
    //!     combo->GetStringSelection().ToUTF8().data());

    const std::string preset_name = wxGetApp().preset_bundle->get_preset_name_by_alias(preset_type, 
        Preset::remove_suffix_modified(combo->GetString(selection).ToUTF8().data()));

    if (preset_type == Preset::TYPE_FILAMENT) {
        wxGetApp().preset_bundle->set_filament_preset(idx, preset_name);
    }

    // TODO: ?
    if (preset_type == Preset::TYPE_FILAMENT && sidebar->is_multifilament()) {
        // Only update the plater UI for the 2nd and other filaments.
        wxGetApp().preset_bundle->update_plater_filament_ui(idx, combo);
    }
    else {
        wxWindowUpdateLocker noUpdates(sidebar->presets_panel());
        wxGetApp().get_tab(preset_type)->select_preset(preset_name);
    }

    // update plater with new config
    wxGetApp().plater()->on_config_change(wxGetApp().preset_bundle->full_config());
    /* Settings list can be changed after printer preset changing, so
     * update all settings items for all item had it.
     * Furthermore, Layers editing is implemented only for FFF printers
     * and for SLA presets they should be deleted
     */
    if (preset_type == Preset::TYPE_PRINTER)
        wxGetApp().obj_list()->update_object_list_by_printer_technology();
}

void Plater::priv::on_slicing_update(SlicingStatusEvent &evt)
{
    if (evt.status.percent >= -1) {
        if (m_ui_jobs.is_any_running()) {
            // Avoid a race condition
            return;
        }

        this->statusbar()->set_progress(evt.status.percent);
        this->statusbar()->set_status_text(_(evt.status.text) + wxString::FromUTF8("…"));
    }
    if (evt.status.flags & (PrintBase::SlicingStatus::RELOAD_SCENE | PrintBase::SlicingStatus::RELOAD_SLA_SUPPORT_POINTS)) {
        switch (this->printer_technology) {
        case ptFFF:
            this->update_fff_scene();
            break;
        case ptSLA:
            // If RELOAD_SLA_SUPPORT_POINTS, then the SLA gizmo is updated (reload_scene calls update_gizmos_data)
            if (view3D->is_dragging())
                delayed_scene_refresh = true;
            else
                this->update_sla_scene();
            break;
        default: break;
        }
    } else if (evt.status.flags & PrintBase::SlicingStatus::RELOAD_SLA_PREVIEW) {
        // Update the SLA preview. Only called if not RELOAD_SLA_SUPPORT_POINTS, as the block above will refresh the preview anyways.
        this->preview->reload_print();
    }
}

void Plater::priv::on_slicing_completed(wxCommandEvent &)
{
    switch (this->printer_technology) {
    case ptFFF:
        this->update_fff_scene();
        break;
    case ptSLA:
        if (view3D->is_dragging())
            delayed_scene_refresh = true;
        else
            this->update_sla_scene();
        break;
    default: break;
    }
}

void Plater::priv::on_process_completed(wxCommandEvent &evt)
{
    // Stop the background task, wait until the thread goes into the "Idle" state.
    // At this point of time the thread should be either finished or canceled,
    // so the following call just confirms, that the produced data were consumed.
    this->background_process.stop();
    this->statusbar()->reset_cancel_callback();
    this->statusbar()->stop_busy();

    const bool canceled = evt.GetInt() < 0;
    const bool error = evt.GetInt() == 0;
    const bool success  = evt.GetInt() > 0;
    // Reset the "export G-code path" name, so that the automatic background processing will be enabled again.
    this->background_process.reset_export();

    if (error) {
        wxString message = evt.GetString();
        if (message.IsEmpty())
            message = _(L("Export failed"));
        if (q->m_tracking_popup_menu)
        	// We don't want to pop-up a message box when tracking a pop-up menu.
        	// We postpone the error message instead.
            q->m_tracking_popup_menu_error_message = message;
        else
	        show_error(q, message);
        this->statusbar()->set_status_text(message);
    }
    if (canceled)
        this->statusbar()->set_status_text(_(L("Cancelled")));

    this->sidebar->show_sliced_info_sizer(success);

    // This updates the "Slice now", "Export G-code", "Arrange" buttons status.
    // Namely, it refreshes the "Out of print bed" property of all the ModelObjects, and it enables
    // the "Slice now" and "Export G-code" buttons based on their "out of bed" status.
    this->object_list_changed();

    // refresh preview
    switch (this->printer_technology) {
    case ptFFF:
        this->update_fff_scene();
        break;
    case ptSLA:
        if (view3D->is_dragging())
            delayed_scene_refresh = true;
        else
            this->update_sla_scene();
        break;
    default: break;
    }
	

    if (canceled) {
        if (wxGetApp().get_mode() == comSimple)
            sidebar->set_btn_label(ActionButtonType::abReslice, "Slice now");
        show_action_buttons(true);
    }
    else if (this->writing_to_removable_device || wxGetApp().get_mode() == comSimple)
		show_action_buttons(false);
    this->writing_to_removable_device = false;
}

void Plater::priv::on_layer_editing_toggled(bool enable)
{
    view3D->enable_layers_editing(enable);
    view3D->set_as_dirty();
}

void Plater::priv::on_action_add(SimpleEvent&)
{
    if (q != nullptr)
        q->add_model();
}

void Plater::priv::on_action_split_objects(SimpleEvent&)
{
    split_object();
}

void Plater::priv::on_action_split_volumes(SimpleEvent&)
{
    split_volume();
}

void Plater::priv::on_action_layersediting(SimpleEvent&)
{
    view3D->enable_layers_editing(!view3D->is_layers_editing_enabled());
}

void Plater::priv::on_object_select(SimpleEvent& evt)
{
//    this->take_snapshot(_(L("Object Selection")));

    wxGetApp().obj_list()->update_selections();
    selection_changed();
}

void Plater::priv::on_right_click(RBtnEvent& evt)
{
    int obj_idx = get_selected_object_idx();

    wxMenu* menu = nullptr;

    if (obj_idx == -1) // no one or several object are selected
    { 
        if (evt.data.second) // right button was clicked on empty space
            menu = &default_menu;
        else
        {
            sidebar->obj_list()->show_multi_selection_menu();
            return;
        }
    }
    else
    {
        // If in 3DScene is(are) selected volume(s), but right button was clicked on empty space
        if (evt.data.second)
            return; 

        if (printer_technology == ptSLA)
            menu = &sla_object_menu;
        else
        {
            // show "Object menu" for each one or several FullInstance instead of FullObject
            const bool is_some_full_instances = get_selection().is_single_full_instance() || 
                                                get_selection().is_single_full_object() || 
                                                get_selection().is_multiple_full_instance();
            menu = is_some_full_instances ? &object_menu : &part_menu;
        }

        sidebar->obj_list()->append_menu_item_settings(menu);

        if (printer_technology != ptSLA)
            sidebar->obj_list()->append_menu_item_change_extruder(menu);

        if (menu != &part_menu)
        {
            /* Remove/Prepend "increase/decrease instances" menu items according to the view mode.
             * Suppress to show those items for a Simple mode
             */
            const MenuIdentifier id = printer_technology == ptSLA ? miObjectSLA : miObjectFFF;
            if (wxGetApp().get_mode() == comSimple) {
                if (menu->FindItem(_(L("Add instance"))) != wxNOT_FOUND)
                {
                    /* Detach an items from the menu, but don't delete them
                     * so that they can be added back later
                     * (after switching to the Advanced/Expert mode)
                     */
                    menu->Remove(items_increase[id]);
                    menu->Remove(items_decrease[id]);
                    menu->Remove(items_set_number_of_copies[id]);
                }
            }
            else {
                if (menu->FindItem(_(L("Add instance"))) == wxNOT_FOUND)
                {
                    // Prepend items to the menu, if those aren't not there
                    menu->Prepend(items_set_number_of_copies[id]);
                    menu->Prepend(items_decrease[id]);
                    menu->Prepend(items_increase[id]);
                }
            }
        }
    }

    if (q != nullptr && menu) {
#ifdef __linux__
        // For some reason on Linux the menu isn't displayed if position is specified
        // (even though the position is sane).
        q->PopupMenu(menu);
#else
        q->PopupMenu(menu, (int)evt.data.first.x(), (int)evt.data.first.y());
#endif
    }
}

void Plater::priv::on_wipetower_moved(Vec3dEvent &evt)
{
    DynamicPrintConfig cfg;
    cfg.opt<ConfigOptionFloat>("wipe_tower_x", true)->value = evt.data(0);
    cfg.opt<ConfigOptionFloat>("wipe_tower_y", true)->value = evt.data(1);
    wxGetApp().get_tab(Preset::TYPE_PRINT)->load_config(cfg);
}

void Plater::priv::on_wipetower_rotated(Vec3dEvent& evt)
{
    DynamicPrintConfig cfg;
    cfg.opt<ConfigOptionFloat>("wipe_tower_x", true)->value = evt.data(0);
    cfg.opt<ConfigOptionFloat>("wipe_tower_y", true)->value = evt.data(1);
    cfg.opt<ConfigOptionFloat>("wipe_tower_rotation_angle", true)->value = Geometry::rad2deg(evt.data(2));
    wxGetApp().get_tab(Preset::TYPE_PRINT)->load_config(cfg);
}

void Plater::priv::on_update_geometry(Vec3dsEvent<2>&)
{
    // TODO
}

// Update the scene from the background processing,
// if the update message was received during mouse manipulation.
void Plater::priv::on_3dcanvas_mouse_dragging_finished(SimpleEvent&)
{
    if (this->delayed_scene_refresh) {
        this->delayed_scene_refresh = false;
        this->update_sla_scene();
    }
}

bool Plater::priv::init_object_menu()
{
    items_increase.reserve(2);
    items_decrease.reserve(2);
    items_set_number_of_copies.reserve(2);

    init_common_menu(&object_menu);
    complit_init_object_menu();

    init_common_menu(&sla_object_menu);
    complit_init_sla_object_menu();

    init_common_menu(&part_menu, true);
    complit_init_part_menu();

    sidebar->obj_list()->create_default_popupmenu(&default_menu);

    return true;
}

void Plater::priv::generate_thumbnail(ThumbnailData& data, unsigned int w, unsigned int h, bool printable_only, bool parts_only, bool show_bed, bool transparent_background)
{
    view3D->get_canvas3d()->render_thumbnail(data, w, h, printable_only, parts_only, show_bed, transparent_background);
}

void Plater::priv::generate_thumbnails(ThumbnailsList& thumbnails, const Vec2ds& sizes, bool printable_only, bool parts_only, bool show_bed, bool transparent_background)
{
    thumbnails.clear();
    for (const Vec2d& size : sizes)
    {
        thumbnails.push_back(ThumbnailData());
        Point isize(size); // round to ints
        generate_thumbnail(thumbnails.back(), isize.x(), isize.y(), printable_only, parts_only, show_bed, transparent_background);
        if (!thumbnails.back().is_valid())
            thumbnails.pop_back();
    }
}

void Plater::priv::msw_rescale_object_menu()
{
    for (MenuWithSeparators* menu : { &object_menu, &sla_object_menu, &part_menu, &default_menu })
        msw_rescale_menu(dynamic_cast<wxMenu*>(menu));
}

wxString Plater::priv::get_project_filename(const wxString& extension) const
{
    return m_project_filename.empty() ? "" : m_project_filename + extension;
}

void Plater::priv::set_project_filename(const wxString& filename)
{
    boost::filesystem::path full_path = into_path(filename);
    boost::filesystem::path ext = full_path.extension();
    if (boost::iequals(ext.string(), ".amf")) {
        // Remove the first extension.
        full_path.replace_extension("");
        // It may be ".zip.amf".
        if (boost::iequals(full_path.extension().string(), ".zip"))
            // Remove the 2nd extension.
            full_path.replace_extension("");
    } else {
        // Remove just one extension.
        full_path.replace_extension("");
    }

    m_project_filename = from_path(full_path);
    wxGetApp().mainframe->update_title();

    if (!filename.empty())
        wxGetApp().mainframe->add_to_recent_projects(filename);
}

bool Plater::priv::init_common_menu(wxMenu* menu, const bool is_part/* = false*/)
{
    if (is_part) {
        append_menu_item(menu, wxID_ANY, _(L("Delete")) + "\tDel", _(L("Remove the selected object")),
            [this](wxCommandEvent&) { q->remove_selected();         }, "delete",            nullptr, [this]() { return can_delete(); }, q);

        append_menu_item(menu, wxID_ANY, _(L("Reload from disk")), _(L("Reload the selected volumes from disk")),
            [this](wxCommandEvent&) { q->reload_from_disk(); }, "", menu, [this]() { return can_reload_from_disk(); }, q);

        sidebar->obj_list()->append_menu_item_export_stl(menu);
    }
    else {
        wxMenuItem* item_increase = append_menu_item(menu, wxID_ANY, _(L("Add instance")) + "\t+", _(L("Add one more instance of the selected object")),
            [this](wxCommandEvent&) { q->increase_instances();      }, "add_copies",        nullptr, [this]() { return can_increase_instances(); }, q);
        wxMenuItem* item_decrease = append_menu_item(menu, wxID_ANY, _(L("Remove instance")) + "\t-", _(L("Remove one instance of the selected object")),
            [this](wxCommandEvent&) { q->decrease_instances();      }, "remove_copies",     nullptr, [this]() { return can_decrease_instances(); }, q);
        wxMenuItem* item_set_number_of_copies = append_menu_item(menu, wxID_ANY, _(L("Set number of instances")) + dots, _(L("Change the number of instances of the selected object")),
            [this](wxCommandEvent&) { q->set_number_of_copies();    }, "number_of_copies",  nullptr, [this]() { return can_increase_instances(); }, q);


        items_increase.push_back(item_increase);
        items_decrease.push_back(item_decrease);
        items_set_number_of_copies.push_back(item_set_number_of_copies);

        // Delete menu was moved to be after +/- instace to make it more difficult to be selected by mistake.
        append_menu_item(menu, wxID_ANY, _(L("Delete")) + "\tDel", _(L("Remove the selected object")),
            [this](wxCommandEvent&) { q->remove_selected(); }, "delete",            nullptr, [this]() { return can_delete(); }, q);

        menu->AppendSeparator();
        sidebar->obj_list()->append_menu_item_instance_to_object(menu, q);
        menu->AppendSeparator();

        wxMenuItem* menu_item_printable = sidebar->obj_list()->append_menu_item_printable(menu, q);
        menu->AppendSeparator();

        append_menu_item(menu, wxID_ANY, _(L("Reload from disk")), _(L("Reload the selected object from disk")),
            [this](wxCommandEvent&) { reload_from_disk(); }, "", nullptr, [this]() { return can_reload_from_disk(); }, q);

        append_menu_item(menu, wxID_ANY, _(L("Export as STL")) + dots, _(L("Export the selected object as STL file")),
            [this](wxCommandEvent&) { q->export_stl(false, true); }, "", nullptr, 
            [this]() {
                const Selection& selection = get_selection();
                return selection.is_single_full_instance() || selection.is_single_full_object();
            }, q);

        menu->AppendSeparator();

        q->Bind(wxEVT_UPDATE_UI, [this](wxUpdateUIEvent& evt) {
            const Selection& selection = get_selection();
            int instance_idx = selection.get_instance_idx();
            evt.Enable(selection.is_single_full_instance() || selection.is_single_full_object());
            if (instance_idx != -1)
            {
                evt.Check(model.objects[selection.get_object_idx()]->instances[instance_idx]->printable);
                view3D->set_as_dirty();
            }
            }, menu_item_printable->GetId());
    }

    sidebar->obj_list()->append_menu_item_fix_through_netfabb(menu);

    sidebar->obj_list()->append_menu_item_scale_selection_to_fit_print_volume(menu);

    wxMenu* mirror_menu = new wxMenu();
    if (mirror_menu == nullptr)
        return false;

    append_menu_item(mirror_menu, wxID_ANY, _(L("Along X axis")), _(L("Mirror the selected object along the X axis")),
        [this](wxCommandEvent&) { mirror(X); }, "mark_X", menu);
    append_menu_item(mirror_menu, wxID_ANY, _(L("Along Y axis")), _(L("Mirror the selected object along the Y axis")),
        [this](wxCommandEvent&) { mirror(Y); }, "mark_Y", menu);
    append_menu_item(mirror_menu, wxID_ANY, _(L("Along Z axis")), _(L("Mirror the selected object along the Z axis")),
        [this](wxCommandEvent&) { mirror(Z); }, "mark_Z", menu);

    append_submenu(menu, mirror_menu, wxID_ANY, _(L("Mirror")), _(L("Mirror the selected object")), "",
        [this]() { return can_mirror(); }, q);

    return true;
}

bool Plater::priv::complit_init_object_menu()
{
    wxMenu* split_menu = new wxMenu();
    if (split_menu == nullptr)
        return false;

    append_menu_item(split_menu, wxID_ANY, _(L("To objects")), _(L("Split the selected object into individual objects")),
        [this](wxCommandEvent&) { split_object(); }, "split_object_SMALL",  &object_menu, [this]() { return can_split(); }, q);
    append_menu_item(split_menu, wxID_ANY, _(L("To parts")), _(L("Split the selected object into individual sub-parts")),
        [this](wxCommandEvent&) { split_volume(); }, "split_parts_SMALL",   &object_menu, [this]() { return can_split(); }, q);

    append_submenu(&object_menu, split_menu, wxID_ANY, _(L("Split")), _(L("Split the selected object")), "",
        [this]() { return can_split() && wxGetApp().get_mode() > comSimple; }, q);
    object_menu.AppendSeparator();

    // Layers Editing for object
    sidebar->obj_list()->append_menu_item_layers_editing(&object_menu, q);
    object_menu.AppendSeparator();

    // "Add (volumes)" popupmenu will be added later in append_menu_items_add_volume()

    return true;
}

bool Plater::priv::complit_init_sla_object_menu()
{
    append_menu_item(&sla_object_menu, wxID_ANY, _(L("Split")), _(L("Split the selected object into individual objects")),
        [this](wxCommandEvent&) { split_object(); }, "split_object_SMALL", nullptr, [this]() { return can_split(); }, q);

    sla_object_menu.AppendSeparator();

    // Add the automatic rotation sub-menu
    append_menu_item(&sla_object_menu, wxID_ANY, _(L("Optimize orientation")), _(L("Optimize the rotation of the object for better print results.")),
        [this](wxCommandEvent&) { sla_optimize_rotation(); });

    return true;
}

bool Plater::priv::complit_init_part_menu()
{
    append_menu_item(&part_menu, wxID_ANY, _(L("Split")), _(L("Split the selected object into individual sub-parts")),
        [this](wxCommandEvent&) { split_volume(); }, "split_parts_SMALL", nullptr, [this]() { return can_split(); }, q);

    part_menu.AppendSeparator();

    auto obj_list = sidebar->obj_list();
    obj_list->append_menu_item_change_type(&part_menu, q);

    return true;
}

void Plater::priv::set_current_canvas_as_dirty()
{
    if (current_panel == view3D)
        view3D->set_as_dirty();
    else if (current_panel == preview)
        preview->set_as_dirty();
}

GLCanvas3D* Plater::priv::get_current_canvas3D()
{
    return (current_panel == view3D) ? view3D->get_canvas3d() : ((current_panel == preview) ? preview->get_canvas3d() : nullptr);
}

bool Plater::priv::init_view_toolbar()
{
    if (view_toolbar.get_items_count() > 0)
        // already initialized
        return true;

    BackgroundTexture::Metadata background_data;
    background_data.filename = "toolbar_background.png";
    background_data.left = 16;
    background_data.top = 16;
    background_data.right = 16;
    background_data.bottom = 16;

    if (!view_toolbar.init(background_data))
        return false;

    view_toolbar.set_horizontal_orientation(GLToolbar::Layout::HO_Left);
    view_toolbar.set_vertical_orientation(GLToolbar::Layout::VO_Bottom);
    view_toolbar.set_border(5.0f);
    view_toolbar.set_gap_size(1.0f);

    GLToolbarItem::Data item;

    item.name = "3D";
    item.icon_filename = "editor.svg";
    item.tooltip = _utf8(L("3D editor view")) + " [" + GUI::shortkey_ctrl_prefix() + "5]";
    item.sprite_id = 0;
    item.left.action_callback = [this]() { if (this->q != nullptr) wxPostEvent(this->q, SimpleEvent(EVT_GLVIEWTOOLBAR_3D)); };
    if (!view_toolbar.add_item(item))
        return false;

    item.name = "Preview";
    item.icon_filename = "preview.svg";
    item.tooltip = _utf8(L("Preview")) + " [" + GUI::shortkey_ctrl_prefix() + "6]";
    item.sprite_id = 1;
    item.left.action_callback = [this]() { if (this->q != nullptr) wxPostEvent(this->q, SimpleEvent(EVT_GLVIEWTOOLBAR_PREVIEW)); };
    if (!view_toolbar.add_item(item))
        return false;

    view_toolbar.select_item("3D");
    view_toolbar.set_enabled(true);

    return true;
}

bool Plater::priv::can_set_instance_to_object() const
{
    const int obj_idx = get_selected_object_idx();
    return (0 <= obj_idx) && (obj_idx < (int)model.objects.size()) && (model.objects[obj_idx]->instances.size() > 1);
}

bool Plater::priv::can_split() const
{
    return sidebar->obj_list()->is_splittable();
}

bool Plater::priv::layers_height_allowed() const
{
    if (printer_technology != ptFFF)
        return false;

    int obj_idx = get_selected_object_idx();
    return (0 <= obj_idx) && (obj_idx < (int)model.objects.size()) && config->opt_bool("variable_layer_height") && view3D->is_layers_editing_allowed();
}

bool Plater::priv::can_mirror() const
{
    return get_selection().is_from_single_instance();
}

bool Plater::priv::can_reload_from_disk() const
{
    // struct to hold selected ModelVolumes by their indices
    struct SelectedVolume
    {
        int object_idx;
        int volume_idx;

        // operators needed by std::algorithms
        bool operator < (const SelectedVolume& other) const { return (object_idx < other.object_idx) || ((object_idx == other.object_idx) && (volume_idx < other.volume_idx)); }
        bool operator == (const SelectedVolume& other) const { return (object_idx == other.object_idx) && (volume_idx == other.volume_idx); }
    };
    std::vector<SelectedVolume> selected_volumes;

    const Selection& selection = get_selection();

    // collects selected ModelVolumes
    const std::set<unsigned int>& selected_volumes_idxs = selection.get_volume_idxs();
    for (unsigned int idx : selected_volumes_idxs)
    {
        const GLVolume* v = selection.get_volume(idx);
        int v_idx = v->volume_idx();
        if (v_idx >= 0)
        {
            int o_idx = v->object_idx();
            if ((0 <= o_idx) && (o_idx < (int)model.objects.size()))
                selected_volumes.push_back({ o_idx, v_idx });
        }
    }
    std::sort(selected_volumes.begin(), selected_volumes.end());
    selected_volumes.erase(std::unique(selected_volumes.begin(), selected_volumes.end()), selected_volumes.end());

    // collects paths of files to load
    std::vector<fs::path> paths;
    for (const SelectedVolume& v : selected_volumes)
    {
        const ModelObject* object = model.objects[v.object_idx];
        const ModelVolume* volume = object->volumes[v.volume_idx];
        if (!volume->source.input_file.empty())
            paths.push_back(volume->source.input_file);
        else if (!object->input_file.empty() && !volume->name.empty())
            paths.push_back(volume->name);
    }
    std::sort(paths.begin(), paths.end());
    paths.erase(std::unique(paths.begin(), paths.end()), paths.end());

    return !paths.empty();
}

void Plater::priv::set_bed_shape(const Pointfs& shape, const std::string& custom_texture, const std::string& custom_model)
{
    bool new_shape = bed.set_shape(shape, custom_texture, custom_model);
    if (new_shape)
    {
        if (view3D) view3D->bed_shape_changed();
        if (preview) preview->bed_shape_changed();
    }
}

bool Plater::priv::can_delete() const
{
    return !get_selection().is_empty() && !get_selection().is_wipe_tower() && !m_ui_jobs.is_any_running();
}

bool Plater::priv::can_delete_all() const
{
    return !model.objects.empty();
}

bool Plater::priv::can_fix_through_netfabb() const
{
    int obj_idx = get_selected_object_idx();
    if (obj_idx < 0)
        return false;

    return model.objects[obj_idx]->get_mesh_errors_count() > 0;
}

bool Plater::priv::can_increase_instances() const
{
    if (m_ui_jobs.is_any_running()) {
        return false;
    }

    int obj_idx = get_selected_object_idx();
    return (0 <= obj_idx) && (obj_idx < (int)model.objects.size());
}

bool Plater::priv::can_decrease_instances() const
{
    if (m_ui_jobs.is_any_running()) {
        return false;
    }

    int obj_idx = get_selected_object_idx();
    return (0 <= obj_idx) && (obj_idx < (int)model.objects.size()) && (model.objects[obj_idx]->instances.size() > 1);
}

bool Plater::priv::can_split_to_objects() const
{
    return can_split();
}

bool Plater::priv::can_split_to_volumes() const
{
    return (printer_technology != ptSLA) && can_split();
}

bool Plater::priv::can_arrange() const
{
    return !model.objects.empty() && !m_ui_jobs.is_any_running();
}

bool Plater::priv::can_layers_editing() const
{
    return layers_height_allowed();
}

void Plater::priv::update_object_menu()
{
    sidebar->obj_list()->append_menu_items_add_volume(&object_menu);
}

void Plater::priv::show_action_buttons(const bool ready_to_slice) const
{
	// Cache this value, so that the callbacks from the RemovableDriveManager may repeat that value when calling show_action_buttons().
    this->ready_to_slice = ready_to_slice;

    wxWindowUpdateLocker noUpdater(sidebar);
    const auto prin_host_opt = config->option<ConfigOptionString>("print_host");
    const bool send_gcode_shown = prin_host_opt != nullptr && !prin_host_opt->value.empty();
    
    // when a background processing is ON, export_btn and/or send_btn are showing
    if (wxGetApp().app_config->get("background_processing") == "1")
    {
	    RemovableDriveManager::RemovableDrivesStatus removable_media_status = wxGetApp().removable_drive_manager()->status();
		if (sidebar->show_reslice(false) |
			sidebar->show_export(true) |
			sidebar->show_send(send_gcode_shown) |
			sidebar->show_export_removable(removable_media_status.has_removable_drives) |
			sidebar->show_disconnect(removable_media_status.has_eject))
            sidebar->Layout();
    }
    else
    {
	    RemovableDriveManager::RemovableDrivesStatus removable_media_status;
	    if (! ready_to_slice) 
	    	removable_media_status = wxGetApp().removable_drive_manager()->status();
        if (sidebar->show_reslice(ready_to_slice) |
            sidebar->show_export(!ready_to_slice) |
            sidebar->show_send(send_gcode_shown && !ready_to_slice) |
			sidebar->show_export_removable(!ready_to_slice && removable_media_status.has_removable_drives) |
            sidebar->show_disconnect(!ready_to_slice && removable_media_status.has_eject))
            sidebar->Layout();
    }
}

void Plater::priv::enter_gizmos_stack()
{
    assert(m_undo_redo_stack_active == &m_undo_redo_stack_main);
    if (m_undo_redo_stack_active == &m_undo_redo_stack_main) {
        m_undo_redo_stack_active = &m_undo_redo_stack_gizmos;
        assert(m_undo_redo_stack_active->empty());
        // Take the initial snapshot of the gizmos.
        // Not localized on purpose, the text will never be shown to the user.
        this->take_snapshot(std::string("Gizmos-Initial"));
    }
}

void Plater::priv::leave_gizmos_stack()
{
    assert(m_undo_redo_stack_active == &m_undo_redo_stack_gizmos);
    if (m_undo_redo_stack_active == &m_undo_redo_stack_gizmos) {
        assert(! m_undo_redo_stack_active->empty());
        m_undo_redo_stack_active->clear();
        m_undo_redo_stack_active = &m_undo_redo_stack_main;
    }
}

int Plater::priv::get_active_snapshot_index()
{
    const size_t active_snapshot_time = this->undo_redo_stack().active_snapshot_time();
    const std::vector<UndoRedo::Snapshot>& ss_stack = this->undo_redo_stack().snapshots();
    const auto it = std::lower_bound(ss_stack.begin(), ss_stack.end(), UndoRedo::Snapshot(active_snapshot_time));
    return it - ss_stack.begin();
}

void Plater::priv::take_snapshot(const std::string& snapshot_name)
{
    if (this->m_prevent_snapshots > 0)
        return;
    assert(this->m_prevent_snapshots >= 0);
    UndoRedo::SnapshotData snapshot_data;
    snapshot_data.printer_technology = this->printer_technology;
    if (this->view3D->is_layers_editing_enabled())
        snapshot_data.flags |= UndoRedo::SnapshotData::VARIABLE_LAYER_EDITING_ACTIVE;
    if (this->sidebar->obj_list()->is_selected(itSettings)) {
        snapshot_data.flags |= UndoRedo::SnapshotData::SELECTED_SETTINGS_ON_SIDEBAR;
        snapshot_data.layer_range_idx = this->sidebar->obj_list()->get_selected_layers_range_idx();
    }
    else if (this->sidebar->obj_list()->is_selected(itLayer)) {
        snapshot_data.flags |= UndoRedo::SnapshotData::SELECTED_LAYER_ON_SIDEBAR;
        snapshot_data.layer_range_idx = this->sidebar->obj_list()->get_selected_layers_range_idx();
    }
    else if (this->sidebar->obj_list()->is_selected(itLayerRoot))
        snapshot_data.flags |= UndoRedo::SnapshotData::SELECTED_LAYERROOT_ON_SIDEBAR;

    // If SLA gizmo is active, ask it if it wants to trigger support generation
    // on loading this snapshot.
    if (view3D->get_canvas3d()->get_gizmos_manager().wants_reslice_supports_on_undo())
        snapshot_data.flags |= UndoRedo::SnapshotData::RECALCULATE_SLA_SUPPORTS;

    //FIXME updating the Wipe tower config values at the ModelWipeTower from the Print config.
    // This is a workaround until we refactor the Wipe Tower position / orientation to live solely inside the Model, not in the Print config.
    if (this->printer_technology == ptFFF) {
        const DynamicPrintConfig &config = wxGetApp().preset_bundle->prints.get_edited_preset().config;
        model.wipe_tower.position = Vec2d(config.opt_float("wipe_tower_x"), config.opt_float("wipe_tower_y"));
        model.wipe_tower.rotation = config.opt_float("wipe_tower_rotation_angle");
    }
    this->undo_redo_stack().take_snapshot(snapshot_name, model, view3D->get_canvas3d()->get_selection(), view3D->get_canvas3d()->get_gizmos_manager(), snapshot_data);
    this->undo_redo_stack().release_least_recently_used();
    // Save the last active preset name of a particular printer technology.
    ((this->printer_technology == ptFFF) ? m_last_fff_printer_profile_name : m_last_sla_printer_profile_name) = wxGetApp().preset_bundle->printers.get_selected_preset_name();
    BOOST_LOG_TRIVIAL(info) << "Undo / Redo snapshot taken: " << snapshot_name << ", Undo / Redo stack memory: " << Slic3r::format_memsize_MB(this->undo_redo_stack().memsize()) << log_memory_info();
}

void Plater::priv::undo()
{
    const std::vector<UndoRedo::Snapshot> &snapshots = this->undo_redo_stack().snapshots();
    auto it_current = std::lower_bound(snapshots.begin(), snapshots.end(), UndoRedo::Snapshot(this->undo_redo_stack().active_snapshot_time()));
    if (-- it_current != snapshots.begin())
        this->undo_redo_to(it_current);
}

void Plater::priv::redo()
{
    const std::vector<UndoRedo::Snapshot> &snapshots = this->undo_redo_stack().snapshots();
    auto it_current = std::lower_bound(snapshots.begin(), snapshots.end(), UndoRedo::Snapshot(this->undo_redo_stack().active_snapshot_time()));
    if (++ it_current != snapshots.end())
        this->undo_redo_to(it_current);
}

void Plater::priv::undo_redo_to(size_t time_to_load)
{
    const std::vector<UndoRedo::Snapshot> &snapshots = this->undo_redo_stack().snapshots();
    auto it_current = std::lower_bound(snapshots.begin(), snapshots.end(), UndoRedo::Snapshot(time_to_load));
    assert(it_current != snapshots.end());
    this->undo_redo_to(it_current);
}

void Plater::priv::undo_redo_to(std::vector<UndoRedo::Snapshot>::const_iterator it_snapshot)
{
    // Make sure that no updating function calls take_snapshot until we are done.
    SuppressSnapshots snapshot_supressor(q);

    bool 				temp_snapshot_was_taken 	= this->undo_redo_stack().temp_snapshot_active();
    PrinterTechnology 	new_printer_technology 		= it_snapshot->snapshot_data.printer_technology;
    bool 				printer_technology_changed 	= this->printer_technology != new_printer_technology;
    if (printer_technology_changed) {
        // Switching the printer technology when jumping forwards / backwards in time. Switch to the last active printer profile of the other type.
        std::string s_pt = (it_snapshot->snapshot_data.printer_technology == ptFFF) ? "FFF" : "SLA";
        if (! wxGetApp().check_unsaved_changes(from_u8((boost::format(_utf8(
            L("%1% printer was active at the time the target Undo / Redo snapshot was taken. Switching to %1% printer requires reloading of %1% presets."))) % s_pt).str())))
            // Don't switch the profiles.
            return;
    }
    // Save the last active preset name of a particular printer technology.
    ((this->printer_technology == ptFFF) ? m_last_fff_printer_profile_name : m_last_sla_printer_profile_name) = wxGetApp().preset_bundle->printers.get_selected_preset_name();
    //FIXME updating the Wipe tower config values at the ModelWipeTower from the Print config.
    // This is a workaround until we refactor the Wipe Tower position / orientation to live solely inside the Model, not in the Print config.
    if (this->printer_technology == ptFFF) {
        const DynamicPrintConfig &config = wxGetApp().preset_bundle->prints.get_edited_preset().config;
                model.wipe_tower.position = Vec2d(config.opt_float("wipe_tower_x"), config.opt_float("wipe_tower_y"));
                model.wipe_tower.rotation = config.opt_float("wipe_tower_rotation_angle");
    }
    const int layer_range_idx = it_snapshot->snapshot_data.layer_range_idx;
    // Flags made of Snapshot::Flags enum values.
    unsigned int new_flags = it_snapshot->snapshot_data.flags;
    UndoRedo::SnapshotData top_snapshot_data;
    top_snapshot_data.printer_technology = this->printer_technology;
    if (this->view3D->is_layers_editing_enabled())
        top_snapshot_data.flags |= UndoRedo::SnapshotData::VARIABLE_LAYER_EDITING_ACTIVE;
    if (this->sidebar->obj_list()->is_selected(itSettings)) {
        top_snapshot_data.flags |= UndoRedo::SnapshotData::SELECTED_SETTINGS_ON_SIDEBAR;
        top_snapshot_data.layer_range_idx = this->sidebar->obj_list()->get_selected_layers_range_idx();
    }
    else if (this->sidebar->obj_list()->is_selected(itLayer)) {
        top_snapshot_data.flags |= UndoRedo::SnapshotData::SELECTED_LAYER_ON_SIDEBAR;
        top_snapshot_data.layer_range_idx = this->sidebar->obj_list()->get_selected_layers_range_idx();
    }
    else if (this->sidebar->obj_list()->is_selected(itLayerRoot))
        top_snapshot_data.flags |= UndoRedo::SnapshotData::SELECTED_LAYERROOT_ON_SIDEBAR;
    bool   		 new_variable_layer_editing_active = (new_flags & UndoRedo::SnapshotData::VARIABLE_LAYER_EDITING_ACTIVE) != 0;
    bool         new_selected_settings_on_sidebar  = (new_flags & UndoRedo::SnapshotData::SELECTED_SETTINGS_ON_SIDEBAR) != 0;
    bool         new_selected_layer_on_sidebar     = (new_flags & UndoRedo::SnapshotData::SELECTED_LAYER_ON_SIDEBAR) != 0;
    bool         new_selected_layerroot_on_sidebar = (new_flags & UndoRedo::SnapshotData::SELECTED_LAYERROOT_ON_SIDEBAR) != 0;

    if (this->view3D->get_canvas3d()->get_gizmos_manager().wants_reslice_supports_on_undo())
        top_snapshot_data.flags |= UndoRedo::SnapshotData::RECALCULATE_SLA_SUPPORTS;

    // Disable layer editing before the Undo / Redo jump.
    if (!new_variable_layer_editing_active && view3D->is_layers_editing_enabled())
        view3D->get_canvas3d()->force_main_toolbar_left_action(view3D->get_canvas3d()->get_main_toolbar_item_id("layersediting"));

    // Make a copy of the snapshot, undo/redo could invalidate the iterator
    const UndoRedo::Snapshot snapshot_copy = *it_snapshot;
    // Do the jump in time.
    if (it_snapshot->timestamp < this->undo_redo_stack().active_snapshot_time() ?
        this->undo_redo_stack().undo(model, this->view3D->get_canvas3d()->get_selection(), this->view3D->get_canvas3d()->get_gizmos_manager(), top_snapshot_data, it_snapshot->timestamp) :
        this->undo_redo_stack().redo(model, this->view3D->get_canvas3d()->get_gizmos_manager(), it_snapshot->timestamp)) {
        if (printer_technology_changed) {
            // Switch to the other printer technology. Switch to the last printer active for that particular technology.
            AppConfig *app_config = wxGetApp().app_config;
            app_config->set("presets", "printer", (new_printer_technology == ptFFF) ? m_last_fff_printer_profile_name : m_last_sla_printer_profile_name);
            wxGetApp().preset_bundle->load_presets(*app_config);
			// load_current_presets() calls Tab::load_current_preset() -> TabPrint::update() -> Object_list::update_and_show_object_settings_item(),
			// but the Object list still keeps pointer to the old Model. Avoid a crash by removing selection first.
			this->sidebar->obj_list()->unselect_objects();
            // Load the currently selected preset into the GUI, update the preset selection box.
            // This also switches the printer technology based on the printer technology of the active printer profile.
            wxGetApp().load_current_presets();
        }
        //FIXME updating the Print config from the Wipe tower config values at the ModelWipeTower.
        // This is a workaround until we refactor the Wipe Tower position / orientation to live solely inside the Model, not in the Print config.
        if (this->printer_technology == ptFFF) {
            const DynamicPrintConfig &current_config = wxGetApp().preset_bundle->prints.get_edited_preset().config;
            Vec2d 					  current_position(current_config.opt_float("wipe_tower_x"), current_config.opt_float("wipe_tower_y"));
            double 					  current_rotation = current_config.opt_float("wipe_tower_rotation_angle");
            if (current_position != model.wipe_tower.position || current_rotation != model.wipe_tower.rotation) {
                DynamicPrintConfig new_config;
                new_config.set_key_value("wipe_tower_x", new ConfigOptionFloat(model.wipe_tower.position.x()));
                new_config.set_key_value("wipe_tower_y", new ConfigOptionFloat(model.wipe_tower.position.y()));
                new_config.set_key_value("wipe_tower_rotation_angle", new ConfigOptionFloat(model.wipe_tower.rotation));
                Tab *tab_print = wxGetApp().get_tab(Preset::TYPE_PRINT);
                tab_print->load_config(new_config);
                tab_print->update_dirty();
            }
        }
        // set selection mode for ObjectList on sidebar
        this->sidebar->obj_list()->set_selection_mode(new_selected_settings_on_sidebar  ? ObjectList::SELECTION_MODE::smSettings :
                                                      new_selected_layer_on_sidebar     ? ObjectList::SELECTION_MODE::smLayer :
                                                      new_selected_layerroot_on_sidebar ? ObjectList::SELECTION_MODE::smLayerRoot :
                                                                                          ObjectList::SELECTION_MODE::smUndef);
        if (new_selected_settings_on_sidebar || new_selected_layer_on_sidebar)
            this->sidebar->obj_list()->set_selected_layers_range_idx(layer_range_idx);

        this->update_after_undo_redo(snapshot_copy, temp_snapshot_was_taken);
        // Enable layer editing after the Undo / Redo jump.
        if (! view3D->is_layers_editing_enabled() && this->layers_height_allowed() && new_variable_layer_editing_active)
            view3D->get_canvas3d()->force_main_toolbar_left_action(view3D->get_canvas3d()->get_main_toolbar_item_id("layersediting"));
    }
}

void Plater::priv::update_after_undo_redo(const UndoRedo::Snapshot& snapshot, bool /* temp_snapshot_was_taken */)
{
    this->view3D->get_canvas3d()->get_selection().clear();
    // Update volumes from the deserializd model, always stop / update the background processing (for both the SLA and FFF technologies).
    this->update((unsigned int)UpdateParams::FORCE_BACKGROUND_PROCESSING_UPDATE | (unsigned int)UpdateParams::POSTPONE_VALIDATION_ERROR_MESSAGE);
    // Release old snapshots if the memory allocated is excessive. This may remove the top most snapshot if jumping to the very first snapshot.
    //if (temp_snapshot_was_taken)
    // Release the old snapshots always, as it may have happened, that some of the triangle meshes got deserialized from the snapshot, while some
    // triangle meshes may have gotten released from the scene or the background processing, therefore now being calculated into the Undo / Redo stack size.
        this->undo_redo_stack().release_least_recently_used();
    //YS_FIXME update obj_list from the deserialized model (maybe store ObjectIDs into the tree?) (no selections at this point of time)
    this->view3D->get_canvas3d()->get_selection().set_deserialized(GUI::Selection::EMode(this->undo_redo_stack().selection_deserialized().mode), this->undo_redo_stack().selection_deserialized().volumes_and_instances);
    this->view3D->get_canvas3d()->get_gizmos_manager().update_after_undo_redo(snapshot);

    wxGetApp().obj_list()->update_after_undo_redo();

    if (wxGetApp().get_mode() == comSimple && model_has_advanced_features(this->model)) {
        // If the user jumped to a snapshot that require user interface with advanced features, switch to the advanced mode without asking.
        // There is a little risk of surprising the user, as he already must have had the advanced or expert mode active for such a snapshot to be taken.
        Slic3r::GUI::wxGetApp().save_mode(comAdvanced);
        view3D->set_as_dirty();
    }

	// this->update() above was called with POSTPONE_VALIDATION_ERROR_MESSAGE, so that if an error message was generated when updating the back end, it would not open immediately, 
	// but it would be saved to be show later. Let's do it now. We do not want to display the message box earlier, because on Windows & OSX the message box takes over the message
	// queue pump, which in turn executes the rendering function before a full update after the Undo / Redo jump.
	this->show_delayed_error_message();

    //FIXME what about the state of the manipulators?
    //FIXME what about the focus? Cursor in the side panel?

    BOOST_LOG_TRIVIAL(info) << "Undo / Redo snapshot reloaded. Undo / Redo stack memory: " << Slic3r::format_memsize_MB(this->undo_redo_stack().memsize()) << log_memory_info();
}

void Sidebar::set_btn_label(const ActionButtonType btn_type, const wxString& label) const
{
    switch (btn_type)
    {
        case ActionButtonType::abReslice:   p->btn_reslice->SetLabelText(label);        break;
        case ActionButtonType::abExport:    p->btn_export_gcode->SetLabelText(label);   break;
        case ActionButtonType::abSendGCode: /*p->btn_send_gcode->SetLabelText(label);*/     break;
    }
}

// Plater / Public

Plater::Plater(wxWindow *parent, MainFrame *main_frame)
    : wxPanel(parent), p(new priv(this, main_frame))
{
    // Initialization performed in the private c-tor
}

Plater::~Plater()
{
}

Sidebar&        Plater::sidebar()           { return *p->sidebar; }
Model&          Plater::model()             { return p->model; }
const Print&    Plater::fff_print() const   { return p->fff_print; }
Print&          Plater::fff_print()         { return p->fff_print; }
const SLAPrint& Plater::sla_print() const   { return p->sla_print; }
SLAPrint&       Plater::sla_print()         { return p->sla_print; }

void Plater::new_project()
{
    p->select_view_3D("3D");
    wxPostEvent(p->view3D->get_wxglcanvas(), SimpleEvent(EVT_GLTOOLBAR_DELETE_ALL));
}

void Plater::load_project()
{
    // Ask user for a project file name.
    wxString input_file;
    wxGetApp().load_project(this, input_file);
    // And finally load the new project.
    load_project(input_file);
}

void Plater::load_project(const wxString& filename)
{
    if (filename.empty())
        return;

    // Take the Undo / Redo snapshot.
    Plater::TakeSnapshot snapshot(this, _(L("Load Project")) + ": " + wxString::FromUTF8(into_path(filename).stem().string().c_str()));

    p->reset();

    std::vector<fs::path> input_paths;
    input_paths.push_back(into_path(filename));

    std::vector<size_t> res = load_files(input_paths);

    // if res is empty no data has been loaded
    if (!res.empty())
        p->set_project_filename(filename);
}

void Plater::add_model()
{
    wxArrayString input_files;
    wxGetApp().import_model(this, input_files);
    if (input_files.empty())
        return;

    std::vector<fs::path> paths;
    for (const auto &file : input_files)
        paths.push_back(into_path(file));

    wxString snapshot_label;
    assert(! paths.empty());
    if (paths.size() == 1) {
        snapshot_label = _(L("Import Object"));
        snapshot_label += ": ";
        snapshot_label += wxString::FromUTF8(paths.front().filename().string().c_str());
    } else {
        snapshot_label = _(L("Import Objects"));
        snapshot_label += ": ";
        snapshot_label += wxString::FromUTF8(paths.front().filename().string().c_str());
        for (size_t i = 1; i < paths.size(); ++ i) {
            snapshot_label += ", ";
            snapshot_label += wxString::FromUTF8(paths[i].filename().string().c_str());
        }
    }

    Plater::TakeSnapshot snapshot(this, snapshot_label);
    load_files(paths, true, false);
}

void Plater::extract_config_from_project()
{
    wxString input_file;
    wxGetApp().load_project(this, input_file);

    if (input_file.empty())
        return;

    std::vector<fs::path> input_paths;
    input_paths.push_back(into_path(input_file));
    load_files(input_paths, false, true);
}

std::vector<size_t> Plater::load_files(const std::vector<fs::path>& input_files, bool load_model, bool load_config) { return p->load_files(input_files, load_model, load_config); }

// To be called when providing a list of files to the GUI slic3r on command line.
std::vector<size_t> Plater::load_files(const std::vector<std::string>& input_files, bool load_model, bool load_config)
{
    std::vector<fs::path> paths;
    paths.reserve(input_files.size());
    for (const std::string& path : input_files)
        paths.emplace_back(path);
    return p->load_files(paths, load_model, load_config);
}

void Plater::update() { p->update(); }

void Plater::stop_jobs() { p->m_ui_jobs.stop_all(); }

void Plater::update_ui_from_settings() { p->update_ui_from_settings(); }

void Plater::select_view(const std::string& direction) { p->select_view(direction); }

void Plater::select_view_3D(const std::string& name) { p->select_view_3D(name); }

bool Plater::is_preview_shown() const { return p->is_preview_shown(); }
bool Plater::is_preview_loaded() const { return p->is_preview_loaded(); }
bool Plater::is_view3D_shown() const { return p->is_view3D_shown(); }

bool Plater::are_view3D_labels_shown() const { return p->are_view3D_labels_shown(); }
void Plater::show_view3D_labels(bool show) { p->show_view3D_labels(show); }

void Plater::select_all() { p->select_all(); }
void Plater::deselect_all() { p->deselect_all(); }

void Plater::remove(size_t obj_idx) { p->remove(obj_idx); }
void Plater::reset() { p->reset(); }
void Plater::reset_with_confirm()
{
    if (wxMessageDialog((wxWindow*)this, _(L("All objects will be removed, continue?")), wxString(SLIC3R_APP_NAME) + " - " + _(L("Delete all")), wxYES_NO | wxCANCEL | wxYES_DEFAULT | wxCENTRE).ShowModal() == wxID_YES)
        reset();
}

void Plater::delete_object_from_model(size_t obj_idx) { p->delete_object_from_model(obj_idx); }

void Plater::remove_selected()
{
    Plater::TakeSnapshot snapshot(this, _(L("Delete Selected Objects")));
    this->p->view3D->delete_selected();
}

void Plater::increase_instances(size_t num)
{
    if (! can_increase_instances()) { return; }

    Plater::TakeSnapshot snapshot(this, _(L("Increase Instances")));

    int obj_idx = p->get_selected_object_idx();

    ModelObject* model_object = p->model.objects[obj_idx];
    ModelInstance* model_instance = model_object->instances.back();

    bool was_one_instance = model_object->instances.size()==1;

    double offset_base = canvas3D()->get_size_proportional_to_max_bed_size(0.05);
    double offset = offset_base;
    for (size_t i = 0; i < num; i++, offset += offset_base) {
        Vec3d offset_vec = model_instance->get_offset() + Vec3d(offset, offset, 0.0);
        model_object->add_instance(offset_vec, model_instance->get_scaling_factor(), model_instance->get_rotation(), model_instance->get_mirror());
//        p->print.get_object(obj_idx)->add_copy(Slic3r::to_2d(offset_vec));
    }

    sidebar().obj_list()->increase_object_instances(obj_idx, was_one_instance ? num + 1 : num);

    if (p->get_config("autocenter") == "1")
        p->arrange();

    p->update();

    p->get_selection().add_instance(obj_idx, (int)model_object->instances.size() - 1);

    p->selection_changed();

    this->p->schedule_background_process();
}

void Plater::decrease_instances(size_t num)
{
    if (! can_decrease_instances()) { return; }

    Plater::TakeSnapshot snapshot(this, _(L("Decrease Instances")));

    int obj_idx = p->get_selected_object_idx();

    ModelObject* model_object = p->model.objects[obj_idx];
    if (model_object->instances.size() > num) {
        for (size_t i = 0; i < num; ++ i)
            model_object->delete_last_instance();
        p->update();
        // Delete object from Sidebar list. Do it after update, so that the GLScene selection is updated with the modified model.
        sidebar().obj_list()->decrease_object_instances(obj_idx, num);
    }
    else {
        remove(obj_idx);
    }

    if (!model_object->instances.empty())
        p->get_selection().add_instance(obj_idx, (int)model_object->instances.size() - 1);

    p->selection_changed();
    this->p->schedule_background_process();
}

void Plater::set_number_of_copies(/*size_t num*/)
{
    int obj_idx = p->get_selected_object_idx();
    if (obj_idx == -1)
        return;

    ModelObject* model_object = p->model.objects[obj_idx];

    const int num = wxGetNumberFromUser( " ", _(L("Enter the number of copies:")),
                                    _(L("Copies of the selected object")), model_object->instances.size(), 0, 1000, this );
    if (num < 0)
        return;

    Plater::TakeSnapshot snapshot(this, wxString::Format(_(L("Set numbers of copies to %d")), num));

    int diff = num - (int)model_object->instances.size();
    if (diff > 0)
        increase_instances(diff);
    else if (diff < 0)
        decrease_instances(-diff);
}

bool Plater::is_selection_empty() const
{
    return p->get_selection().is_empty() || p->get_selection().is_wipe_tower();
}

void Plater::scale_selection_to_fit_print_volume()
{
    p->scale_selection_to_fit_print_volume();
}

void Plater::cut(size_t obj_idx, size_t instance_idx, coordf_t z, bool keep_upper, bool keep_lower, bool rotate_lower)
{
    wxCHECK_RET(obj_idx < p->model.objects.size(), "obj_idx out of bounds");
    auto *object = p->model.objects[obj_idx];

    wxCHECK_RET(instance_idx < object->instances.size(), "instance_idx out of bounds");

    if (!keep_upper && !keep_lower) {
        return;
    }

    Plater::TakeSnapshot snapshot(this, _(L("Cut by Plane")));

    wxBusyCursor wait;
    const auto new_objects = object->cut(instance_idx, z, keep_upper, keep_lower, rotate_lower);

    remove(obj_idx);
    p->load_model_objects(new_objects);

    Selection& selection = p->get_selection();
    size_t last_id = p->model.objects.size() - 1;
    for (size_t i = 0; i < new_objects.size(); ++i)
    {
        selection.add_object((unsigned int)(last_id - i), i == 0);
    }
}

void Plater::export_gcode(bool prefer_removable)
{
    if (p->model.objects.empty())
        return;

    // If possible, remove accents from accented latin characters.
    // This function is useful for generating file names to be processed by legacy firmwares.
    fs::path default_output_file;
    try {
        // Update the background processing, so that the placeholder parser will get the correct values for the ouput file template.
        // Also if there is something wrong with the current configuration, a pop-up dialog will be shown and the export will not be performed.
        unsigned int state = this->p->update_restart_background_process(false, false);
        if (state & priv::UPDATE_BACKGROUND_PROCESS_INVALID)
            return;
        default_output_file = this->p->background_process.output_filepath_for_project(into_path(get_project_filename(".3mf")));
    }
    catch (const std::exception &ex) {
        show_error(this, ex.what());
        return;
    }
    default_output_file = fs::path(Slic3r::fold_utf8_to_ascii(default_output_file.string()));
    AppConfig 				&appconfig 				 = *wxGetApp().app_config;
    RemovableDriveManager 	&removable_drive_manager = *wxGetApp().removable_drive_manager();
    // Get a last save path, either to removable media or to an internal media.
    std::string      		 start_dir 				 = appconfig.get_last_output_dir(default_output_file.parent_path().string(), prefer_removable);
	if (prefer_removable) {
		// Returns a path to a removable media if it exists, prefering start_dir. Update the internal removable drives database.
		start_dir = removable_drive_manager.get_removable_drive_path(start_dir);
		if (start_dir.empty())
			// Direct user to the last internal media.
			start_dir = appconfig.get_last_output_dir(default_output_file.parent_path().string(), false);
	}

    fs::path output_path;
    {
        wxFileDialog dlg(this, (printer_technology() == ptFFF) ? _(L("Save G-code file as:")) : _(L("Save SL1 file as:")),
            start_dir,
            from_path(default_output_file.filename()),
            GUI::file_wildcards((printer_technology() == ptFFF) ? FT_GCODE : FT_PNGZIP, default_output_file.extension().string()),
            wxFD_SAVE | wxFD_OVERWRITE_PROMPT
        );
        if (dlg.ShowModal() == wxID_OK)
            output_path = into_path(dlg.GetPath());
    }

    if (! output_path.empty()) {
		bool path_on_removable_media = removable_drive_manager.set_and_verify_last_save_path(output_path.string());
        p->export_gcode(output_path, path_on_removable_media, PrintHostJob());
        // Storing a path to AppConfig either as path to removable media or a path to internal media.
        // is_path_on_removable_drive() is called with the "true" parameter to update its internal database as the user may have shuffled the external drives
        // while the dialog was open.
        appconfig.update_last_output_dir(output_path.parent_path().string(), path_on_removable_media);
		p->writing_to_removable_device = path_on_removable_media;
	}
}

void Plater::export_stl(bool extended, bool selection_only)
{
    if (p->model.objects.empty()) { return; }

    wxString path = p->get_export_file(FT_STL);
    if (path.empty()) { return; }
    const std::string path_u8 = into_u8(path);

    wxBusyCursor wait;

    const auto &selection = p->get_selection();
    const auto obj_idx = selection.get_object_idx();
    if (selection_only && (obj_idx == -1 || selection.is_wipe_tower()))
        return;

    TriangleMesh mesh;
    if (p->printer_technology == ptFFF) {
        if (selection_only) {
            const ModelObject* model_object = p->model.objects[obj_idx];
            if (selection.get_mode() == Selection::Instance)
            {
                if (selection.is_single_full_object())
                    mesh = model_object->mesh();
                else
                    mesh = model_object->full_raw_mesh();
            }
            else
            {
                const GLVolume* volume = selection.get_volume(*selection.get_volume_idxs().begin());
                mesh = model_object->volumes[volume->volume_idx()]->mesh();
                mesh.transform(volume->get_volume_transformation().get_matrix());
                mesh.translate(-model_object->origin_translation.cast<float>());
            }
        }
        else {
            mesh = p->model.mesh();
        }
    }
    else
    {
        // This is SLA mode, all objects have only one volume.
        // However, we must have a look at the backend to load
        // hollowed mesh and/or supports

        const PrintObjects& objects = p->sla_print.objects();
        for (const SLAPrintObject* object : objects)
        {
            const ModelObject* model_object = object->model_object();
            if (selection_only) {
                if (model_object->id() != p->model.objects[obj_idx]->id())
                    continue;
            }
            Transform3d mesh_trafo_inv = object->trafo().inverse();
            bool is_left_handed = object->is_left_handed();

            TriangleMesh pad_mesh;
            bool has_pad_mesh = extended && object->has_mesh(slaposPad);
            if (has_pad_mesh)
            {
                pad_mesh = object->get_mesh(slaposPad);
                pad_mesh.transform(mesh_trafo_inv);
            }

            TriangleMesh supports_mesh;
            bool has_supports_mesh = extended && object->has_mesh(slaposSupportTree);
            if (has_supports_mesh)
            {
                supports_mesh = object->get_mesh(slaposSupportTree);
                supports_mesh.transform(mesh_trafo_inv);
            }
            const std::vector<SLAPrintObject::Instance>& obj_instances = object->instances();
            for (const SLAPrintObject::Instance& obj_instance : obj_instances)
            {
                auto it = std::find_if(model_object->instances.begin(), model_object->instances.end(),
                    [&obj_instance](const ModelInstance *mi) { return mi->id() == obj_instance.instance_id; });
                assert(it != model_object->instances.end());

                if (it != model_object->instances.end())
                {
                    bool one_inst_only = selection_only && ! selection.is_single_full_object();

                    int instance_idx = it - model_object->instances.begin();
                    const Transform3d& inst_transform = one_inst_only
                            ? Transform3d::Identity()
                            : object->model_object()->instances[instance_idx]->get_transformation().get_matrix();

                    if (has_pad_mesh)
                    {
                        TriangleMesh inst_pad_mesh = pad_mesh;
                        inst_pad_mesh.transform(inst_transform, is_left_handed);
                        mesh.merge(inst_pad_mesh);
                    }

                    if (has_supports_mesh)
                    {
                        TriangleMesh inst_supports_mesh = supports_mesh;
                        inst_supports_mesh.transform(inst_transform, is_left_handed);
                        mesh.merge(inst_supports_mesh);
                    }

                    TriangleMesh inst_object_mesh = object->get_mesh_to_print();
                    inst_object_mesh.transform(mesh_trafo_inv);
                    inst_object_mesh.transform(inst_transform, is_left_handed);

                    mesh.merge(inst_object_mesh);

                    if (one_inst_only)
                        break;
                }
            }
        }
    }

    Slic3r::store_stl(path_u8.c_str(), &mesh, true);
    p->statusbar()->set_status_text(from_u8((boost::format(_utf8(L("STL file exported to %s"))) % path).str()));
}

void Plater::export_amf()
{
    if (p->model.objects.empty()) { return; }

    wxString path = p->get_export_file(FT_AMF);
    if (path.empty()) { return; }
    const std::string path_u8 = into_u8(path);

    wxBusyCursor wait;
    bool export_config = true;
    DynamicPrintConfig cfg = wxGetApp().preset_bundle->full_config_secure();
    bool full_pathnames = wxGetApp().app_config->get("export_sources_full_pathnames") == "1";
    if (Slic3r::store_amf(path_u8.c_str(), &p->model, export_config ? &cfg : nullptr, full_pathnames)) {
        // Success
        p->statusbar()->set_status_text(from_u8((boost::format(_utf8(L("AMF file exported to %s"))) % path).str()));
    } else {
        // Failure
        p->statusbar()->set_status_text(from_u8((boost::format(_utf8(L("Error exporting AMF file %s"))) % path).str()));
    }
}

void Plater::export_3mf(const boost::filesystem::path& output_path)
{
    if (p->model.objects.empty()) { return; }

    wxString path;
    bool export_config = true;
    if (output_path.empty())
    {
        path = p->get_export_file(FT_3MF);
        if (path.empty()) { return; }
    }
    else
        path = from_path(output_path);

    if (!path.Lower().EndsWith(".3mf"))
        return;

    DynamicPrintConfig cfg = wxGetApp().preset_bundle->full_config_secure();
    const std::string path_u8 = into_u8(path);
    wxBusyCursor wait;
    bool full_pathnames = wxGetApp().app_config->get("export_sources_full_pathnames") == "1";
    ThumbnailData thumbnail_data;
    p->generate_thumbnail(thumbnail_data, THUMBNAIL_SIZE_3MF.first, THUMBNAIL_SIZE_3MF.second, false, true, true, true);
    if (Slic3r::store_3mf(path_u8.c_str(), &p->model, export_config ? &cfg : nullptr, full_pathnames, &thumbnail_data)) {
        // Success
        p->statusbar()->set_status_text(from_u8((boost::format(_utf8(L("3MF file exported to %s"))) % path).str()));
        p->set_project_filename(path);
    }
    else {
        // Failure
        p->statusbar()->set_status_text(from_u8((boost::format(_utf8(L("Error exporting 3MF file %s"))) % path).str()));
    }
}

void Plater::reload_from_disk()
{
    p->reload_from_disk();
}

void Plater::reload_all_from_disk()
{
    p->reload_all_from_disk();
}

bool Plater::has_toolpaths_to_export() const
{
    return  p->preview->get_canvas3d()->has_toolpaths_to_export();
}

void Plater::export_toolpaths_to_obj() const
{
    if ((printer_technology() != ptFFF) || !is_preview_loaded())
        return;

    wxString path = p->get_export_file(FT_OBJ);
    if (path.empty()) 
        return;
    
    wxBusyCursor wait;
    p->preview->get_canvas3d()->export_toolpaths_to_obj(into_u8(path).c_str());
}


void Plater::reslice()
{
    // Stop arrange and (or) optimize rotation tasks.
    this->stop_jobs();

    if (printer_technology() == ptSLA) {
        for (auto& object : model().objects)
            if (object->sla_points_status == sla::PointsStatus::NoPoints)
                object->sla_points_status = sla::PointsStatus::Generating;
    }

    //FIXME Don't reslice if export of G-code or sending to OctoPrint is running.
    // bitmask of UpdateBackgroundProcessReturnState
    unsigned int state = this->p->update_background_process(true);
    if (state & priv::UPDATE_BACKGROUND_PROCESS_REFRESH_SCENE)
        this->p->view3D->reload_scene(false);
    // If the SLA processing of just a single object's supports is running, restart slicing for the whole object.
    this->p->background_process.set_task(PrintBase::TaskParams());
    // Only restarts if the state is valid.
    this->p->restart_background_process(state | priv::UPDATE_BACKGROUND_PROCESS_FORCE_RESTART);

    if ((state & priv::UPDATE_BACKGROUND_PROCESS_INVALID) != 0)
        return;

    if (p->background_process.running())
    {
        if (wxGetApp().get_mode() == comSimple)
            p->sidebar->set_btn_label(ActionButtonType::abReslice, _(L("Slicing")) + dots);
        else
        {
            p->sidebar->set_btn_label(ActionButtonType::abReslice, _(L("Slice now")));
            p->show_action_buttons(false);
        }
    }
    else if (!p->background_process.empty() && !p->background_process.idle())
        p->show_action_buttons(true);

    // update type of preview
    p->preview->update_view_type(true);
}

void Plater::reslice_SLA_supports(const ModelObject &object, bool postpone_error_messages)
{
    reslice_SLA_until_step(slaposPad, object, postpone_error_messages);
}

void Plater::reslice_SLA_hollowing(const ModelObject &object, bool postpone_error_messages)
{
    reslice_SLA_until_step(slaposDrillHoles, object, postpone_error_messages);
}

void Plater::reslice_SLA_until_step(SLAPrintObjectStep step, const ModelObject &object, bool postpone_error_messages)
{
    //FIXME Don't reslice if export of G-code or sending to OctoPrint is running.
    // bitmask of UpdateBackgroundProcessReturnState
    unsigned int state = this->p->update_background_process(true, postpone_error_messages);
    if (state & priv::UPDATE_BACKGROUND_PROCESS_REFRESH_SCENE)
        this->p->view3D->reload_scene(false);

    if (this->p->background_process.empty() || (state & priv::UPDATE_BACKGROUND_PROCESS_INVALID))
        // Nothing to do on empty input or invalid configuration.
        return;

    // Limit calculation to the single object only.
    PrintBase::TaskParams task;
    task.single_model_object = object.id();
    // If the background processing is not enabled, calculate supports just for the single instance.
    // Otherwise calculate everything, but start with the provided object.
    if (!this->p->background_processing_enabled()) {
        task.single_model_instance_only = true;
        task.to_object_step = step;
    }
    this->p->background_process.set_task(task);
    // and let the background processing start.
    this->p->restart_background_process(state | priv::UPDATE_BACKGROUND_PROCESS_FORCE_RESTART);
}

void Plater::send_gcode()
{
    if (p->model.objects.empty()) { return; }

    PrintHostJob upload_job(p->config);
    if (upload_job.empty()) { return; }

    // Obtain default output path
    fs::path default_output_file;
    try {
        // Update the background processing, so that the placeholder parser will get the correct values for the ouput file template.
        // Also if there is something wrong with the current configuration, a pop-up dialog will be shown and the export will not be performed.
        unsigned int state = this->p->update_restart_background_process(false, false);
        if (state & priv::UPDATE_BACKGROUND_PROCESS_INVALID)
            return;
        default_output_file = this->p->background_process.output_filepath_for_project(into_path(get_project_filename(".3mf")));
    }
    catch (const std::exception &ex) {
        show_error(this, ex.what());
        return;
    }
    default_output_file = fs::path(Slic3r::fold_utf8_to_ascii(default_output_file.string()));

    PrintHostSendDialog dlg(default_output_file, upload_job.printhost->can_start_print());
    if (dlg.ShowModal() == wxID_OK) {
        upload_job.upload_data.upload_path = dlg.filename();
        upload_job.upload_data.start_print = dlg.start_print();

        p->export_gcode(fs::path(), false, std::move(upload_job));
    }
}

// Called when the Eject button is pressed.
void Plater::eject_drive()
{
    wxBusyCursor wait;
	wxGetApp().removable_drive_manager()->eject_drive();
}

void Plater::take_snapshot(const std::string &snapshot_name) { p->take_snapshot(snapshot_name); }
void Plater::take_snapshot(const wxString &snapshot_name) { p->take_snapshot(snapshot_name); }
void Plater::suppress_snapshots() { p->suppress_snapshots(); }
void Plater::allow_snapshots() { p->allow_snapshots(); }
void Plater::undo() { p->undo(); }
void Plater::redo() { p->redo(); }
void Plater::undo_to(int selection)
{
    if (selection == 0) {
        p->undo();
        return;
    }

    const int idx = p->get_active_snapshot_index() - selection - 1;
    p->undo_redo_to(p->undo_redo_stack().snapshots()[idx].timestamp);
}
void Plater::redo_to(int selection)
{
    if (selection == 0) {
        p->redo();
        return;
    }

    const int idx = p->get_active_snapshot_index() + selection + 1;
    p->undo_redo_to(p->undo_redo_stack().snapshots()[idx].timestamp);
}
bool Plater::undo_redo_string_getter(const bool is_undo, int idx, const char** out_text)
{
    const std::vector<UndoRedo::Snapshot>& ss_stack = p->undo_redo_stack().snapshots();
    const int idx_in_ss_stack = p->get_active_snapshot_index() + (is_undo ? -(++idx) : idx);

    if (0 < idx_in_ss_stack && (size_t)idx_in_ss_stack < ss_stack.size() - 1) {
        *out_text = ss_stack[idx_in_ss_stack].name.c_str();
        return true;
    }

    return false;
}

void Plater::undo_redo_topmost_string_getter(const bool is_undo, std::string& out_text)
{
    const std::vector<UndoRedo::Snapshot>& ss_stack = p->undo_redo_stack().snapshots();
    const int idx_in_ss_stack = p->get_active_snapshot_index() + (is_undo ? -1 : 0);

    if (0 < idx_in_ss_stack && (size_t)idx_in_ss_stack < ss_stack.size() - 1) {
        out_text = ss_stack[idx_in_ss_stack].name;
        return;
    }

    out_text = "";
}

void Plater::on_extruders_change(size_t num_extruders)
{
    auto& choices = sidebar().combos_filament();

    if (num_extruders == choices.size())
        return;

    wxWindowUpdateLocker noUpdates_scrolled_panel(&sidebar()/*.scrolled_panel()*/);

    size_t i = choices.size();
    while ( i < num_extruders )
    {
        PresetComboBox* choice/*{ nullptr }*/;
        sidebar().init_filament_combo(&choice, i);
        choices.push_back(choice);

        // initialize selection
        wxGetApp().preset_bundle->update_plater_filament_ui(i, choice);
        ++i;
    }

    // remove unused choices if any
    sidebar().remove_unused_filament_combos(num_extruders);

    sidebar().Layout();
    sidebar().scrolled_panel()->Refresh();
}

void Plater::on_config_change(const DynamicPrintConfig &config)
{
    bool update_scheduled = false;
    bool bed_shape_changed = false;
    for (auto opt_key : p->config->diff(config)) {
        if (opt_key == "filament_colour")
        {
            update_scheduled = true; // update should be scheduled (for update 3DScene) #2738

            /* There is a case, when we use filament_color instead of extruder_color (when extruder_color == "").
             * Thus plater config option "filament_colour" should be filled with filament_presets values.
             * Otherwise, on 3dScene will be used last edited filament color for all volumes with extruder_color == "".
             */
            const std::vector<std::string> filament_presets = wxGetApp().preset_bundle->filament_presets;
            if (filament_presets.size() > 1 &&
                p->config->option<ConfigOptionStrings>(opt_key)->values.size() != config.option<ConfigOptionStrings>(opt_key)->values.size())
            {
                const PresetCollection& filaments = wxGetApp().preset_bundle->filaments;
                std::vector<std::string> filament_colors;
                filament_colors.reserve(filament_presets.size());

                for (const std::string& filament_preset : filament_presets)
                    filament_colors.push_back(filaments.find_preset(filament_preset, true)->config.opt_string("filament_colour", (unsigned)0));

                p->config->option<ConfigOptionStrings>(opt_key)->values = filament_colors;
                p->sidebar->obj_list()->update_extruder_colors();
                continue;
            }
        }
        
        p->config->set_key_value(opt_key, config.option(opt_key)->clone());
        if (opt_key == "printer_technology")
            this->set_printer_technology(config.opt_enum<PrinterTechnology>(opt_key));
        else if ((opt_key == "bed_shape") || (opt_key == "bed_custom_texture") || (opt_key == "bed_custom_model")) {
            bed_shape_changed = true;
            update_scheduled = true;
        }
        else if (boost::starts_with(opt_key, "wipe_tower") ||
            // opt_key == "filament_minimal_purge_on_wipe_tower" // ? #ys_FIXME
            opt_key == "single_extruder_multi_material") {
            update_scheduled = true;
        }
        else if(opt_key == "variable_layer_height") {
            if (p->config->opt_bool("variable_layer_height") != true) {
                p->view3D->enable_layers_editing(false);
                p->view3D->set_as_dirty();
            }
        }
        else if(opt_key == "extruder_colour") {
            update_scheduled = true;
            p->preview->set_number_extruders(p->config->option<ConfigOptionStrings>(opt_key)->values.size());
            p->sidebar->obj_list()->update_extruder_colors();
        } else if(opt_key == "max_print_height") {
            update_scheduled = true;
        }
        else if (opt_key == "printer_model") {
            // update to force bed selection(for texturing)
            bed_shape_changed = true;
            update_scheduled = true;
        }
    }

    if (bed_shape_changed)
        p->set_bed_shape(p->config->option<ConfigOptionPoints>("bed_shape")->values,
            p->config->option<ConfigOptionString>("bed_custom_texture")->value,
            p->config->option<ConfigOptionString>("bed_custom_model")->value);

    if (update_scheduled)
        update();

    if (p->main_frame->is_loaded())
        this->p->schedule_background_process();
}

void Plater::set_bed_shape() const
{
	p->set_bed_shape(p->config->option<ConfigOptionPoints>("bed_shape")->values,
		p->config->option<ConfigOptionString>("bed_custom_texture")->value,
		p->config->option<ConfigOptionString>("bed_custom_model")->value);
}

void Plater::force_filament_colors_update()
{
    bool update_scheduled = false;
    DynamicPrintConfig* config = p->config;
    const std::vector<std::string> filament_presets = wxGetApp().preset_bundle->filament_presets;
    if (filament_presets.size() > 1 && 
        p->config->option<ConfigOptionStrings>("filament_colour")->values.size() == filament_presets.size())
    {
        const PresetCollection& filaments = wxGetApp().preset_bundle->filaments;
        std::vector<std::string> filament_colors;
        filament_colors.reserve(filament_presets.size());

        for (const std::string& filament_preset : filament_presets)
            filament_colors.push_back(filaments.find_preset(filament_preset, true)->config.opt_string("filament_colour", (unsigned)0));

        if (config->option<ConfigOptionStrings>("filament_colour")->values != filament_colors) {
            config->option<ConfigOptionStrings>("filament_colour")->values = filament_colors;
            update_scheduled = true;
        }
    }

    if (update_scheduled) {
        update();
        p->sidebar->obj_list()->update_extruder_colors();
    }

    if (p->main_frame->is_loaded())
        this->p->schedule_background_process();
}

void Plater::force_print_bed_update()
{
	// Fill in the printer model key with something which cannot possibly be valid, so that Plater::on_config_change() will update the print bed
	// once a new Printer profile config is loaded.
	p->config->opt_string("printer_model", true) = "\x01\x00\x01";
}

void Plater::on_activate()
{
#ifdef __linux__
    wxWindow *focus_window = wxWindow::FindFocus();
    // Activating the main frame, and no window has keyboard focus.
    // Set the keyboard focus to the visible Canvas3D.
    if (this->p->view3D->IsShown() && (!focus_window || focus_window == this->p->view3D->get_wxglcanvas()))
        this->p->view3D->get_wxglcanvas()->SetFocus();

    else if (this->p->preview->IsShown() && (!focus_window || focus_window == this->p->view3D->get_wxglcanvas()))
        this->p->preview->get_wxglcanvas()->SetFocus();
#endif

	this->p->show_delayed_error_message();
}

// Get vector of extruder colors considering filament color, if extruder color is undefined.
std::vector<std::string> Plater::get_extruder_colors_from_plater_config() const
{
    const Slic3r::DynamicPrintConfig* config = &wxGetApp().preset_bundle->printers.get_edited_preset().config;
    std::vector<std::string> extruder_colors;
    if (!config->has("extruder_colour")) // in case of a SLA print
        return extruder_colors;

    extruder_colors = (config->option<ConfigOptionStrings>("extruder_colour"))->values;
    if (!wxGetApp().plater())
        return extruder_colors;

    const std::vector<std::string>& filament_colours = (p->config->option<ConfigOptionStrings>("filament_colour"))->values;
    for (size_t i = 0; i < extruder_colors.size(); ++i)
        if (extruder_colors[i] == "" && i < filament_colours.size())
            extruder_colors[i] = filament_colours[i];

    return extruder_colors;
}

/* Get vector of colors used for rendering of a Preview scene in "Color print" mode
 * It consists of extruder colors and colors, saved in model.custom_gcode_per_print_z
 */
std::vector<std::string> Plater::get_colors_for_color_print() const
{
    std::vector<std::string> colors = get_extruder_colors_from_plater_config();
    colors.reserve(colors.size() + p->model.custom_gcode_per_print_z.gcodes.size());

    for (const CustomGCode::Item& code : p->model.custom_gcode_per_print_z.gcodes)
        if (code.gcode == ColorChangeCode)
            colors.emplace_back(code.color);

    return colors;
}

wxString Plater::get_project_filename(const wxString& extension) const
{
    return p->get_project_filename(extension);
}

void Plater::set_project_filename(const wxString& filename)
{
    return p->set_project_filename(filename);
}

bool Plater::is_export_gcode_scheduled() const
{
    return p->background_process.is_export_scheduled();
}

int Plater::get_selected_object_idx()
{
    return p->get_selected_object_idx();
}

bool Plater::is_single_full_object_selection() const
{
    return p->get_selection().is_single_full_object();
}

GLCanvas3D* Plater::canvas3D()
{
    return p->view3D->get_canvas3d();
}

GLCanvas3D* Plater::get_current_canvas3D()
{
    return p->get_current_canvas3D();
}

BoundingBoxf Plater::bed_shape_bb() const
{
    return p->bed_shape_bb();
}

void Plater::set_current_canvas_as_dirty()
{
    p->set_current_canvas_as_dirty();
}

PrinterTechnology Plater::printer_technology() const
{
    return p->printer_technology;
}

void Plater::set_printer_technology(PrinterTechnology printer_technology)
{
    p->printer_technology = printer_technology;
    if (p->background_process.select_technology(printer_technology)) {
        // Update the active presets.
    }
    //FIXME for SLA synchronize
    //p->background_process.apply(Model)!

    p->label_btn_export = printer_technology == ptFFF ? L("Export G-code") : L("Export");
    p->label_btn_send   = printer_technology == ptFFF ? L("Send G-code")   : L("Send to printer");

    if (wxGetApp().mainframe)
        wxGetApp().mainframe->update_menubar();
}

void Plater::changed_object(int obj_idx)
{
    if (obj_idx < 0)
        return;
    // recenter and re - align to Z = 0
    auto model_object = p->model.objects[obj_idx];
    model_object->ensure_on_bed();
    if (this->p->printer_technology == ptSLA) {
        // Update the SLAPrint from the current Model, so that the reload_scene()
        // pulls the correct data, update the 3D scene.
        this->p->update_restart_background_process(true, false);
    }
    else
        p->view3D->reload_scene(false);

    // update print
    this->p->schedule_background_process();
}

void Plater::changed_objects(const std::vector<size_t>& object_idxs)
{
    if (object_idxs.empty())
        return;

    for (size_t obj_idx : object_idxs)
    {
        if (obj_idx < p->model.objects.size())
            // recenter and re - align to Z = 0
            p->model.objects[obj_idx]->ensure_on_bed();
    }
    if (this->p->printer_technology == ptSLA) {
        // Update the SLAPrint from the current Model, so that the reload_scene()
        // pulls the correct data, update the 3D scene.
        this->p->update_restart_background_process(true, false);
    }
    else
        p->view3D->reload_scene(false);

    // update print
    this->p->schedule_background_process();
}

void Plater::schedule_background_process(bool schedule/* = true*/)
{
    if (schedule)
        this->p->schedule_background_process();

    this->p->suppressed_backround_processing_update = false;
}

bool Plater::is_background_process_update_scheduled() const
{
    return this->p->background_process_timer.IsRunning();
}

void Plater::suppress_background_process(const bool stop_background_process)
{
    if (stop_background_process)
        this->p->background_process_timer.Stop();

    this->p->suppressed_backround_processing_update = true;
}

void Plater::fix_through_netfabb(const int obj_idx, const int vol_idx/* = -1*/) { p->fix_through_netfabb(obj_idx, vol_idx); }

void Plater::update_object_menu() { p->update_object_menu(); }
void Plater::show_action_buttons(const bool ready_to_slice) const { p->show_action_buttons(ready_to_slice); }

void Plater::copy_selection_to_clipboard()
{
    if (can_copy_to_clipboard())
        p->view3D->get_canvas3d()->get_selection().copy_to_clipboard();
}

void Plater::paste_from_clipboard()
{
    if (!can_paste_from_clipboard())
        return;

    Plater::TakeSnapshot snapshot(this, _(L("Paste From Clipboard")));
    p->view3D->get_canvas3d()->get_selection().paste_from_clipboard();
}

void Plater::msw_rescale()
{
    p->preview->msw_rescale();

    p->view3D->get_canvas3d()->msw_rescale();

    p->sidebar->msw_rescale();

    p->msw_rescale_object_menu();

    Layout();
    GetParent()->Layout();
}

bool Plater::init_view_toolbar()
{
    return p->init_view_toolbar();
}

const Camera& Plater::get_camera() const
{
    return p->camera;
}

Camera& Plater::get_camera()
{
    return p->camera;
}

const Mouse3DController& Plater::get_mouse3d_controller() const
{
    return p->mouse3d_controller;
}

Mouse3DController& Plater::get_mouse3d_controller()
{
    return p->mouse3d_controller;
}

bool Plater::can_delete() const { return p->can_delete(); }
bool Plater::can_delete_all() const { return p->can_delete_all(); }
bool Plater::can_increase_instances() const { return p->can_increase_instances(); }
bool Plater::can_decrease_instances() const { return p->can_decrease_instances(); }
bool Plater::can_set_instance_to_object() const { return p->can_set_instance_to_object(); }
bool Plater::can_fix_through_netfabb() const { return p->can_fix_through_netfabb(); }
bool Plater::can_split_to_objects() const { return p->can_split_to_objects(); }
bool Plater::can_split_to_volumes() const { return p->can_split_to_volumes(); }
bool Plater::can_arrange() const { return p->can_arrange(); }
bool Plater::can_layers_editing() const { return p->can_layers_editing(); }
bool Plater::can_paste_from_clipboard() const
{
    const Selection& selection = p->view3D->get_canvas3d()->get_selection();
    const Selection::Clipboard& clipboard = selection.get_clipboard();

    if (clipboard.is_empty())
        return false;

    if ((wxGetApp().preset_bundle->printers.get_edited_preset().printer_technology() == ptSLA) && !clipboard.is_sla_compliant())
        return false;

    Selection::EMode mode = clipboard.get_mode();
    if ((mode == Selection::Volume) && !selection.is_from_single_instance())
        return false;

    if ((mode == Selection::Instance) && (selection.get_mode() != Selection::Instance))
        return false;

    return true;
}

bool Plater::can_copy_to_clipboard() const
{
    if (is_selection_empty())
        return false;

    const Selection& selection = p->view3D->get_canvas3d()->get_selection();
    if ((wxGetApp().preset_bundle->printers.get_edited_preset().printer_technology() == ptSLA) && !selection.is_sla_compliant())
        return false;

    return true;
}

bool Plater::can_undo() const { return p->undo_redo_stack().has_undo_snapshot(); }
bool Plater::can_redo() const { return p->undo_redo_stack().has_redo_snapshot(); }
bool Plater::can_reload_from_disk() const { return p->can_reload_from_disk(); }
const UndoRedo::Stack& Plater::undo_redo_stack_main() const { return p->undo_redo_stack_main(); }
void Plater::enter_gizmos_stack() { p->enter_gizmos_stack(); }
void Plater::leave_gizmos_stack() { p->leave_gizmos_stack(); }
bool Plater::inside_snapshot_capture() { return p->inside_snapshot_capture(); }

// Wrapper around wxWindow::PopupMenu to suppress error messages popping out while tracking the popup menu.
bool Plater::PopupMenu(wxMenu *menu, const wxPoint& pos)
{
	// Don't want to wake up and trigger reslicing while tracking the pop-up menu.
	SuppressBackgroundProcessingUpdate sbpu;
	// When tracking a pop-up menu, postpone error messages from the slicing result.
	m_tracking_popup_menu = true;
	bool out = this->wxPanel::PopupMenu(menu, pos);
	m_tracking_popup_menu = false;
	if (! m_tracking_popup_menu_error_message.empty()) {
        // Don't know whether the CallAfter is necessary, but it should not hurt.
        // The menus likely sends out some commands, so we may be safer if the dialog is shown after the menu command is processed.
		wxString message = std::move(m_tracking_popup_menu_error_message);
        wxTheApp->CallAfter([message, this]() { show_error(this, message); });
        m_tracking_popup_menu_error_message.clear();
    }
	return out;
}

SuppressBackgroundProcessingUpdate::SuppressBackgroundProcessingUpdate() :
    m_was_scheduled(wxGetApp().plater()->is_background_process_update_scheduled())
{
    wxGetApp().plater()->suppress_background_process(m_was_scheduled);
}

SuppressBackgroundProcessingUpdate::~SuppressBackgroundProcessingUpdate()
{
    wxGetApp().plater()->schedule_background_process(m_was_scheduled);
}

}}    // namespace Slic3r::GUI<|MERGE_RESOLUTION|>--- conflicted
+++ resolved
@@ -2029,13 +2029,9 @@
     background_process.set_fff_print(&fff_print);
     background_process.set_sla_print(&sla_print);
     background_process.set_gcode_preview_data(&gcode_preview_data);
-<<<<<<< HEAD
 #if ENABLE_GCODE_VIEWER
     background_process.set_gcode_result(&gcode_result);
 #endif // ENABLE_GCODE_VIEWER
-#if ENABLE_THUMBNAIL_GENERATOR
-=======
->>>>>>> de06c5d6
     background_process.set_thumbnail_cb([this](ThumbnailsList& thumbnails, const Vec2ds& sizes, bool printable_only, bool parts_only, bool show_bed, bool transparent_background)
         {
             std::packaged_task<void(ThumbnailsList&, const Vec2ds&, bool, bool, bool, bool)> task([this](ThumbnailsList& thumbnails, const Vec2ds& sizes, bool printable_only, bool parts_only, bool show_bed, bool transparent_background) {
