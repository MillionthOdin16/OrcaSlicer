--- conflicted
+++ resolved
@@ -714,12 +714,9 @@
     ScalableButton *btn_remove_device;
 	ScalableButton* btn_export_gcode_removable; //exports to removable drives (appears only if removable drive is connected)
 
-<<<<<<< HEAD
+    bool                is_collapsed {false};
     SearchOptions		search_list;
     std::string         search_line;
-=======
-    bool is_collapsed {false};
->>>>>>> ea0cb4d7
 
     priv(Plater *plater) : plater(plater) {}
     ~priv();
