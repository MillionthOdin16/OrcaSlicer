--- conflicted
+++ resolved
@@ -1576,11 +1576,7 @@
 	return used_extruders;
 }
 
-<<<<<<< HEAD
-Vec3d PartPlate::estimate_wipe_tower_size(const double w, const double d) const
-=======
-Vec3d PartPlate::estimate_wipe_tower_size(const DynamicPrintConfig & config, const double w, const double wipe_volume, int plate_extruder_size) const
->>>>>>> 1d078695
+Vec3d PartPlate::estimate_wipe_tower_size(const DynamicPrintConfig & config, const double w, const double d, int plate_extruder_size) const
 {
 	Vec3d wipe_tower_size;
 
@@ -1615,11 +1611,7 @@
     auto timelapse_type    = config.option<ConfigOptionEnum<TimelapseType>>("timelapse_type");
     bool timelapse_enabled = timelapse_type ? (timelapse_type->value == TimelapseType::tlSmooth) : false;
 
-<<<<<<< HEAD
-    double depth = plate_extruders.size() == 1 ? 0 : d;
-=======
-	double depth = wipe_volume * (plate_extruder_size - 1) / (layer_height * w);
->>>>>>> 1d078695
+    double depth = plate_extruder_size == 1 ? 0 : d;
     if (timelapse_enabled || depth > EPSILON) {
 		float min_wipe_tower_depth = 0.f;
 		auto iter = WipeTower::min_depth_per_height.begin();
