--- conflicted
+++ resolved
@@ -77,11 +77,8 @@
         return _u8L("Filament");
     else if (view_type == GCodeViewer::EViewType::LayerTime)
         return _u8L("Layer Time");
-<<<<<<< HEAD
     else if (view_type == GCodeViewer::EViewType::LayerTimeLog)
         return _u8L("Layer Time (log)");
-=======
->>>>>>> 0d6778a9
     return "";
 }
 
@@ -280,7 +277,6 @@
 }
 
 float GCodeViewer::Extrusions::Range::step_size() const {
-<<<<<<< HEAD
     if (log_scale)
     {
         float min_range = min;
@@ -289,28 +285,14 @@
         return (std::log(max / min_range) / (static_cast<float>(Range_Colors.size()) - 1.0f));
     } else
         return (max - min) / (static_cast<float>(Range_Colors.size()) - 1.0f);
-=======
-    return (max - min) / (static_cast<float>(Range_Colors.size()) - 1.0f);
->>>>>>> 0d6778a9
 }
 
 float GCodeViewer::Extrusions::Range::get_value_at_step(int step) const {
     if (!log_scale)
         return min + static_cast<float>(step) * step_size();
     else
-<<<<<<< HEAD
         return std::exp(std::log(min) + static_cast<float>(step) * step_size());
 
-=======
-    // calculate log-average
-    {
-        float min_range = min;
-        if (min_range == 0)
-            min_range = 0.0001f;
-        float step_size = std::log(max / min_range) / (static_cast<float>(Range_Colors.size()) - 1.0f);
-        return std::exp(std::log(min) + static_cast<float>(step) * step_size);
-    }
->>>>>>> 0d6778a9
 }
 GCodeViewer::SequentialRangeCap::~SequentialRangeCap() {
     if (ibo > 0)
@@ -409,7 +391,6 @@
     const float window_padding = ImGui::GetStyle().WindowPadding.x;
 
     char buf[1024];
-<<<<<<< HEAD
     if (view_type == EViewType::Height ||
         view_type == EViewType::Width ||
         view_type == EViewType::Feedrate ||
@@ -418,17 +399,6 @@
         view_type == EViewType::LayerTimeLog ||
         view_type == EViewType::FanSpeed ||
         view_type == EViewType::Temperature)
-=======
-    // extra text depends on whether current move is extrude type
-    bool show_extra_text = m_curr_move.type == EMoveType::Extrude;
-    // FeatureType and ColorPrint shall only show x,y,z
-    if (view_type == EViewType::FeatureType || view_type == EViewType::ColorPrint)
-        show_extra_text = false;
-    // Feedrate and LayerTime shall always show extra text
-    else if (view_type == EViewType::Feedrate || view_type == EViewType::LayerTime)
-        show_extra_text = true;
-    if (show_extra_text)
->>>>>>> 0d6778a9
     {
         sprintf(buf, "%s%.3f", x.c_str(), position.x() - plate->get_origin().x());
         ImGui::PushItemWidth(item_size);
@@ -486,12 +456,8 @@
             imgui.text(buf);
             break;
         }
-<<<<<<< HEAD
         case EViewType::LayerTime:
         case EViewType::LayerTimeLog: {
-=======
-        case EViewType::LayerTime:{
->>>>>>> 0d6778a9
             ImGui::SameLine(window_padding + item_size + item_spacing);
             sprintf(buf, "%s%.1f", layer_time.c_str(), m_curr_move.layer_duration);
             ImGui::PushItemWidth(item_size);
@@ -737,33 +703,19 @@
     }
 }
 //BBS: GUI refactor: move to the right
-<<<<<<< HEAD
 void GCodeViewer::SequentialView::render(const bool has_render_path, float legend_height, int canvas_width, int canvas_height, const EViewType& view_type) const
 {
     if (has_render_path)
         marker.render(canvas_width, canvas_height, view_type);
-=======
-void GCodeViewer::SequentialView::render(float legend_height, int canvas_width, int canvas_height, const EViewType& view_type) const
-{
-    marker.render(canvas_width, canvas_height, view_type);
-
->>>>>>> 0d6778a9
     //float bottom = wxGetApp().plater()->get_current_canvas3D()->get_canvas_size().get_height();
     // BBS
 #if 0
     if (wxGetApp().is_editor())
         bottom -= wxGetApp().plater()->get_view_toolbar().get_height();
 #endif
-<<<<<<< HEAD
     if (has_render_path)
         gcode_window.render(legend_height + 2, std::max(10.f, (float)canvas_height - 40), (float)canvas_width,
                             static_cast<uint64_t>(gcode_ids[current.last]));
-=======
-    //gcode_window.render(legend_height, bottom, static_cast<uint64_t>(gcode_ids[current.last]));
-    if (wxGetApp().get_mode() == ConfigOptionMode::comDevelop) {
-        gcode_window.render(legend_height, (float)canvas_height, (float)canvas_width, static_cast<uint64_t>(gcode_ids[current.last]));
-    }
->>>>>>> 0d6778a9
 }
 
 const std::vector<GCodeViewer::Color> GCodeViewer::Extrusion_Role_Colors {{
@@ -982,10 +934,7 @@
     view_type_items.push_back(EViewType::Width);
     view_type_items.push_back(EViewType::VolumetricRate);
     view_type_items.push_back(EViewType::LayerTime);
-<<<<<<< HEAD
     view_type_items.push_back(EViewType::LayerTimeLog);
-=======
->>>>>>> 0d6778a9
     view_type_items.push_back(EViewType::FanSpeed);
     view_type_items.push_back(EViewType::Temperature);
     if (mode == ConfigOptionMode::comDevelop) {
@@ -1225,10 +1174,7 @@
             
             if (curr.layer_duration > 0.f) {
                 m_extrusions.ranges.layer_duration.update_from(curr.layer_duration);
-<<<<<<< HEAD
                 m_extrusions.ranges.layer_duration_log.update_from(curr.layer_duration);
-=======
->>>>>>> 0d6778a9
             }
             [[fallthrough]];
         }
@@ -1338,7 +1284,6 @@
 
     //BBS fixed bottom_margin for space to render horiz slider
     int bottom_margin = 64;
-<<<<<<< HEAD
     m_sequential_view.m_show_gcode_window =
         m_sequential_view.m_show_gcode_window ||
         (m_sequential_view.current.last != m_sequential_view.endpoints.last && !m_no_render_path);
@@ -1347,14 +1292,6 @@
         m_sequential_view.marker.set_world_offset(m_sequential_view.current_offset);
         //BBS fixed buttom margin. m_moves_slider.pos_y
         m_sequential_view.render(!m_no_render_path, legend_height, canvas_width - right_margin * m_scale, canvas_height - bottom_margin * m_scale, m_view_type);
-=======
-
-    if (m_sequential_view.current.last != m_sequential_view.endpoints.last) {
-        m_sequential_view.marker.set_world_position(m_sequential_view.current_position);
-        m_sequential_view.marker.set_world_offset(m_sequential_view.current_offset);
-        //BBS fixed buttom margin. m_moves_slider.pos_y
-        m_sequential_view.render(legend_height, canvas_width, canvas_height - bottom_margin * m_scale, m_view_type);
->>>>>>> 0d6778a9
     }
 #if ENABLE_GCODE_VIEWER_STATISTICS
     render_statistics();
@@ -1861,13 +1798,6 @@
 }
 
 void GCodeViewer::update_marker_curr_move() {
-<<<<<<< HEAD
-    auto it = std::find_if(m_gcode_result->moves.begin(), m_gcode_result->moves.end(), [this](auto move) {
-        return move.gcode_id == static_cast<uint64_t>(m_sequential_view.gcode_ids[m_sequential_view.current.last]);
-        });
-
-    m_sequential_view.marker.update_curr_move(*it);
-=======
     if ((int)m_last_result_id != -1) {
         auto it = std::find_if(m_gcode_result->moves.begin(), m_gcode_result->moves.end(), [this](auto move) {
             return move.gcode_id == static_cast<uint64_t>(m_sequential_view.gcode_ids[m_sequential_view.current.last]);
@@ -1875,7 +1805,6 @@
         if (it != m_gcode_result->moves.end())
             m_sequential_view.marker.update_curr_move(*it);
     }
->>>>>>> 0d6778a9
 }
 
 bool GCodeViewer::is_toolpath_move_type_visible(EMoveType type) const
@@ -3331,10 +3260,7 @@
         case EViewType::FanSpeed:       { color = m_extrusions.ranges.fan_speed.get_color_at(path.fan_speed); break; }
         case EViewType::Temperature:    { color = m_extrusions.ranges.temperature.get_color_at(path.temperature); break; }
         case EViewType::LayerTime:      { color = m_extrusions.ranges.layer_duration.get_color_at(path.layer_time); break; }
-<<<<<<< HEAD
         case EViewType::LayerTimeLog:   { color = m_extrusions.ranges.layer_duration_log.get_color_at(path.layer_time); break; }
-=======
->>>>>>> 0d6778a9
         case EViewType::VolumetricRate: { color = m_extrusions.ranges.volumetric_rate.get_color_at(path.volumetric_rate); break; }
         case EViewType::Tool:           { color = m_tools.m_tool_colors[path.extruder_id]; break; }
         case EViewType::ColorPrint:     {
@@ -3492,8 +3418,10 @@
     // update current sequential position
     sequential_view->current.first = !top_layer_only && keep_sequential_current_first ? std::clamp(sequential_view->current.first, global_endpoints.first, global_endpoints.last) : global_endpoints.first;
     if (global_endpoints.last == 0) {
+         m_no_render_path = true;
         sequential_view->current.last = global_endpoints.last;
     } else {
+        m_no_render_path = false;
         sequential_view->current.last = keep_sequential_current_last ? std::clamp(sequential_view->current.last, global_endpoints.first, global_endpoints.last) : global_endpoints.last;
     }
 
@@ -4574,11 +4502,6 @@
             const float step_size = range.step_size();
             for (int i = static_cast<int>(Range_Colors.size()) - 1; i >= 0; --i) {
                 append_range_item(i, range.get_value_at_step(i), decimals);
-<<<<<<< HEAD
-                
-                
-=======
->>>>>>> 0d6778a9
             }
         }
     };
@@ -4824,12 +4747,8 @@
     case EViewType::FanSpeed:       { imgui.title(_u8L("Fan Speed (%)")); break; }
     case EViewType::Temperature:    { imgui.title(_u8L("Temperature (°C)")); break; }
     case EViewType::VolumetricRate: { imgui.title(_u8L("Volumetric flow rate (mm³/s)")); break; }
-<<<<<<< HEAD
     case EViewType::LayerTime:      { imgui.title(_u8L("Layer Time")); break; }
     case EViewType::LayerTimeLog:   { imgui.title(_u8L("Layer Time (log)")); break; }
-=======
-    case EViewType::LayerTime:      { imgui.title(_u8L("Layer Time (s)")); break; }
->>>>>>> 0d6778a9
 
     case EViewType::Tool:
     {
@@ -4984,12 +4903,8 @@
     }
     case EViewType::FanSpeed:       { append_range(m_extrusions.ranges.fan_speed, 0); break; }
     case EViewType::Temperature:    { append_range(m_extrusions.ranges.temperature, 0); break; }
-<<<<<<< HEAD
     case EViewType::LayerTime:      { append_range(m_extrusions.ranges.layer_duration, true); break; }
     case EViewType::LayerTimeLog:   { append_range(m_extrusions.ranges.layer_duration_log, true); break; }
-=======
-    case EViewType::LayerTime:      { append_range(m_extrusions.ranges.layer_duration, 1); break; }
->>>>>>> 0d6778a9
     case EViewType::VolumetricRate: { append_range(m_extrusions.ranges.volumetric_rate, 2); break; }
     case EViewType::Tool:
     {
@@ -5188,12 +5103,8 @@
         auto generate_partial_times = [this, get_used_filament_from_volume](const TimesList& times, const std::vector<double>& used_filaments) {
             PartialTimes items;
 
-<<<<<<< HEAD
-            std::vector<CustomGCode::Item> custom_gcode_per_print_z = wxGetApp().is_editor() ? wxGetApp().plater()->model().custom_gcode_per_print_z.gcodes : m_custom_gcode_per_print_z;
-=======
             //BBS: replace model custom gcode with current plate custom gcode
             std::vector<CustomGCode::Item> custom_gcode_per_print_z = wxGetApp().is_editor() ? wxGetApp().plater()->model().get_curr_plate_custom_gcodes().gcodes : m_custom_gcode_per_print_z;
->>>>>>> 0d6778a9
             std::vector<Color> last_color(m_extruders_count);
             for (size_t i = 0; i < m_extruders_count; ++i) {
                 last_color[i] = m_tools.m_tool_colors[i];
