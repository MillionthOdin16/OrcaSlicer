#include "MainFrame.hpp"

#include <wx/panel.h>
#include <wx/notebook.h>
#include <wx/listbook.h>
#include <wx/simplebook.h>
#include <wx/icon.h>
#include <wx/sizer.h>
#include <wx/menu.h>
#include <wx/progdlg.h>
#include <wx/tooltip.h>
//#include <wx/glcanvas.h>
#include <wx/filename.h>
#include <wx/debug.h>
#include <wx/utils.h> 

#include <boost/algorithm/string/predicate.hpp>
#include <boost/log/trivial.hpp>

#include "libslic3r/Print.hpp"
#include "libslic3r/Polygon.hpp"
#include "libslic3r/SLAPrint.hpp"
#include "libslic3r/PresetBundle.hpp"

#include "Tab.hpp"
#include "ProgressStatusBar.hpp"
#include "3DScene.hpp"
#include "ParamsDialog.hpp"
#include "PrintHostDialogs.hpp"
#include "wxExtensions.hpp"
#include "GUI_ObjectList.hpp"
#include "Mouse3DController.hpp"
//#include "RemovableDriveManager.hpp"
#include "InstanceCheck.hpp"
#include "I18N.hpp"
#include "GLCanvas3D.hpp"
#include "Plater.hpp"
#include "WebViewDialog.hpp"
#include "../Utils/Process.hpp"
#include "format.hpp"
// BBS
#include "PartPlate.hpp"
#include "Preferences.hpp"
#include "Widgets/ProgressDialog.hpp"
#include "BindDialog.hpp"
#include "../Utils/MacDarkMode.hpp"

#include <fstream>
#include <string_view>

#include "GUI_App.hpp"
#include "UnsavedChangesDialog.hpp"
#include "MsgDialog.hpp"
#include "Notebook.hpp"
#include "GUI_Factories.hpp"
#include "GUI_ObjectList.hpp"
#include "NotificationManager.hpp"
#include "MarkdownTip.hpp"
#include "NetworkTestDialog.hpp"
#include "ConfigWizard.hpp"
#include "Widgets/WebView.hpp"

#ifdef _WIN32
#include <dbt.h>
#include <shlobj.h>
#endif // _WIN32


namespace Slic3r {
namespace GUI {

wxDEFINE_EVENT(EVT_SELECT_TAB, wxCommandEvent);
wxDEFINE_EVENT(EVT_HTTP_ERROR, wxCommandEvent);
wxDEFINE_EVENT(EVT_USER_LOGIN, wxCommandEvent);
<<<<<<< HEAD
wxDEFINE_EVENT(EVT_SHOW_IP_DIALOG, wxCommandEvent);
=======
wxDEFINE_EVENT(EVT_USER_LOGIN_HANDLE, wxCommandEvent);
wxDEFINE_EVENT(EVT_CHECK_PRIVACY_VER, wxCommandEvent);
wxDEFINE_EVENT(EVT_CHECK_PRIVACY_SHOW, wxCommandEvent);
wxDEFINE_EVENT(EVT_SHOW_IP_DIALOG, wxCommandEvent);
wxDEFINE_EVENT(EVT_SET_SELECTED_MACHINE, wxCommandEvent);
>>>>>>> 0d6778a9
wxDEFINE_EVENT(EVT_UPDATE_PRESET_CB, SimpleEvent);



// BBS: backup
wxDEFINE_EVENT(EVT_BACKUP_POST, wxCommandEvent);
wxDEFINE_EVENT(EVT_LOAD_URL, wxCommandEvent);
wxDEFINE_EVENT(EVT_LOAD_PRINTER_URL, wxCommandEvent);

enum class ERescaleTarget
{
    Mainframe,
    SettingsDialog
};

#ifdef __APPLE__
class BambuStudioTaskBarIcon : public wxTaskBarIcon
{
public:
    BambuStudioTaskBarIcon(wxTaskBarIconType iconType = wxTBI_DEFAULT_TYPE) : wxTaskBarIcon(iconType) {}
    wxMenu *CreatePopupMenu() override {
        wxMenu *menu = new wxMenu;
        //if (wxGetApp().app_config->get("single_instance") == "false") {
            // Only allow opening a new PrusaSlicer instance on OSX if "single_instance" is disabled,
            // as starting new instances would interfere with the locking mechanism of "single_instance" support.
            append_menu_item(menu, wxID_ANY, _L("New Window"), _L("Open a new window"),
            [](wxCommandEvent&) { start_new_slicer(); }, "", nullptr);
        //}
//        append_menu_item(menu, wxID_ANY, _L("G-code Viewer") + dots, _L("Open G-code Viewer"),
//            [](wxCommandEvent&) { start_new_gcodeviewer_open_file(); }, "", nullptr);
        return menu;
    }
};
/*class GCodeViewerTaskBarIcon : public wxTaskBarIcon
{
public:
    GCodeViewerTaskBarIcon(wxTaskBarIconType iconType = wxTBI_DEFAULT_TYPE) : wxTaskBarIcon(iconType) {}
    wxMenu *CreatePopupMenu() override {
        wxMenu *menu = new wxMenu;
        append_menu_item(menu, wxID_ANY, _L("Open PrusaSlicer"), _L("Open a new PrusaSlicer"),
            [](wxCommandEvent&) { start_new_slicer(nullptr, true); }, "", nullptr);
        //append_menu_item(menu, wxID_ANY, _L("G-code Viewer") + dots, _L("Open new G-code Viewer"),
        //    [](wxCommandEvent&) { start_new_gcodeviewer_open_file(); }, "", nullptr);
        return menu;
    }
};*/
#endif // __APPLE__

// Load the icon either from the exe, or from the ico file.
static wxIcon main_frame_icon(GUI_App::EAppMode app_mode)
{
#if _WIN32
    std::wstring path(size_t(MAX_PATH), wchar_t(0));
    int len = int(::GetModuleFileName(nullptr, path.data(), MAX_PATH));
    if (len > 0 && len < MAX_PATH) {
        path.erase(path.begin() + len, path.end());
        //BBS: remove GCodeViewer as seperate APP logic
        /*if (app_mode == GUI_App::EAppMode::GCodeViewer) {
            // Only in case the slicer was started with --gcodeviewer parameter try to load the icon from prusa-gcodeviewer.exe
            // Otherwise load it from the exe.
            for (const std::wstring_view exe_name : { std::wstring_view(L"prusa-slicer.exe"), std::wstring_view(L"prusa-slicer-console.exe") })
                if (boost::iends_with(path, exe_name)) {
                    path.erase(path.end() - exe_name.size(), path.end());
                    path += L"prusa-gcodeviewer.exe";
                    break;
                }
        }*/
    }
    return wxIcon(path, wxBITMAP_TYPE_ICO);
#else // _WIN32
    return wxIcon(Slic3r::var("BambuStudio_128px.png"), wxBITMAP_TYPE_PNG);
#endif // _WIN32
}

// BBS
#ifndef __APPLE__
#define BORDERLESS_FRAME_STYLE (wxRESIZE_BORDER | wxMINIMIZE_BOX | wxMAXIMIZE_BOX | wxCLOSE_BOX)
#else
#define BORDERLESS_FRAME_STYLE (wxMINIMIZE_BOX | wxMAXIMIZE_BOX | wxCLOSE_BOX)
#endif

wxDEFINE_EVENT(EVT_SYNC_CLOUD_PRESET,     SimpleEvent);

MainFrame::MainFrame() :
DPIFrame(NULL, wxID_ANY, "", wxDefaultPosition, wxDefaultSize, BORDERLESS_FRAME_STYLE, "mainframe")
    , m_printhost_queue_dlg(new PrintHostQueueDialog(this))
    // BBS
    , m_recent_projects(18)
    , m_settings_dialog(this)
    , diff_dialog(this)
{
#ifdef __WXOSX__
    set_miniaturizable(GetHandle());
#endif

    //reset developer_mode to false  and user_mode to comAdvanced
    wxGetApp().app_config->set_bool("developer_mode", false);
    if (wxGetApp().app_config->get("user_mode") == "develop") {
        wxGetApp().app_config->set("user_mode", "advanced");
     }

    wxGetApp().app_config->set_bool("dump_video", false);


    //reset log level
    auto loglevel = wxGetApp().app_config->get("severity_level");
    Slic3r::set_logging_level(Slic3r::level_string_to_boost(loglevel));

    // BBS
    m_recent_projects.SetMenuPathStyle(wxFH_PATH_SHOW_ALWAYS);
    MarkdownTip::Recreate(this);

    // Fonts were created by the DPIFrame constructor for the monitor, on which the window opened.
    wxGetApp().update_fonts(this);

#ifndef __APPLE__
    m_topbar         = new BBLTopbar(this);
#else
    auto panel_topbar = new wxPanel(this, wxID_ANY);
    panel_topbar->SetBackgroundColour(wxColour(38, 46, 48));
    auto sizer_tobar = new wxBoxSizer(wxVERTICAL);
    panel_topbar->SetSizer(sizer_tobar);
    panel_topbar->Layout();
#endif

    //wxAuiToolBar* toolbar = new wxAuiToolBar();
/*
#ifndef __WXOSX__ // Don't call SetFont under OSX to avoid name cutting in ObjectList
    this->SetFont(this->normal_font());
#endif
    // Font is already set in DPIFrame constructor
*/

#ifdef __APPLE__
	m_reset_title_text_colour_timer = new wxTimer();
	m_reset_title_text_colour_timer->SetOwner(this);
	Bind(wxEVT_TIMER, [this](auto& e) {
		set_title_colour_after_set_title(GetHandle());
		m_reset_title_text_colour_timer->Stop();
	});
	this->Bind(wxEVT_FULLSCREEN, [this](wxFullScreenEvent& e) {
		set_tag_when_enter_full_screen(e.IsFullScreen());
		if (!e.IsFullScreen()) {
            if (m_reset_title_text_colour_timer) {
                m_reset_title_text_colour_timer->Stop();
                m_reset_title_text_colour_timer->Start(500);
            }
		}
		e.Skip();
	});
#endif

#ifdef __APPLE__
    // Initialize the docker task bar icon.
    switch (wxGetApp().get_app_mode()) {
    default:
    case GUI_App::EAppMode::Editor:
        m_taskbar_icon = std::make_unique<BambuStudioTaskBarIcon>(wxTBI_DOCK);
        m_taskbar_icon->SetIcon(wxIcon(Slic3r::var("BambuStudio-mac_256px.ico"), wxBITMAP_TYPE_ICO), "BambuStudio");
        break;
    case GUI_App::EAppMode::GCodeViewer:
        break;
    }
#endif // __APPLE__

    // Load the icon either from the exe, or from the ico file.
    SetIcon(main_frame_icon(wxGetApp().get_app_mode()));

    // initialize tabpanel and menubar
    init_tabpanel();
    if (wxGetApp().is_gcode_viewer())
        init_menubar_as_gcodeviewer();
    else
        init_menubar_as_editor();

    // BBS
#if 0
    // This is needed on Windows to fake the CTRL+# of the window menu when using the numpad
    wxAcceleratorEntry entries[6];
    entries[0].Set(wxACCEL_CTRL, WXK_NUMPAD1, wxID_HIGHEST + 1);
    entries[1].Set(wxACCEL_CTRL, WXK_NUMPAD2, wxID_HIGHEST + 2);
    entries[2].Set(wxACCEL_CTRL, WXK_NUMPAD3, wxID_HIGHEST + 3);
    entries[3].Set(wxACCEL_CTRL, WXK_NUMPAD4, wxID_HIGHEST + 4);
    entries[4].Set(wxACCEL_CTRL, WXK_NUMPAD5, wxID_HIGHEST + 5);
    entries[5].Set(wxACCEL_CTRL, WXK_NUMPAD6, wxID_HIGHEST + 6);
    wxAcceleratorTable accel(6, entries);
    SetAcceleratorTable(accel);
#endif // _WIN32

    // BBS
    //wxAcceleratorEntry entries[13];
    //int index = 0;
    //entries[index++].Set(wxACCEL_CTRL, (int)'N', wxID_HIGHEST + wxID_NEW);
    //entries[index++].Set(wxACCEL_CTRL, (int)'O', wxID_HIGHEST + wxID_OPEN);
    //entries[index++].Set(wxACCEL_CTRL, (int)'S', wxID_HIGHEST + wxID_SAVE);
    //entries[index++].Set(wxACCEL_CTRL | wxACCEL_SHIFT, (int)'S', wxID_HIGHEST + wxID_SAVEAS);
    //entries[index++].Set(wxACCEL_CTRL, (int)'X', wxID_HIGHEST + wxID_CUT);
    ////entries[index++].Set(wxACCEL_CTRL, (int)'I', wxID_HIGHEST + wxID_ADD);
    //entries[index++].Set(wxACCEL_CTRL, (int)'A', wxID_HIGHEST + wxID_SELECTALL);
    //entries[index++].Set(wxACCEL_NORMAL, (int)27 /* escape */, wxID_HIGHEST + wxID_CANCEL);
    //entries[index++].Set(wxACCEL_CTRL, (int)'Z', wxID_HIGHEST + wxID_UNDO);
    //entries[index++].Set(wxACCEL_CTRL, (int)'Y', wxID_HIGHEST + wxID_REDO);
    //entries[index++].Set(wxACCEL_CTRL, (int)'C', wxID_HIGHEST + wxID_COPY);
    //entries[index++].Set(wxACCEL_CTRL, (int)'V', wxID_HIGHEST + wxID_PASTE);
    //entries[index++].Set(wxACCEL_CTRL, (int)'P', wxID_HIGHEST + wxID_PREFERENCES);
    //entries[index++].Set(wxACCEL_CTRL, (int)'I', wxID_HIGHEST + wxID_FILE6);
    //wxAcceleratorTable accel(sizeof(entries) / sizeof(entries[0]), entries);
    //SetAcceleratorTable(accel);

    //Bind(wxEVT_MENU, [this](wxCommandEvent&) { m_plater->new_project(); }, wxID_HIGHEST + wxID_NEW);
    //Bind(wxEVT_MENU, [this](wxCommandEvent&) { m_plater->load_project(); }, wxID_HIGHEST + wxID_OPEN);
    //// BBS: close save project
    //Bind(wxEVT_MENU, [this](wxCommandEvent&) { if (m_plater) m_plater->save_project(); }, wxID_HIGHEST + wxID_SAVE);
    //Bind(wxEVT_MENU, [this](wxCommandEvent&) { if (m_plater) m_plater->save_project(true); }, wxID_HIGHEST + wxID_SAVEAS);
    ////Bind(wxEVT_MENU, [this](wxCommandEvent&) { if (m_plater) m_plater->add_model(); }, wxID_HIGHEST + wxID_ADD);
    ////Bind(wxEVT_MENU, [this](wxCommandEvent&) { m_plater->remove_selected(); }, wxID_HIGHEST + wxID_DELETE);
    //Bind(wxEVT_MENU, [this](wxCommandEvent&) {
    //        if (!can_add_models())
    //            return;
    //        if (m_plater) {
    //            m_plater->add_model();
    //        }
    //    }, wxID_HIGHEST + wxID_FILE6);
    //Bind(wxEVT_MENU, [this](wxCommandEvent&) { m_plater->select_all(); }, wxID_HIGHEST + wxID_SELECTALL);
    //Bind(wxEVT_MENU, [this](wxCommandEvent&) { m_plater->deselect_all(); }, wxID_HIGHEST + wxID_CANCEL);
    //Bind(wxEVT_MENU, [this](wxCommandEvent&) {
    //    if (m_plater->is_view3D_shown())
    //        m_plater->undo();
    //    }, wxID_HIGHEST + wxID_UNDO);
    //Bind(wxEVT_MENU, [this](wxCommandEvent&) {
    //    if (m_plater->is_view3D_shown())
    //        m_plater->redo();
    //    }, wxID_HIGHEST + wxID_REDO);
    //Bind(wxEVT_MENU, [this](wxCommandEvent&) { m_plater->copy_selection_to_clipboard(); }, wxID_HIGHEST + wxID_COPY);
    //Bind(wxEVT_MENU, [this](wxCommandEvent&) { m_plater->paste_from_clipboard(); }, wxID_HIGHEST + wxID_PASTE);
    //Bind(wxEVT_MENU, [this](wxCommandEvent&) { m_plater->cut_selection_to_clipboard(); }, wxID_HIGHEST + wxID_CUT);
    Bind(wxEVT_SIZE, [this](wxSizeEvent&) {
            BOOST_LOG_TRIVIAL(trace) << "mainframe: size changed, is maximized = " << this->IsMaximized();
#ifndef __APPLE__
            if (this->IsMaximized()) {
                m_topbar->SetWindowSize();
            } else {
                m_topbar->SetMaximizedSize();
            }
#endif
        Refresh();
        Layout();
        });

    //BBS
    // Bind(EVT_SELECT_TAB, [this](wxCommandEvent&evt) {
    //     TabPosition pos = (TabPosition)evt.GetInt();
    //     m_tabpanel->SetSelection(pos);
    // });

    Bind(EVT_SYNC_CLOUD_PRESET, &MainFrame::on_select_default_preset, this);

//    Bind(wxEVT_MENU,
//        [this](wxCommandEvent&)
//        {
//            PreferencesDialog dlg(this);
//            dlg.ShowModal();
//#if ENABLE_GCODE_LINES_ID_IN_H_SLIDER
//            if (dlg.seq_top_layer_only_changed() || dlg.seq_seq_top_gcode_indices_changed())
//#else
//            if (dlg.seq_top_layer_only_changed())
//#endif // ENABLE_GCODE_LINES_ID_IN_H_SLIDER
//                plater()->refresh_print();
//        }, wxID_HIGHEST + wxID_PREFERENCES);


    // set default tooltip timer in msec
    // SetAutoPop supposedly accepts long integers but some bug doesn't allow for larger values
    // (SetAutoPop is not available on GTK.)
    wxToolTip::SetAutoPop(32767);

    m_loaded = true;

    // initialize layout
    m_main_sizer = new wxBoxSizer(wxVERTICAL);
    wxSizer* sizer = new wxBoxSizer(wxVERTICAL);
#ifndef __APPLE__
     sizer->Add(m_topbar, 0, wxEXPAND);
#else
     sizer->Add(panel_topbar, 0, wxEXPAND);
#endif // __WINDOWS__


    sizer->Add(m_main_sizer, 1, wxEXPAND);
    SetSizerAndFit(sizer);
    // initialize layout from config
    update_layout();
    sizer->SetSizeHints(this);

    // BBS: fix taskbar overlay on windows
#ifdef WIN32
    auto setMaxSize = [this]() {
        wxDisplay display(this);
        auto size = display.GetClientArea().GetSize();
        // 8 pixels shadow
        SetMaxSize(size + wxSize{16, 16});
    };
    this->Bind(wxEVT_DPI_CHANGED, [setMaxSize](auto & e) {
        setMaxSize();
        e.Skip();
        });
    setMaxSize();
    this->Bind(wxEVT_MAXIMIZE, [this](auto &e) {
        wxDisplay display(this);
        auto pos = display.GetClientArea().GetPosition();
        Move(pos - wxPoint{8, 8});
        e.Skip();
    });
#endif // WIN32
    // BBS
    Fit();

    const wxSize min_size = wxGetApp().get_min_size(); //wxSize(76*wxGetApp().em_unit(), 49*wxGetApp().em_unit());

    SetMinSize(min_size/*wxSize(760, 490)*/);
    SetSize(wxSize(FromDIP(1200), FromDIP(800)));

    Layout();

    update_title();

    // declare events
    Bind(wxEVT_CLOSE_WINDOW, [this](wxCloseEvent& event) {
        BOOST_LOG_TRIVIAL(info) << __FUNCTION__<< ": mainframe received close_widow event";
        if (event.CanVeto() && m_plater->get_view3D_canvas3D()->get_gizmos_manager().is_in_editing_mode(true)) {
            // prevents to open the save dirty project dialog
            event.Veto();
            BOOST_LOG_TRIVIAL(info) << __FUNCTION__<< "cancelled by gizmo in editing";
            return;
        }

        //BBS:
        //if (event.CanVeto() && !wxGetApp().check_and_save_current_preset_changes(_L("Application is closing"), _L("Closing Application while some presets are modified."))) {
        //    event.Veto();
        //    return;
        //}
        auto check = [](bool yes_or_no) {
            if (yes_or_no)
                return true;
            return wxGetApp().check_and_save_current_preset_changes(_L("Application is closing"), _L("Closing Application while some presets are modified."));
        };

        // BBS: close save project
        int result;
        if (event.CanVeto() && ((result = m_plater->close_with_confirm(check)) == wxID_CANCEL)) {
            event.Veto();
            BOOST_LOG_TRIVIAL(info) << __FUNCTION__<< "cancelled by close_with_confirm selection";
            return;
        }
        if (event.CanVeto() && !wxGetApp().check_print_host_queue()) {
            event.Veto();
            return;
        }

    #if 0 // BBS
        //if (m_plater != nullptr) {
        //    int saved_project = m_plater->save_project_if_dirty(_L("Closing Application. Current project is modified."));
        //    if (saved_project == wxID_CANCEL) {
        //        event.Veto();
        //        return;
        //    }
        //    // check unsaved changes only if project wasn't saved
        //    else if (plater()->is_project_dirty() && saved_project == wxID_NO && event.CanVeto() &&
        //             (plater()->is_presets_dirty() && !wxGetApp().check_and_save_current_preset_changes(_L("Application is closing"), _L("Closing Application while some presets are modified.")))) {
        //        event.Veto();
        //        return;
        //    }
        //}
    #endif

        MarkdownTip::ExitTip();

        m_plater->reset();
        this->shutdown();
        // propagate event

        wxGetApp().remove_mall_system_dialog();
        event.Skip();
        BOOST_LOG_TRIVIAL(info) << __FUNCTION__<< ": mainframe finished process close_widow event";
    });

    //FIXME it seems this method is not called on application start-up, at least not on Windows. Why?
    // The same applies to wxEVT_CREATE, it is not being called on startup on Windows.
    Bind(wxEVT_ACTIVATE, [this](wxActivateEvent& event) {
        if (m_plater != nullptr && event.GetActive())
            m_plater->on_activate();
        event.Skip();
    });

// OSX specific issue:
// When we move application between Retina and non-Retina displays, The legend on a canvas doesn't redraw
// So, redraw explicitly canvas, when application is moved
//FIXME maybe this is useful for __WXGTK3__ as well?
#if __APPLE__
    Bind(wxEVT_MOVE, [](wxMoveEvent& event) {
        wxGetApp().plater()->get_current_canvas3D()->set_as_dirty();
        wxGetApp().plater()->get_current_canvas3D()->request_extra_frame();
        event.Skip();
    });
#endif   

    update_ui_from_settings();    // FIXME (?)

    if (m_plater != nullptr) {
        // BBS
        update_slice_print_status(eEventSliceUpdate, true, true);

        // BBS: backup project
        std::string backup_interval;
        if (!wxGetApp().app_config->get("", "backup_interval", backup_interval))
            backup_interval = "10";
        Slic3r::set_backup_interval(boost::lexical_cast<long>(backup_interval));
        Slic3r::set_backup_callback([this](int action) {
            if (action == 0) {
                wxPostEvent(this, wxCommandEvent(EVT_BACKUP_POST));
            }
            else if (action == 1) {
                if (!m_plater->up_to_date(false, true)) {
                    m_plater->export_3mf(m_plater->model().get_backup_path() + "/.3mf", SaveStrategy::Backup);
                    m_plater->up_to_date(true, true);
                }
            }
         });
        Bind(EVT_BACKUP_POST, [](wxCommandEvent& e) {
            Slic3r::run_backup_ui_tasks();
            });
;    }
    this->Bind(wxEVT_CHAR_HOOK, [this](wxKeyEvent &evt) {
#ifdef __APPLE__
        if (evt.CmdDown() && (evt.GetKeyCode() == 'H')) {
            //call parent_menu hide behavior
            return;}
        if (evt.CmdDown() && (evt.GetKeyCode() == 'M')) {
            this->Iconize();
            return;
        }
        if (evt.CmdDown() && evt.GetKeyCode() == 'Q') { wxPostEvent(this, wxCloseEvent(wxEVT_CLOSE_WINDOW)); return;}
        if (evt.CmdDown() && evt.RawControlDown() && evt.GetKeyCode() == 'F') {
            EnableFullScreenView(true);
            if (IsFullScreen()) {
                ShowFullScreen(false);
            } else {
                ShowFullScreen(true);
            }
            return;}
#endif
        if (evt.CmdDown() && evt.GetKeyCode() == 'R') { if (m_slice_enable) { wxPostEvent(m_plater, SimpleEvent(EVT_GLTOOLBAR_SLICE_PLATE)); this->m_tabpanel->SetSelection(tpPreview); } return; }
        if (evt.CmdDown() && evt.ShiftDown() && evt.GetKeyCode() == 'G') {
            m_plater->apply_background_progress();
            m_print_enable = get_enable_print_status();
            m_print_btn->Enable(m_print_enable);
            if (m_print_enable) {
                wxPostEvent(m_plater, SimpleEvent(EVT_GLTOOLBAR_PRINT_PLATE));
            }
            evt.Skip();
            return;
        }
        else if (evt.CmdDown() && evt.GetKeyCode() == 'G') { if (can_export_gcode()) { wxPostEvent(m_plater, SimpleEvent(EVT_GLTOOLBAR_EXPORT_SLICED_FILE)); } evt.Skip(); return; }
        if (evt.CmdDown() && evt.GetKeyCode() == 'J') { m_printhost_queue_dlg->Show(); return; }    
        if (evt.CmdDown() && evt.GetKeyCode() == 'N') { m_plater->new_project(); return;}
        if (evt.CmdDown() && evt.GetKeyCode() == 'O') { m_plater->load_project(); return;}
        if (evt.CmdDown() && evt.ShiftDown() && evt.GetKeyCode() == 'S') { if (can_save_as()) m_plater->save_project(true); return;}
        else if (evt.CmdDown() && evt.GetKeyCode() == 'S') { if (can_save()) m_plater->save_project(); return;}

#ifdef __APPLE__
        if (evt.CmdDown() && evt.GetKeyCode() == ',')
#else
        if (evt.CmdDown() && evt.GetKeyCode() == 'P')
#endif
        {
            PreferencesDialog dlg(this);
            dlg.ShowModal();
#if ENABLE_GCODE_LINES_ID_IN_H_SLIDER
            if (dlg.seq_top_layer_only_changed() || dlg.seq_seq_top_gcode_indices_changed())
#else
            if (dlg.seq_top_layer_only_changed())
#endif // ENABLE_GCODE_LINES_ID_IN_H_SLIDER
                plater()->refresh_print();
            return;
        }

        if (evt.CmdDown() && evt.GetKeyCode() == 'I') {
            if (!can_add_models()) return;
            if (m_plater) { m_plater->add_model(); }
            return;
        }
        evt.Skip();
    });

#ifdef _MSW_DARK_MODE
    wxGetApp().UpdateDarkUIWin(this);
#endif // _MSW_DARK_MODE

    wxGetApp().persist_window_geometry(this, true);
    wxGetApp().persist_window_geometry(&m_settings_dialog, true);
}

#ifdef __WIN32__

WXLRESULT MainFrame::MSWWindowProc(WXUINT nMsg, WXWPARAM wParam, WXLPARAM lParam)
{
    /* When we have a custom titlebar in the window, we don't need the non-client area of a normal window
     * to be painted. In order to achieve this, we handle the "WM_NCCALCSIZE" which is responsible for the
     * size of non-client area of a window and set the return value to 0. Also we have to tell the
     * application to not paint this area on activate and deactivation events so we also handle
     * "WM_NCACTIVATE" message. */
    switch (nMsg) {
    case WM_NCACTIVATE: {
        /* Returning 0 from this message disable the window from receiving activate events which is not
        desirable. However When a visual style is not active (?) for this window, "lParam" is a handle to an
        optional update region for the nonclient area of the window. If this parameter is set to -1,
        DefWindowProc does not repaint the nonclient area to reflect the state change. */
        lParam = -1;
        break;
    }
    /* To remove the standard window frame, you must handle the WM_NCCALCSIZE message, specifically when
    its wParam value is TRUE and the return value is 0 */
    case WM_NCCALCSIZE:
        if (wParam) {
            HWND hWnd = GetHandle();
            /* Detect whether window is maximized or not. We don't need to change the resize border when win is
             *  maximized because all resize borders are gone automatically */
            WINDOWPLACEMENT wPos;
            // GetWindowPlacement fail if this member is not set correctly.
            wPos.length = sizeof(wPos);
            GetWindowPlacement(hWnd, &wPos);
            if (wPos.showCmd != SW_SHOWMAXIMIZED) {
                RECT borderThickness;
                SetRectEmpty(&borderThickness);
                AdjustWindowRectEx(&borderThickness, GetWindowLongPtr(hWnd, GWL_STYLE) & ~WS_CAPTION, FALSE, NULL);
                borderThickness.left *= -1;
                borderThickness.top *= -1;
                NCCALCSIZE_PARAMS *sz = reinterpret_cast<NCCALCSIZE_PARAMS *>(lParam);
                // Add 1 pixel to the top border to make the window resizable from the top border
                sz->rgrc[0].top += 1; // borderThickness.top;
                sz->rgrc[0].left += borderThickness.left;
                sz->rgrc[0].right -= borderThickness.right;
                sz->rgrc[0].bottom -= borderThickness.bottom;
                return 0;
            }
        }
        break;
    }
    return wxFrame::MSWWindowProc(nMsg, wParam, lParam);
}

#endif

void  MainFrame::show_log_window()
{
    m_log_window = new wxLogWindow(this, _L("Logging"), true, false);
    m_log_window->Show();
}

//BBS GUI refactor: remove unused layout new/dlg
void MainFrame::update_layout()
{
    auto restore_to_creation = [this]() {
        auto clean_sizer = [](wxSizer* sizer) {
            while (!sizer->GetChildren().IsEmpty()) {
                sizer->Detach(0);
            }
        };

        // On Linux m_plater needs to be removed from m_tabpanel before to reparent it
        int plater_page_id = m_tabpanel->FindPage(m_plater);
        if (plater_page_id != wxNOT_FOUND)
            m_tabpanel->RemovePage(plater_page_id);

        if (m_plater->GetParent() != this)
            m_plater->Reparent(this);

        if (m_tabpanel->GetParent() != this)
            m_tabpanel->Reparent(this);

        plater_page_id = (m_plater_page != nullptr) ? m_tabpanel->FindPage(m_plater_page) : wxNOT_FOUND;
        if (plater_page_id != wxNOT_FOUND) {
            m_tabpanel->DeletePage(plater_page_id);
            m_plater_page = nullptr;
        }

        clean_sizer(m_main_sizer);
        clean_sizer(m_settings_dialog.GetSizer());

        if (m_settings_dialog.IsShown())
            m_settings_dialog.Close();

        m_tabpanel->Hide();
        m_plater->Hide();

        Layout();
    };

    //BBS GUI refactor: remove unused layout new/dlg
    //ESettingsLayout layout = wxGetApp().is_gcode_viewer() ? ESettingsLayout::GCodeViewer : ESettingsLayout::Old;
    ESettingsLayout layout =  ESettingsLayout::Old;

    if (m_layout == layout)
        return;

    wxBusyCursor busy;

    Freeze();

    // Remove old settings
    if (m_layout != ESettingsLayout::Unknown)
        restore_to_creation();

    ESettingsLayout old_layout = m_layout;
    m_layout = layout;

    // From the very beginning the Print settings should be selected
    //m_last_selected_tab = m_layout == ESettingsLayout::Dlg ? 0 : 1;
    m_last_selected_tab = 1;

    // Set new settings
    switch (m_layout)
    {
    case ESettingsLayout::Old:
    {
        m_plater->Reparent(m_tabpanel);
        m_tabpanel->InsertPage(tp3DEditor, m_plater, _L("Prepare"), std::string("tab_3d_active"), std::string("tab_3d_active"));
        m_tabpanel->InsertPage(tpPreview, m_plater, _L("Preview"), std::string("tab_preview_active"), std::string("tab_preview_active"));
        m_main_sizer->Add(m_tabpanel, 1, wxEXPAND | wxTOP, 0);

        m_tabpanel->Bind(wxCUSTOMEVT_NOTEBOOK_SEL_CHANGED, [this](wxCommandEvent& evt)
        {
            // jump to 3deditor under preview_only mode
            if (evt.GetId() == tp3DEditor){
                m_plater->update(true);

                if (!preview_only_hint())
                    return;
            }
            evt.Skip();
        });

        m_plater->Show();
        m_tabpanel->Show();

        break;
    }
    case ESettingsLayout::GCodeViewer:
    {
        m_main_sizer->Add(m_plater, 1, wxEXPAND);
        //BBS: add bed exclude area
        m_plater->set_bed_shape({ { 0.0, 0.0 }, { 200.0, 0.0 }, { 200.0, 200.0 }, { 0.0, 200.0 } }, {}, 0.0, {}, {}, true);
        m_plater->get_collapse_toolbar().set_enabled(false);
        m_plater->collapse_sidebar(true);
        m_plater->Show();
        break;
    }
    default:
        break;
    }

    //BBS GUI refactor: remove unused layout new/dlg
//#ifdef __APPLE__
//    // Using SetMinSize() on Mac messes up the window position in some cases
//    // cf. https://groups.google.com/forum/#!topic/wx-users/yUKPBBfXWO0
//    // So, if we haven't possibility to set MinSize() for the MainFrame,
//    // set the MinSize() as a half of regular  for the m_plater and m_tabpanel, when settings layout is in slNew mode
//    // Otherwise, MainFrame will be maximized by height
//    if (m_layout == ESettingsLayout::New) {
//        wxSize size = wxGetApp().get_min_size();
//        size.SetHeight(int(0.5 * size.GetHeight()));
//        m_plater->SetMinSize(size);
//        m_tabpanel->SetMinSize(size);
//    }
//#endif

#ifdef __APPLE__
    m_plater->sidebar().change_top_border_for_mode_sizer(m_layout != ESettingsLayout::Old);
#endif

    Layout();
    Thaw();
}

// Called when closing the application and when switching the application language.
void MainFrame::shutdown()
{
    BOOST_LOG_TRIVIAL(info) << __FUNCTION__ << "MainFrame::shutdown enter";
    // BBS: backup
    Slic3r::set_backup_callback(nullptr);
#ifdef _WIN32
	if (m_hDeviceNotify) {
		::UnregisterDeviceNotification(HDEVNOTIFY(m_hDeviceNotify));
		m_hDeviceNotify = nullptr;
	}
 	if (m_ulSHChangeNotifyRegister) {
        SHChangeNotifyDeregister(m_ulSHChangeNotifyRegister);
        m_ulSHChangeNotifyRegister = 0;
 	}
#endif // _WIN32

    if (m_plater != nullptr) {
        m_plater->stop_jobs();

        // Unbinding of wxWidgets event handling in canvases needs to be done here because on MAC,
        // when closing the application using Command+Q, a mouse event is triggered after this lambda is completed,
        // causing a crash
        m_plater->unbind_canvas_event_handlers();

        // Cleanup of canvases' volumes needs to be done here or a crash may happen on some Linux Debian flavours
        m_plater->reset_canvas_volumes();
    }

    // Weird things happen as the Paint messages are floating around the windows being destructed.
    // Avoid the Paint messages by hiding the main window.
    // Also the application closes much faster without these unnecessary screen refreshes.
    // In addition, there were some crashes due to the Paint events sent to already destructed windows.
    this->Show(false);

    if (m_settings_dialog.IsShown())
        // call Close() to trigger call to lambda defined into GUI_App::persist_window_geometry()
        m_settings_dialog.Close();

    if (m_plater != nullptr) {
        // Stop the background thread (Windows and Linux).
        // Disconnect from a 3DConnextion driver (OSX).
        m_plater->get_mouse3d_controller().shutdown();
        // Store the device parameter database back to appconfig.
        m_plater->get_mouse3d_controller().save_config(*wxGetApp().app_config);
    }

    // Stop the background thread of the removable drive manager, so that no new updates will be sent to the Plater.
    //wxGetApp().removable_drive_manager()->shutdown();
	//stop listening for messages from other instances
	//wxGetApp().other_instance_message_handler()->shutdown(this);
    // Save the slic3r.ini.Usually the ini file is saved from "on idle" callback,
    // but in rare cases it may not have been called yet.
    wxGetApp().app_config->save();
//         if (m_plater)
//             m_plater->print = undef;
//         Slic3r::GUI::deregister_on_request_update_callback();

    // set to null tabs and a plater
    // to avoid any manipulations with them from App->wxEVT_IDLE after of the mainframe closing
    wxGetApp().tabs_list.clear();
    wxGetApp().model_tabs_list.clear();
    wxGetApp().shutdown();
    // BBS: why clear ?
    //wxGetApp().plater_ = nullptr;

    BOOST_LOG_TRIVIAL(info) << __FUNCTION__ << "MainFrame::shutdown exit";
}

void MainFrame::update_title()
{
    return;
}

void MainFrame::update_title_colour_after_set_title()
{
#ifdef __APPLE__
    set_title_colour_after_set_title(GetHandle());
#endif
}

void MainFrame::show_option(bool show)
{
    if (!this) { return; }
    if (!show) {
        if (m_slice_btn->IsShown()) {
            m_slice_btn->Hide();
            m_print_btn->Hide();
            m_slice_option_btn->Hide();
            m_print_option_btn->Hide();
            Layout();
        }
    } else {
        if (!m_slice_btn->IsShown()) {
            m_slice_btn->Show();
            m_print_btn->Show();
            m_slice_option_btn->Show();
            m_print_option_btn->Show();
            Layout();
        }
    }
}

void MainFrame::init_tabpanel()
{
    // wxNB_NOPAGETHEME: Disable Windows Vista theme for the Notebook background. The theme performance is terrible on Windows 10
    // with multiple high resolution displays connected.
   // BBS
    wxBoxSizer* side_tools = create_side_tools();
    m_tabpanel = new Notebook(this, wxID_ANY, wxDefaultPosition, wxDefaultSize, side_tools, wxNB_TOP | wxTAB_TRAVERSAL | wxNB_NOPAGETHEME);
    m_tabpanel->SetBackgroundColour(*wxWHITE);

#ifndef __WXOSX__ // Don't call SetFont under OSX to avoid name cutting in ObjectList
    m_tabpanel->SetFont(Slic3r::GUI::wxGetApp().normal_font());
#endif
    m_tabpanel->Hide();
    m_settings_dialog.set_tabpanel(m_tabpanel);

    m_tabpanel->Bind(wxEVT_NOTEBOOK_PAGE_CHANGING, [this](wxBookCtrlEvent& e) {
        int old_sel = e.GetOldSelection();
        int new_sel = e.GetSelection();
        if (wxGetApp().preset_bundle &&
            wxGetApp().preset_bundle->printers.get_edited_preset().is_bbl_vendor_preset(wxGetApp().preset_bundle) &&
            new_sel == tpMonitor) {
            if (!wxGetApp().getAgent()) {
                e.Veto();
                BOOST_LOG_TRIVIAL(info) << boost::format("skipped tab switch from %1% to %2%, lack of network plugins")%old_sel %new_sel;
                if (m_plater) {
                    wxCommandEvent *evt = new wxCommandEvent(EVT_INSTALL_PLUGIN_HINT);
                    wxQueueEvent(m_plater, evt);
                }
            }
        }
    });

#ifdef __WXMSW__
    m_tabpanel->Bind(wxEVT_BOOKCTRL_PAGE_CHANGED, [this](wxBookCtrlEvent& e) {
#else
    m_tabpanel->Bind(wxEVT_NOTEBOOK_PAGE_CHANGED, [this](wxBookCtrlEvent& e) {
#endif
        //BBS
        wxWindow* panel = m_tabpanel->GetCurrentPage();
        int sel = m_tabpanel->GetSelection();
        //wxString page_text = m_tabpanel->GetPageText(sel);
        m_last_selected_tab = m_tabpanel->GetSelection();
        if (panel == m_plater) {
            if (sel == tp3DEditor) {
                wxPostEvent(m_plater, SimpleEvent(EVT_GLVIEWTOOLBAR_3D));
                m_param_panel->OnActivate();
            }
            else if (sel == tpPreview) {
                wxPostEvent(m_plater, SimpleEvent(EVT_GLVIEWTOOLBAR_PREVIEW));
                m_param_panel->OnActivate();
            }
        }
        //else if (panel == m_param_panel)
        //    m_param_panel->OnActivate();
        else if (panel == m_monitor) {
            //monitor
        }

#ifndef __APPLE__
        if (sel == tp3DEditor) {
            m_topbar->Enable3DEditorItems();
        }
        else {
            m_topbar->Disable3DEditorItems();
        }
#endif

        /*switch (sel) {
        case TabPosition::tpHome:
            show_option(false);
            break;
        case TabPosition::tp3DEditor:
            show_option(true);
            break;
        case TabPosition::tpPreview:
            show_option(true);
            break;
        case TabPosition::tpMonitor:
            show_option(false);
            break;
        default:
            show_option(false);
            break;
        }*/
    });

    if (wxGetApp().is_editor()) {
        m_webview         = new WebViewPanel(m_tabpanel);
        Bind(EVT_LOAD_URL, [this](wxCommandEvent &evt) {
            wxString url = evt.GetString();
            select_tab(MainFrame::tpHome);
            m_webview->load_url(url);
        });
        m_tabpanel->AddPage(m_webview, "", "tab_home_active", "tab_home_active");
        m_param_panel = new ParamsPanel(m_tabpanel, wxID_ANY, wxDefaultPosition, wxDefaultSize, wxBK_LEFT | wxTAB_TRAVERSAL);
    }

    m_plater = new Plater(this, this);
    m_plater->SetBackgroundColour(*wxWHITE);
    m_plater->Hide();

    wxGetApp().plater_ = m_plater;

    create_preset_tabs();

        //BBS add pages
    m_monitor = new MonitorPanel(m_tabpanel, wxID_ANY, wxDefaultPosition, wxDefaultSize);
    m_monitor->SetBackgroundColour(*wxWHITE);
    m_tabpanel->AddPage(m_monitor, _L("Device"), std::string("tab_monitor_active"), std::string("tab_monitor_active"));

    m_printer_view = new PrinterWebView(m_tabpanel);
    Bind(EVT_LOAD_PRINTER_URL, [this](wxCommandEvent &evt) {
        wxString url = evt.GetString();
        //select_tab(MainFrame::tpMonitor);
        m_printer_view->load_url(url);
    });
    m_printer_view->Hide();

    m_auxiliary = new AuxiliaryPanel(m_tabpanel, wxID_ANY, wxDefaultPosition, wxDefaultSize);
    m_auxiliary->SetBackgroundColour(*wxWHITE);
    m_tabpanel->AddPage(m_auxiliary, _L("Project"), std::string("tab_auxiliary_avtice"), std::string("tab_auxiliary_avtice"));

    if (m_plater) {
        // load initial config
        auto full_config = wxGetApp().preset_bundle->full_config();
        m_plater->on_config_change(full_config);

        // Show a correct number of filament fields.
        // nozzle_diameter is undefined when SLA printer is selected
        // BBS
        if (full_config.has("filament_colour")) {
            m_plater->on_filaments_change(full_config.option<ConfigOptionStrings>("filament_colour")->values.size());
        }
    }
}

    // SoftFever
void MainFrame::show_device(bool bBBLPrinter) {
  if (m_tabpanel->GetPage(3) != m_monitor &&
      m_tabpanel->GetPage(3) != m_printer_view) {
    BOOST_LOG_TRIVIAL(error) << "Failed to find device tab";
    return;
  }
  if (bBBLPrinter) {
    if (m_tabpanel->GetPage(3) != m_monitor) {
      m_tabpanel->RemovePage(3);
      m_tabpanel->InsertPage(3, m_monitor, _L("Device"),
                             std::string("tab_monitor_active"),
                             std::string("tab_monitor_active"));
    }
  } else {
    if (m_tabpanel->GetPage(3) != m_printer_view) {
      m_tabpanel->RemovePage(3);
      m_tabpanel->InsertPage(3, m_printer_view, _L("Device"),
                          std::string("tab_monitor_active"),
                          std::string("tab_monitor_active"));
        m_printer_view->Show();
    }
  }


}


bool MainFrame::preview_only_hint()
{
    if (m_plater && (m_plater->only_gcode_mode() || (m_plater->using_exported_file()))) {
        BOOST_LOG_TRIVIAL(info) << boost::format("skipped tab switch from %1% to %2% in preview mode")%m_tabpanel->GetSelection() %tp3DEditor;

        ConfirmBeforeSendDialog confirm_dlg(this, wxID_ANY, _L("Warning"));
        confirm_dlg.Bind(EVT_SECONDARY_CHECK_CONFIRM, [this](wxCommandEvent& e) {
            preview_only_to_editor = true;
        });
        confirm_dlg.update_btn_label(_L("Yes"), _L("No"));
        auto filename = m_plater->get_preview_only_filename();

        confirm_dlg.update_text(filename + " " + _L("will be closed before creating a new model. Do you want to continue?"));
        confirm_dlg.on_show();
        if (preview_only_to_editor) {
            m_plater->new_project();
            preview_only_to_editor = false;
        }

        return false;
    }

    return true;
}

#ifdef WIN32
void MainFrame::register_win32_callbacks()
{
    //static GUID GUID_DEVINTERFACE_USB_DEVICE  = { 0xA5DCBF10, 0x6530, 0x11D2, 0x90, 0x1F, 0x00, 0xC0, 0x4F, 0xB9, 0x51, 0xED };
    //static GUID GUID_DEVINTERFACE_DISK        = { 0x53f56307, 0xb6bf, 0x11d0, 0x94, 0xf2, 0x00, 0xa0, 0xc9, 0x1e, 0xfb, 0x8b };
    //static GUID GUID_DEVINTERFACE_VOLUME      = { 0x71a27cdd, 0x812a, 0x11d0, 0xbe, 0xc7, 0x08, 0x00, 0x2b, 0xe2, 0x09, 0x2f };
    static GUID GUID_DEVINTERFACE_HID           = { 0x4D1E55B2, 0xF16F, 0x11CF, 0x88, 0xCB, 0x00, 0x11, 0x11, 0x00, 0x00, 0x30 };

    // Register USB HID (Human Interface Devices) notifications to trigger the 3DConnexion enumeration.
    DEV_BROADCAST_DEVICEINTERFACE NotificationFilter = { 0 };
    NotificationFilter.dbcc_size = sizeof(DEV_BROADCAST_DEVICEINTERFACE);
    NotificationFilter.dbcc_devicetype = DBT_DEVTYP_DEVICEINTERFACE;
    NotificationFilter.dbcc_classguid = GUID_DEVINTERFACE_HID;
    m_hDeviceNotify = ::RegisterDeviceNotification(this->GetHWND(), &NotificationFilter, DEVICE_NOTIFY_WINDOW_HANDLE);

// or register for file handle change?
//      DEV_BROADCAST_HANDLE NotificationFilter = { 0 };
//      NotificationFilter.dbch_size = sizeof(DEV_BROADCAST_HANDLE);
//      NotificationFilter.dbch_devicetype = DBT_DEVTYP_HANDLE;

    // Using Win32 Shell API to register for media insert / removal events.
    LPITEMIDLIST ppidl;
    if (SHGetSpecialFolderLocation(this->GetHWND(), CSIDL_DESKTOP, &ppidl) == NOERROR) {
        SHChangeNotifyEntry shCNE;
        shCNE.pidl       = ppidl;
        shCNE.fRecursive = TRUE;
        // Returns a positive integer registration identifier (ID).
        // Returns zero if out of memory or in response to invalid parameters.
        m_ulSHChangeNotifyRegister = SHChangeNotifyRegister(this->GetHWND(),        // Hwnd to receive notification
            SHCNE_DISKEVENTS,                                                       // Event types of interest (sources)
            SHCNE_MEDIAINSERTED | SHCNE_MEDIAREMOVED,
            //SHCNE_UPDATEITEM,                                                     // Events of interest - use SHCNE_ALLEVENTS for all events
            WM_USER_MEDIACHANGED,                                                   // Notification message to be sent upon the event
            1,                                                                      // Number of entries in the pfsne array
            &shCNE);                                                                // Array of SHChangeNotifyEntry structures that
                                                                                    // contain the notifications. This array should
                                                                                    // always be set to one when calling SHChnageNotifyRegister
                                                                                    // or SHChangeNotifyDeregister will not work properly.
        assert(m_ulSHChangeNotifyRegister != 0);    // Shell notification failed
    } else {
        // Failed to get desktop location
        assert(false);
    }

    {
        static constexpr int device_count = 1;
        RAWINPUTDEVICE devices[device_count] = { 0 };
        // multi-axis mouse (SpaceNavigator, etc.)
        devices[0].usUsagePage = 0x01;
        devices[0].usUsage = 0x08;
        if (! RegisterRawInputDevices(devices, device_count, sizeof(RAWINPUTDEVICE)))
            BOOST_LOG_TRIVIAL(error) << "RegisterRawInputDevices failed";
    }
}
#endif // _WIN32

void MainFrame::create_preset_tabs()
{
    wxGetApp().update_label_colours_from_appconfig();

    //BBS: GUI refactor
    //m_param_panel = new ParamsPanel(m_tabpanel, wxID_ANY, wxDefaultPosition, wxDefaultSize, wxBK_LEFT | wxTAB_TRAVERSAL);
    m_param_dialog = new ParamsDialog(m_plater);

    add_created_tab(new TabPrint(m_param_panel), "cog");
    add_created_tab(new TabPrintObject(m_param_panel), "cog");
    add_created_tab(new TabPrintPart(m_param_panel), "cog");
    add_created_tab(new TabFilament(m_param_dialog->panel()), "spool");
    /* BBS work around to avoid appearance bug */
    //add_created_tab(new TabSLAPrint(m_param_panel));
    //add_created_tab(new TabSLAMaterial(m_param_panel));
    add_created_tab(new TabPrinter(m_param_dialog->panel()), "printer");

    m_param_panel->rebuild_panels();
    m_param_dialog->panel()->rebuild_panels();
    //m_tabpanel->AddPage(m_param_panel, "Parameters", "notebook_presets_active");
    //m_tabpanel->InsertPage(tpSettings, m_param_panel, _L("Parameters"), std::string("cog"));
}

void MainFrame::add_created_tab(Tab* panel,  const std::string& bmp_name /*= ""*/)
{
    panel->create_preset_tab();

    // BBS: model config
    if (panel->type() == Preset::TYPE_MODEL) {
        wxGetApp().tabs_list.pop_back();
        wxGetApp().model_tabs_list.push_back(panel);
    }
}

bool MainFrame::is_active_and_shown_tab(wxPanel* panel)
{
    if (panel == m_param_panel)
        panel = m_plater;
    else
        return m_param_dialog->IsShown();

    if (m_tabpanel->GetCurrentPage() != panel)
        return false;
    return true;
}

bool MainFrame::can_start_new_project() const
{
    /*return m_plater && (!m_plater->get_project_filename(".3mf").IsEmpty() ||
                        GetTitle().StartsWith('*')||
                        wxGetApp().has_current_preset_changes() ||
                        !m_plater->model().objects.empty());*/
    return (m_plater && !m_plater->is_background_process_slicing());
}

bool MainFrame::can_open_project() const
{
    return (m_plater && !m_plater->is_background_process_slicing());
}

bool  MainFrame::can_add_models() const
{
    return (m_plater && !m_plater->is_background_process_slicing() && !m_plater->only_gcode_mode() && !m_plater->using_exported_file());
}

bool MainFrame::can_save() const
{
    return (m_plater != nullptr) &&
        !m_plater->get_view3D_canvas3D()->get_gizmos_manager().is_in_editing_mode(false) &&
        m_plater->is_project_dirty() && !m_plater->using_exported_file() && !m_plater->only_gcode_mode();
}

bool MainFrame::can_save_as() const
{
    return (m_plater != nullptr) &&
        !m_plater->get_view3D_canvas3D()->get_gizmos_manager().is_in_editing_mode(false) && !m_plater->using_exported_file() && !m_plater->only_gcode_mode();
}

void MainFrame::save_project()
{
    save_project_as(m_plater->get_project_filename(".3mf"));
}

bool MainFrame::save_project_as(const wxString& filename)
{
    bool ret = (m_plater != nullptr) ? m_plater->export_3mf(into_path(filename)) : false;
    if (ret) {
//        wxGetApp().update_saved_preset_from_current_preset();
        m_plater->reset_project_dirty_after_save();
    }
    return ret;
}

bool MainFrame::can_upload() const
{
    return true;
}

bool MainFrame::can_export_model() const
{
    return (m_plater != nullptr) && !m_plater->model().objects.empty();
}

bool MainFrame::can_export_toolpaths() const
{
    return (m_plater != nullptr) && (m_plater->printer_technology() == ptFFF) && m_plater->is_preview_shown() && m_plater->is_preview_loaded() && m_plater->has_toolpaths_to_export();
}

bool MainFrame::can_export_supports() const
{
    if ((m_plater == nullptr) || (m_plater->printer_technology() != ptSLA) || m_plater->model().objects.empty())
        return false;

    bool can_export = false;
    const PrintObjects& objects = m_plater->sla_print().objects();
    for (const SLAPrintObject* object : objects)
    {
        if (object->has_mesh(slaposPad) || object->has_mesh(slaposSupportTree))
        {
            can_export = true;
            break;
        }
    }
    return can_export;
}

bool MainFrame::can_export_gcode() const
{
    if (m_plater == nullptr)
        return false;

    if (m_plater->model().objects.empty())
        return false;

    if (m_plater->is_export_gcode_scheduled())
        return false;

    // TODO:: add other filters
    PartPlateList &part_plate_list = m_plater->get_partplate_list();
    PartPlate *current_plate = part_plate_list.get_curr_plate();
    if (!current_plate->is_slice_result_ready_for_print())
        return false;

    return true;
}

bool MainFrame::can_export_all_gcode() const
{
    if (m_plater == nullptr)
        return false;

    if (m_plater->model().objects.empty())
        return false;

    if (m_plater->is_export_gcode_scheduled())
        return false;

    // TODO:: add other filters
    PartPlateList& part_plate_list = m_plater->get_partplate_list();
    return part_plate_list.is_all_slice_results_ready_for_print();
}

bool MainFrame::can_print_3mf() const
{
    if (m_plater && !m_plater->model().objects.empty()) {
        if (wxGetApp().preset_bundle->printers.get_edited_preset().is_custom_defined())
            return false;
    }
    return true;
}

bool MainFrame::can_send_gcode() const
{
    if (m_plater && !m_plater->model().objects.empty())
    {
        auto cfg = wxGetApp().preset_bundle->printers.get_edited_preset().config;
        if (const auto *print_host_opt = cfg.option<ConfigOptionString>("print_host"); print_host_opt)
            return !print_host_opt->value.empty();
    }
    return true;
}

/*bool MainFrame::can_export_gcode_sd() const
{
    if (m_plater == nullptr)
        return false;

    if (m_plater->model().objects.empty())
        return false;

    if (m_plater->is_export_gcode_scheduled())
        return false;

    // TODO:: add other filters

    return wxGetApp().removable_drive_manager()->status().has_removable_drives;
}

bool MainFrame::can_eject() const
{
	return wxGetApp().removable_drive_manager()->status().has_eject;
}*/

bool MainFrame::can_slice() const
{
#ifdef SUPPORT_BACKGROUND_PROCESSING
    bool bg_proc = wxGetApp().app_config->get("background_processing") == "1";
    return (m_plater != nullptr) ? !m_plater->model().objects.empty() && !bg_proc : false;
#else
    return (m_plater != nullptr) ? !m_plater->model().objects.empty() : false;
#endif
}

bool MainFrame::can_change_view() const
{
    switch (m_layout)
    {
    default:                   { return false; }
    //BBS GUI refactor: remove unused layout new/dlg
    case ESettingsLayout::Old: {
        int page_id = m_tabpanel->GetSelection();
        return page_id != wxNOT_FOUND && dynamic_cast<const Slic3r::GUI::Plater*>(m_tabpanel->GetPage((size_t)page_id)) != nullptr;
    }
    case ESettingsLayout::GCodeViewer: { return true; }
    }
}

bool MainFrame::can_clone() const {
    return can_select() && !m_plater->is_selection_empty();
}

bool MainFrame::can_select() const
{
    return (m_plater != nullptr) && (m_tabpanel->GetSelection() == TabPosition::tp3DEditor) && !m_plater->model().objects.empty();
}

bool MainFrame::can_deselect() const
{
    return (m_plater != nullptr) && (m_tabpanel->GetSelection() == TabPosition::tp3DEditor) && !m_plater->is_selection_empty();
}

bool MainFrame::can_delete() const
{
    return (m_plater != nullptr) && (m_tabpanel->GetSelection() == TabPosition::tp3DEditor) && !m_plater->is_selection_empty();
}

bool MainFrame::can_delete_all() const
{
    return (m_plater != nullptr) && (m_tabpanel->GetSelection() == TabPosition::tp3DEditor) && !m_plater->model().objects.empty();
}

bool MainFrame::can_reslice() const
{
    return (m_plater != nullptr) && !m_plater->model().objects.empty();
}

wxBoxSizer* MainFrame::create_side_tools()
{
    int em = em_unit();
    wxBoxSizer* sizer = new wxBoxSizer(wxHORIZONTAL);

    m_slice_select = eSlicePlate;
    m_print_select = ePrintPlate;

    m_slice_btn = new SideButton(this, _L("Slice plate"), "");
    m_slice_option_btn = new SideButton(this, "", "sidebutton_dropdown", 0, FromDIP(14));
    m_print_btn = new SideButton(this, _L("Print plate"), "");
    m_print_option_btn = new SideButton(this, "", "sidebutton_dropdown", 0, FromDIP(14));

    update_side_button_style();
    m_slice_option_btn->Enable();
    m_print_option_btn->Enable();
    sizer->Add(m_slice_option_btn, 0, wxRIGHT | wxALIGN_CENTER_VERTICAL, FromDIP(1));
    sizer->Add(m_slice_btn, 0, wxLEFT | wxALIGN_CENTER_VERTICAL, FromDIP(1));
    sizer->Add(FromDIP(15), 0, 0, 0, 0);
    sizer->Add(m_print_option_btn, 0, wxRIGHT | wxALIGN_CENTER_VERTICAL, FromDIP(1));
    sizer->Add(m_print_btn, 0, wxLEFT | wxALIGN_CENTER_VERTICAL, FromDIP(1));
    sizer->Add(FromDIP(19), 0, 0, 0, 0);

    sizer->Layout();

    m_slice_btn->Bind(wxEVT_BUTTON, [this](wxCommandEvent& event)
        {
            //this->m_plater->select_view_3D("Preview");
            m_plater->update();
            if (m_slice_select == eSliceAll)
                wxPostEvent(m_plater, SimpleEvent(EVT_GLTOOLBAR_SLICE_ALL));
            else
                wxPostEvent(m_plater, SimpleEvent(EVT_GLTOOLBAR_SLICE_PLATE));

            this->m_tabpanel->SetSelection(tpPreview);
        });

    m_print_btn->Bind(wxEVT_BUTTON, [this](wxCommandEvent& event)
        {
            //this->m_plater->select_view_3D("Preview");
            if (m_print_select == ePrintAll || m_print_select == ePrintPlate)
            {
                m_plater->apply_background_progress();
                // check valid of print
                m_print_enable = get_enable_print_status();
                m_print_btn->Enable(m_print_enable);
                if (m_print_enable) {
                    if (m_print_select == ePrintAll)
                        wxPostEvent(m_plater, SimpleEvent(EVT_GLTOOLBAR_PRINT_ALL));
                    if (m_print_select == ePrintPlate)
                        wxPostEvent(m_plater, SimpleEvent(EVT_GLTOOLBAR_PRINT_PLATE));
                }
            }
            else if (m_print_select == eExportGcode)
                wxPostEvent(m_plater, SimpleEvent(EVT_GLTOOLBAR_EXPORT_GCODE));
            else if (m_print_select == eSendGcode)
                wxPostEvent(m_plater, SimpleEvent(EVT_GLTOOLBAR_SEND_GCODE));
            else if (m_print_select == eUploadGcode)
                wxPostEvent(m_plater, SimpleEvent(EVT_GLTOOLBAR_UPLOAD_GCODE));
            else if (m_print_select == eExportSlicedFile)
                wxPostEvent(m_plater, SimpleEvent(EVT_GLTOOLBAR_EXPORT_SLICED_FILE));
            else if (m_print_select == eExportAllSlicedFile)
                wxPostEvent(m_plater, SimpleEvent(EVT_GLTOOLBAR_EXPORT_ALL_SLICED_FILE));
            else if (m_print_select == eSendToPrinter)
                wxPostEvent(m_plater, SimpleEvent(EVT_GLTOOLBAR_SEND_TO_PRINTER));
            else if (m_print_select == eSendToPrinterAll)
                wxPostEvent(m_plater, SimpleEvent(EVT_GLTOOLBAR_SEND_TO_PRINTER_ALL));
        });

    m_slice_option_btn->Bind(wxEVT_BUTTON, [this](wxCommandEvent& event)
        {
            SidePopup* p = new SidePopup(this);
            SideButton* slice_all_btn = new SideButton(p, _L("Slice all"), "");
            slice_all_btn->SetCornerRadius(0);
            SideButton* slice_plate_btn = new SideButton(p, _L("Slice plate"), "");
            slice_plate_btn->SetCornerRadius(0);

            slice_all_btn->Bind(wxEVT_BUTTON, [this, p](wxCommandEvent&) {
                m_slice_btn->SetLabel(_L("Slice all"));
                m_slice_select = eSliceAll;
                m_slice_enable = get_enable_slice_status();
                m_slice_btn->Enable(m_slice_enable);
                this->Layout();
                p->Dismiss();
                });

            slice_plate_btn->Bind(wxEVT_BUTTON, [this, p](wxCommandEvent&) {
                m_slice_btn->SetLabel(_L("Slice plate"));
                m_slice_select = eSlicePlate;
                m_slice_enable = get_enable_slice_status();
                m_slice_btn->Enable(m_slice_enable);
                this->Layout();
                p->Dismiss();
                });
            p->append_button(slice_all_btn);
            p->append_button(slice_plate_btn);
            p->Popup(m_slice_btn);
        }
    );

    m_print_option_btn->Bind(wxEVT_BUTTON, [this](wxCommandEvent& event)
        {
            SidePopup* p = new SidePopup(this);

            if (wxGetApp().preset_bundle
                && !wxGetApp().preset_bundle->printers.get_edited_preset().is_bbl_vendor_preset(wxGetApp().preset_bundle)) {
                // ThirdParty Buttons
                SideButton* export_gcode_btn = new SideButton(p, _L("Export G-code file"), "");
                export_gcode_btn->SetCornerRadius(0);
                export_gcode_btn->Bind(wxEVT_BUTTON, [this, p](wxCommandEvent&) {
                    m_print_btn->SetLabel(_L("Export G-code file"));
                    m_print_select = eExportGcode;
                    m_print_enable = get_enable_print_status();
                    m_print_btn->Enable(m_print_enable);
                    this->Layout();
                    p->Dismiss();
                    });

                // upload and print
                SideButton* send_gcode_btn = new SideButton(p, _L("Print"), "");
                send_gcode_btn->SetCornerRadius(0);
                send_gcode_btn->Bind(wxEVT_BUTTON, [this, p](wxCommandEvent&) {
                    m_print_btn->SetLabel(_L("Print"));
                    m_print_select = eSendGcode;
                    m_print_enable = get_enable_print_status();
                    m_print_btn->Enable(m_print_enable);
                    this->Layout();
                    p->Dismiss();
                    });

<<<<<<< HEAD
                p->append_button(send_gcode_btn);
=======
                // upload only
                /*SideButton* upload_gcode_btn = new SideButton(p, _L("Send"), "");
                upload_gcode_btn->SetCornerRadius(0);
                upload_gcode_btn->Bind(wxEVT_BUTTON, [this, p](wxCommandEvent&) {
                    m_print_btn->SetLabel(_L("Send"));
                    m_print_select = eUploadGcode;
                    m_print_enable = get_enable_print_status();
                    m_print_btn->Enable(m_print_enable);
                    this->Layout();
                    p->Dismiss();
                    });*/

                p->append_button(send_gcode_btn);
                //p->append_button(upload_gcode_btn);
>>>>>>> 0d6778a9
                p->append_button(export_gcode_btn);
            }
            else {
                //Bambu Studio Buttons
                SideButton* print_plate_btn = new SideButton(p, _L("Print plate"), "");
                print_plate_btn->SetCornerRadius(0);

                SideButton* send_to_printer_btn = new SideButton(p, _L("Send"), "");
                send_to_printer_btn->SetCornerRadius(0);

                SideButton* export_sliced_file_btn = new SideButton(p, _L("Export plate sliced file"), "");
                export_sliced_file_btn->SetCornerRadius(0);

                SideButton* export_all_sliced_file_btn = new SideButton(p, _L("Export all sliced file"), "");
                export_all_sliced_file_btn->SetCornerRadius(0);

                print_plate_btn->Bind(wxEVT_BUTTON, [this, p](wxCommandEvent&) {
                    m_print_btn->SetLabel(_L("Print plate"));
                    m_print_select = ePrintPlate;
                    m_print_enable = get_enable_print_status();
                    m_print_btn->Enable(m_print_enable);
                    this->Layout();
                    p->Dismiss();
                    });

                SideButton* print_all_btn = new SideButton(p, _L("Print all"), "");
                print_all_btn->SetCornerRadius(0);
                print_all_btn->Bind(wxEVT_BUTTON, [this, p](wxCommandEvent&) {
                    m_print_btn->SetLabel(_L("Print all"));
                    m_print_select = ePrintAll;
                    m_print_enable = get_enable_print_status();
                    m_print_btn->Enable(m_print_enable);
                    this->Layout();
                    p->Dismiss();
                    });

                send_to_printer_btn->Bind(wxEVT_BUTTON, [this, p](wxCommandEvent&) {
                    m_print_btn->SetLabel(_L("Send"));
                    m_print_select = eSendToPrinter;
                    m_print_enable = get_enable_print_status();
                    m_print_btn->Enable(m_print_enable);
                    this->Layout();
                    p->Dismiss();
                    });

                SideButton* send_to_printer_all_btn = new SideButton(p, _L("Send all"), "");
                send_to_printer_all_btn->SetCornerRadius(0);
                send_to_printer_all_btn->Bind(wxEVT_BUTTON, [this, p](wxCommandEvent&) {
                    m_print_btn->SetLabel(_L("Send all"));
                    m_print_select = eSendToPrinterAll;
                    m_print_enable = get_enable_print_status();
                    m_print_btn->Enable(m_print_enable);
                    this->Layout();
                    p->Dismiss();
                    });

                export_sliced_file_btn->Bind(wxEVT_BUTTON, [this, p](wxCommandEvent&) {
                    m_print_btn->SetLabel(_L("Export plate sliced file"));
                    m_print_select = eExportSlicedFile;
                    m_print_enable = get_enable_print_status();
                    m_print_btn->Enable(m_print_enable);
                    this->Layout();
                    p->Dismiss();
                    });

                export_all_sliced_file_btn->Bind(wxEVT_BUTTON, [this, p](wxCommandEvent&) {
                    m_print_btn->SetLabel(_L("Export all sliced file"));
                    m_print_select = eExportAllSlicedFile;
                    m_print_enable = get_enable_print_status();
                    m_print_btn->Enable(m_print_enable);
                    this->Layout();
                    p->Dismiss();
                    });

                SideButton* export_gcode_btn = new SideButton(p, _L("Export G-code file"), "");
                export_gcode_btn->SetCornerRadius(0);
                export_gcode_btn->Bind(wxEVT_BUTTON, [this, p](wxCommandEvent&) {
                    m_print_btn->SetLabel(_L("Export G-code file"));
                    m_print_select = eExportGcode;
                    m_print_enable = get_enable_print_status();
                    m_print_btn->Enable(m_print_enable);
                    this->Layout();
                    p->Dismiss();
                    });
                p->append_button(print_plate_btn);
                p->append_button(print_all_btn);
                p->append_button(send_to_printer_btn);
                p->append_button(send_to_printer_all_btn);
                p->append_button(export_sliced_file_btn);
                p->append_button(export_all_sliced_file_btn);
                p->append_button(export_gcode_btn);
            }

            p->Popup(m_print_btn);
        }
    );

    /*
    Button * aux_btn = new Button(this, _L("Auxiliary"));
    aux_btn->SetBackgroundColour(0x3B4446);
    aux_btn->Bind(wxEVT_BUTTON, [](auto e) {
        wxGetApp().sidebar().show_auxiliary_dialog();
    });
    sizer->Add(aux_btn, 0, wxLEFT | wxALIGN_CENTER_VERTICAL, 1 * em / 10);
    */
    sizer->Add(FromDIP(19), 0, 0, 0, 0);

    return sizer;
}

bool MainFrame::get_enable_slice_status()
{
    bool enable = true;

    bool on_slicing = m_plater->is_background_process_slicing();
    if (on_slicing) {
        BOOST_LOG_TRIVIAL(info) << __FUNCTION__ << boost::format(": on slicing, return false directly!");
        return false;
    }
    else if  (m_plater->only_gcode_mode() || m_plater->using_exported_file()) {
        BOOST_LOG_TRIVIAL(info) << __FUNCTION__ << boost::format(": in gcode/exported 3mf mode, return false directly!");
        return false;
    }

    PartPlateList &part_plate_list = m_plater->get_partplate_list();
    PartPlate *current_plate = part_plate_list.get_curr_plate();

    if (m_slice_select == eSliceAll)
    {
        /*if (part_plate_list.is_all_slice_results_valid())
        {
            enable = false;
        }
        else if (!part_plate_list.is_all_plates_ready_for_slice())
        {
            enable = false;
        }*/
        //always enable slice_all button
        enable = true;
    }
    else if (m_slice_select == eSlicePlate)
    {
        if (current_plate->is_slice_result_valid())
        {
            enable = false;
        }
        else if (!current_plate->can_slice())
        {
            enable = false;
        }
    }

    BOOST_LOG_TRIVIAL(info) << __FUNCTION__ << boost::format(": m_slice_select %1%, enable= %2% ")%m_slice_select %enable;
    return enable;
}

bool MainFrame::get_enable_print_status()
{
    bool enable = true;

    PartPlateList &part_plate_list = m_plater->get_partplate_list();
    PartPlate *current_plate = part_plate_list.get_curr_plate();

    if (m_print_select == ePrintAll)
    {
        if (!part_plate_list.is_all_slice_results_ready_for_print())
        {
            enable = false;
        }
    }
    else if (m_print_select == ePrintPlate)
    {
        if (!current_plate->is_slice_result_ready_for_print())
        {
            enable = false;
        }
    }
    else if (m_print_select == eExportGcode)
    {
        if (!current_plate->is_slice_result_valid())
        {
            enable = false;
        }
    }
    else if (m_print_select == eSendGcode)
    {
        if (!current_plate->is_slice_result_valid())
            enable = false;
        if (!can_send_gcode())
            enable = false;
    }
    else if (m_print_select == eUploadGcode)
    {
        if (!current_plate->is_slice_result_valid())
            enable = false;
        if (!can_send_gcode())
            enable = false;
    }
    else if (m_print_select == eExportSlicedFile)
    {
        if (!current_plate->is_slice_result_ready_for_print())
        {
            enable = false;
        }
	}
	else if (m_print_select == eSendToPrinter)
	{
		if (!current_plate->is_slice_result_ready_for_print())
		{
			enable = false;
		}
	}
    else if (m_print_select == eSendToPrinterAll)
    {
        if (!part_plate_list.is_all_slice_results_ready_for_print())
        {
            enable = false;
        }
    }
    else if (m_print_select == eExportAllSlicedFile)
    {
        if (!part_plate_list.is_all_slice_results_ready_for_print())
        {
            enable = false;
        }
    }

    BOOST_LOG_TRIVIAL(info) << __FUNCTION__ << boost::format(": m_print_select %1%, enable= %2% ")%m_print_select %enable;

    return enable;
}

void MainFrame::update_side_button_style()
{
    // BBS
    int em = em_unit();

    /*m_slice_btn->SetLayoutStyle(1);
    m_slice_btn->SetTextLayout(SideButton::EHorizontalOrientation::HO_Center, FromDIP(15));
    m_slice_btn->SetMinSize(wxSize(-1, FromDIP(24)));
    m_slice_btn->SetCornerRadius(FromDIP(12));
    m_slice_btn->SetExtraSize(wxSize(FromDIP(38), FromDIP(10)));
    m_slice_btn->SetBottomColour(wxColour(0x3B4446));*/

    m_slice_btn->SetTextLayout(SideButton::EHorizontalOrientation::HO_Left, FromDIP(15));
    m_slice_btn->SetCornerRadius(FromDIP(12));
    m_slice_btn->SetExtraSize(wxSize(FromDIP(38), FromDIP(10)));
    m_slice_btn->SetMinSize(wxSize(-1, FromDIP(24)));

    m_slice_option_btn->SetTextLayout(SideButton::EHorizontalOrientation::HO_Center);
    m_slice_option_btn->SetCornerRadius(FromDIP(12));
    m_slice_option_btn->SetExtraSize(wxSize(FromDIP(10), FromDIP(10)));
    m_slice_option_btn->SetIconOffset(FromDIP(2));
    m_slice_option_btn->SetMinSize(wxSize(FromDIP(24), FromDIP(24)));

    m_print_btn->SetTextLayout(SideButton::EHorizontalOrientation::HO_Left, FromDIP(15));
    m_print_btn->SetCornerRadius(FromDIP(12));
    m_print_btn->SetExtraSize(wxSize(FromDIP(38), FromDIP(10)));
    m_print_btn->SetMinSize(wxSize(-1, FromDIP(24)));

    m_print_option_btn->SetTextLayout(SideButton::EHorizontalOrientation::HO_Center);
    m_print_option_btn->SetCornerRadius(FromDIP(12));
    m_print_option_btn->SetExtraSize(wxSize(FromDIP(10), FromDIP(10)));
    m_print_option_btn->SetIconOffset(FromDIP(2));
    m_print_option_btn->SetMinSize(wxSize(FromDIP(24), FromDIP(24)));
}

void MainFrame::update_slice_print_status(SlicePrintEventType event, bool can_slice, bool can_print)
{
    bool enable_print = true, enable_slice = true;

    if (!can_slice)
    {
        if (m_slice_select == eSlicePlate)
            enable_slice = false;
    }
    if (!can_print)
        enable_print = false;


    //process print logic
    if (enable_print)
    {
        enable_print = get_enable_print_status();
    }

    //process slice logic
    if (enable_slice)
    {
        enable_slice = get_enable_slice_status();
    }

    BOOST_LOG_TRIVIAL(info) << __FUNCTION__ << boost::format(" m_slice_select %1%: can_slice= %2%, can_print %3%, enable_slice %4%, enable_print %5% ")%m_slice_select % can_slice %can_print %enable_slice %enable_print;
    m_print_btn->Enable(enable_print);
    m_slice_btn->Enable(enable_slice);
    m_slice_enable = enable_slice;
    m_print_enable = enable_print;
}


void MainFrame::on_dpi_changed(const wxRect& suggested_rect)
{
    wxGetApp().update_fonts(this);
    this->SetFont(this->normal_font());

#ifdef _MSW_DARK_MODE
    // update common mode sizer
    if (!wxGetApp().tabs_as_menu())
        dynamic_cast<Notebook*>(m_tabpanel)->Rescale();
#endif

#ifndef __APPLE__
    // BBS
    m_topbar->Rescale();
#endif

    m_tabpanel->Rescale();

    update_side_button_style();

    m_slice_btn->Rescale();
    m_print_btn->Rescale();
    m_slice_option_btn->Rescale();
    m_print_option_btn->Rescale();

    // update Plater
    wxGetApp().plater()->msw_rescale();

    // update Tabs
    //BBS GUI refactor: remove unused layout new/dlg
    //if (m_layout != ESettingsLayout::Dlg) // Do not update tabs if the Settings are in the separated dialog
    m_param_panel->msw_rescale();
    m_auxiliary->msw_rescale();
    m_monitor->msw_rescale();

    // BBS
#if 0
    for (size_t id = 0; id < m_menubar->GetMenuCount(); id++)
        msw_rescale_menu(m_menubar->GetMenu(id));
#endif

    // Workarounds for correct Window rendering after rescale

    /* Even if Window is maximized during moving,
     * first of all we should imitate Window resizing. So:
     * 1. cancel maximization, if it was set
     * 2. imitate resizing
     * 3. set maximization, if it was set
     */
    const bool is_maximized = this->IsMaximized();
    if (is_maximized)
        this->Maximize(false);

    /* To correct window rendering (especially redraw of a status bar)
     * we should imitate window resizing.
     */
    const wxSize& sz = this->GetSize();
    this->SetSize(sz.x + 1, sz.y + 1);
    this->SetSize(sz);

    this->Maximize(is_maximized);
}

void MainFrame::on_sys_color_changed()
{
    wxBusyCursor wait;

    // update label colors in respect to the system mode
    wxGetApp().init_label_colours();

#ifdef __APPLE__
    wxGetApp().force_colors_update();
    wxGetApp().update_ui_from_settings();
#endif //__APPLE__

#ifdef __WXMSW__
    wxGetApp().UpdateDarkUI(m_tabpanel);
 //   m_statusbar->update_dark_ui();
#ifdef _MSW_DARK_MODE
    // update common mode sizer
    if (!wxGetApp().tabs_as_menu())
        dynamic_cast<Notebook*>(m_tabpanel)->Rescale();
#endif
#endif

    // BBS
    m_tabpanel->Rescale();
    m_param_panel->msw_rescale();

    // update Plater
    wxGetApp().plater()->sys_color_changed();
    m_monitor->on_sys_color_changed();

    // update Tabs
    for (auto tab : wxGetApp().tabs_list)
        tab->sys_color_changed();
    for (auto tab : wxGetApp().model_tabs_list)
        tab->sys_color_changed();

    MenuFactory::sys_color_changed(m_menubar);

    WebView::RecreateAll();

    this->Refresh();
}

#ifdef _MSC_VER
    // \xA0 is a non-breaking space. It is entered here to spoil the automatic accelerators,
    // as the simple numeric accelerators spoil all numeric data entry.
static const wxString sep = "\t\xA0";
static const wxString sep_space = "\xA0";
#else
static const wxString sep = " - ";
static const wxString sep_space = "";
#endif

static wxMenu* generate_help_menu()
{
    wxMenu* helpMenu = new wxMenu();

    // shortcut key
    append_menu_item(helpMenu, wxID_ANY, _L("Keyboard Shortcuts") + sep + "&?", _L("Show the list of the keyboard shortcuts"),
        [](wxCommandEvent&) { wxGetApp().keyboard_shortcuts(); });
    // Show Beginner's Tutorial
    append_menu_item(helpMenu, wxID_ANY, _L("Setup Wizard"), _L("Setup Wizard"), [](wxCommandEvent &) {wxGetApp().ShowUserGuide();});

    helpMenu->AppendSeparator();
    // Open Config Folder
    append_menu_item(helpMenu, wxID_ANY, _L("Show Configuration Folder"), _L("Show Configuration Folder"),
        [](wxCommandEvent&) { Slic3r::GUI::desktop_open_datadir_folder(); });

    append_menu_item(helpMenu, wxID_ANY, _L("Show Tip of the Day"), _L("Show Tip of the Day"), [](wxCommandEvent&) {
        wxGetApp().plater()->get_notification_manager()->push_hint_notification(false);
        wxGetApp().plater()->get_current_canvas3D()->set_as_dirty();
        });

    // Report a bug
    //append_menu_item(helpMenu, wxID_ANY, _L("Report Bug(TODO)"), _L("Report a bug of BambuStudio"),
    //    [](wxCommandEvent&) {
    //        //TODO
    //    });
    // Check New Version
    append_menu_item(helpMenu, wxID_ANY, _L("Check for Update"), _L("Check for Update"),
        [](wxCommandEvent&) {
            wxGetApp().check_new_version_sf(true, 1);
        }, "", nullptr, []() {
            return true;
        });

    append_menu_item(helpMenu, wxID_ANY, _L("Open Network Test"), _L("Open Network Test"), [](wxCommandEvent&) {
            NetworkTestDialog dlg(wxGetApp().mainframe);
            dlg.ShowModal();
        });

    // About
#ifndef __APPLE__
    wxString about_title = wxString::Format(_L("&About %s"), SLIC3R_APP_FULL_NAME);
    append_menu_item(helpMenu, wxID_ANY, about_title, about_title,
            [](wxCommandEvent&) { Slic3r::GUI::about(); });
#endif

    return helpMenu;
}


static void add_common_publish_menu_items(wxMenu* publish_menu, MainFrame* mainFrame)
{
#ifndef __WINDOWS__
    append_menu_item(publish_menu, wxID_ANY, _L("Upload Models"), _L("Upload Models"),
        [](wxCommandEvent&) {
            if (!wxGetApp().getAgent()) {
                BOOST_LOG_TRIVIAL(info) << "publish: no agent";
                return;
            }

            //if (GUI::wxGetApp().plater()->model().objects.empty()) return;

            if (!wxGetApp().check_login())
                return;

            wxGetApp().open_publish_page_dialog();
        });

    append_menu_item(publish_menu, wxID_ANY, _L("Download Models"), _L("Download Models"),
        [](wxCommandEvent&) {
            if (!wxGetApp().getAgent()) {
                BOOST_LOG_TRIVIAL(info) << "publish: no agent";
                return;
}

            //if (GUI::wxGetApp().plater()->model().objects.empty()) return;

            if (!wxGetApp().check_login())
                return;

            wxGetApp().open_mall_page_dialog();
        });
#endif
}

static void add_common_view_menu_items(wxMenu* view_menu, MainFrame* mainFrame, std::function<bool(void)> can_change_view)
{
    // The camera control accelerators are captured by GLCanvas3D::on_char().
    append_menu_item(view_menu, wxID_ANY, _L("Default View") + "\tCtrl+0", _L("Default View"), [mainFrame](wxCommandEvent&) {
        mainFrame->select_view("plate");
        mainFrame->plater()->get_current_canvas3D()->zoom_to_bed();
        },
        "", nullptr, [can_change_view]() { return can_change_view(); }, mainFrame);
    //view_menu->AppendSeparator();
    //TRN To be shown in the main menu View->Top
    append_menu_item(view_menu, wxID_ANY, _L("Top") + "\tCtrl+1", _L("Top View"), [mainFrame](wxCommandEvent&) { mainFrame->select_view("top"); },
        "", nullptr, [can_change_view]() { return can_change_view(); }, mainFrame);
    //TRN To be shown in the main menu View->Bottom
    append_menu_item(view_menu, wxID_ANY, _L("Bottom") + "\tCtrl+2", _L("Bottom View"), [mainFrame](wxCommandEvent&) { mainFrame->select_view("bottom"); },
        "", nullptr, [can_change_view]() { return can_change_view(); }, mainFrame);
    append_menu_item(view_menu, wxID_ANY, _L("Front") + "\tCtrl+3", _L("Front View"), [mainFrame](wxCommandEvent&) { mainFrame->select_view("front"); },
        "", nullptr, [can_change_view]() { return can_change_view(); }, mainFrame);
    append_menu_item(view_menu, wxID_ANY, _L("Rear") + "\tCtrl+4", _L("Rear View"), [mainFrame](wxCommandEvent&) { mainFrame->select_view("rear"); },
        "", nullptr, [can_change_view]() { return can_change_view(); }, mainFrame);
    append_menu_item(view_menu, wxID_ANY, _L("Left") + "\tCtrl+5", _L("Left View"), [mainFrame](wxCommandEvent&) { mainFrame->select_view("left"); },
        "", nullptr, [can_change_view]() { return can_change_view(); }, mainFrame);
    append_menu_item(view_menu, wxID_ANY, _L("Right") + "\tCtrl+6", _L("Right View"), [mainFrame](wxCommandEvent&) { mainFrame->select_view("right"); },
        "", nullptr, [can_change_view]() { return can_change_view(); }, mainFrame);
}

void MainFrame::init_menubar_as_editor()
{
#ifdef __APPLE__
    wxMenuBar::SetAutoWindowMenu(false);
    m_menubar = new wxMenuBar();
#endif

    // File menu
    wxMenu* fileMenu = new wxMenu;
    {
#ifdef __APPLE__
        // New Window
        append_menu_item(fileMenu, wxID_ANY, _L("New Window"), _L("Start a new window"),
                         [](wxCommandEvent&) { start_new_slicer(); }, "", nullptr,
                         []{ return true; }, this);
#endif
        // New Project
        append_menu_item(fileMenu, wxID_ANY, _L("New Project") + "\tCtrl+N", _L("Start a new project"),
            [this](wxCommandEvent&) { if (m_plater) m_plater->new_project(); }, "", nullptr,
            [this](){return can_start_new_project(); }, this);
        // Open Project

#ifndef __APPLE__
        append_menu_item(fileMenu, wxID_ANY, _L("Open Project") + dots + "\tCtrl+O", _L("Open a project file"),
            [this](wxCommandEvent&) { if (m_plater) m_plater->load_project(); }, "menu_open", nullptr,
            [this](){return can_open_project(); }, this);
#else
        append_menu_item(fileMenu, wxID_ANY, _L("Open Project") + dots + "\tCtrl+O", _L("Open a project file"),
            [this](wxCommandEvent&) { if (m_plater) m_plater->load_project(); }, "", nullptr,
            [this](){return can_open_project(); }, this);
#endif

        // Recent Project
        wxMenu* recent_projects_menu = new wxMenu();
        wxMenuItem* recent_projects_submenu = append_submenu(fileMenu, recent_projects_menu, wxID_ANY, _L("Recent projects"), "");
        m_recent_projects.UseMenu(recent_projects_menu);
        Bind(wxEVT_MENU, [this](wxCommandEvent& evt) {
            size_t file_id = evt.GetId() - wxID_FILE1;
            wxString filename = m_recent_projects.GetHistoryFile(file_id);
                open_recent_project(file_id, filename);
            }, wxID_FILE1, wxID_FILE9);

        std::vector<std::string> recent_projects = wxGetApp().app_config->get_recent_projects();
        std::reverse(recent_projects.begin(), recent_projects.end());
        for (const std::string& project : recent_projects)
        {
            m_recent_projects.AddFileToHistory(from_u8(project));
        }
        m_recent_projects.LoadThumbnails();

        Bind(wxEVT_UPDATE_UI, [this](wxUpdateUIEvent& evt) { evt.Enable(can_open_project() && (m_recent_projects.GetCount() > 0)); }, recent_projects_submenu->GetId());

        // BBS: close save project
#ifndef __APPLE__
        append_menu_item(fileMenu, wxID_ANY, _L("Save Project") + "\tCtrl+S", _L("Save current project to file"),
            [this](wxCommandEvent&) { if (m_plater) m_plater->save_project(); }, "menu_save", nullptr,
            [this](){return m_plater != nullptr && can_save(); }, this);
#else
        append_menu_item(fileMenu, wxID_ANY, _L("Save Project") + "\tCtrl+S", _L("Save current project to file"),
            [this](wxCommandEvent&) { if (m_plater) m_plater->save_project(); }, "", nullptr,
            [this](){return m_plater != nullptr && can_save(); }, this);
#endif


#ifndef __APPLE__
        append_menu_item(fileMenu, wxID_ANY, _L("Save Project as") + dots + "\tCtrl+Shift+S", _L("Save current project as"),
            [this](wxCommandEvent&) { if (m_plater) m_plater->save_project(true); }, "menu_save", nullptr,
            [this](){return m_plater != nullptr && can_save_as(); }, this);
#else
        append_menu_item(fileMenu, wxID_ANY, _L("Save Project as") + dots + "\tCtrl+Shift+S", _L("Save current project as"),
            [this](wxCommandEvent&) { if (m_plater) m_plater->save_project(true); }, "", nullptr,
            [this](){return m_plater != nullptr && can_save_as(); }, this);
#endif


        fileMenu->AppendSeparator();

        // BBS
        wxMenu *import_menu = new wxMenu();
#ifndef __APPLE__
        append_menu_item(import_menu, wxID_ANY, _L("Import 3MF/STL/STEP/SVG/OBJ/AMF") + dots + "\tCtrl+I", _L("Load a model"),
            [this](wxCommandEvent&) { if (m_plater) {
            m_plater->add_file();
        } }, "menu_import", nullptr,
            [this](){return can_add_models(); }, this);
#else
        append_menu_item(import_menu, wxID_ANY, _L("Import 3MF/STL/STEP/SVG/OBJ/AMF") + dots + "\tCtrl+I", _L("Load a model"),
            [this](wxCommandEvent&) { if (m_plater) { m_plater->add_model(); } }, "", nullptr,
            [this](){return can_add_models(); }, this);
#endif
        append_menu_item(import_menu, wxID_ANY, _L("Import Configs") + dots /*+ "\tCtrl+I"*/, _L("Load configs"),
            [this](wxCommandEvent&) { load_config_file(); }, "menu_import", nullptr,
            [this](){return true; }, this);

        append_submenu(fileMenu, import_menu, wxID_ANY, _L("Import"), "");


        wxMenu* export_menu = new wxMenu();
        // BBS export as STL
        append_menu_item(export_menu, wxID_ANY, _L("Export all objects as STL") + dots, _L("Export all objects as STL"),
            [this](wxCommandEvent&) { if (m_plater) m_plater->export_stl(); }, "menu_export_stl", nullptr,
            [this](){return can_export_model(); }, this);
        append_menu_item(export_menu, wxID_ANY, _L("Export Generic 3MF") + dots/* + "\tCtrl+G"*/, _L("Export 3mf file without using some 3mf-extensions"),
            [this](wxCommandEvent&) { if (m_plater) m_plater->export_core_3mf(); }, "menu_export_sliced_file", nullptr,
            [this](){return can_export_model(); }, this);
        // BBS export .gcode.3mf
        append_menu_item(export_menu, wxID_ANY, _L("Export plate sliced file") + dots + "\tCtrl+G", _L("Export current sliced file"),
            [this](wxCommandEvent&) { if (m_plater) wxPostEvent(m_plater, SimpleEvent(EVT_GLTOOLBAR_EXPORT_SLICED_FILE)); }, "menu_export_sliced_file", nullptr,
            [this](){return can_export_gcode(); }, this);

        append_menu_item(export_menu, wxID_ANY, _L("Export all plate sliced file") + dots/* + "\tCtrl+G"*/, _L("Export all plate sliced file"),
            [this](wxCommandEvent&) { if (m_plater) wxPostEvent(m_plater, SimpleEvent(EVT_GLTOOLBAR_EXPORT_ALL_SLICED_FILE)); }, "menu_export_sliced_file", nullptr,
            [this]() {return can_export_all_gcode(); }, this);

        append_menu_item(export_menu, wxID_ANY, _L("Export G-code") + dots/* + "\tCtrl+G"*/, _L("Export current plate as G-code"),
            [this](wxCommandEvent&) { if (m_plater) m_plater->export_gcode(false); }, "menu_export_gcode", nullptr,
            [this]() {return can_export_gcode(); }, this);
        append_menu_item(
            export_menu, wxID_ANY, _L("Export &Configs") + dots /* + "\tCtrl+E"*/, _L("Export current configuration to files"),
            [this](wxCommandEvent &) { export_config(); },
            "menu_export_config", nullptr,
            []() { return true; }, this);

        append_submenu(fileMenu, export_menu, wxID_ANY, _L("Export"), "");

        fileMenu->AppendSeparator();

#ifndef __APPLE__
        append_menu_item(fileMenu, wxID_EXIT, _L("Quit"), wxString::Format(_L("Quit")),
            [this](wxCommandEvent&) { Close(false); }, "menu_exit", nullptr);
#else
        append_menu_item(fileMenu, wxID_EXIT, _L("Quit"), wxString::Format(_L("Quit")),
            [this](wxCommandEvent&) { Close(false); }, "", nullptr);
#endif
    }

    // Edit menu
    wxMenu* editMenu = nullptr;
    if (m_plater != nullptr)
    {
        editMenu = new wxMenu();
    #ifdef __APPLE__
        // Backspace sign
        wxString hotkey_delete = "\u232b";
    #else
        wxString hotkey_delete = "Del";
    #endif

#ifndef __APPLE__
        // BBS undo
        append_menu_item(editMenu, wxID_ANY, _L("Undo") + "\tCtrl+Z",
            _L("Undo"), [this](wxCommandEvent&) { m_plater->undo(); },
            "menu_undo", nullptr, [this](){return m_plater->can_undo(); }, this);
        // BBS redo
        append_menu_item(editMenu, wxID_ANY, _L("Redo") + "\tCtrl+Y",
            _L("Redo"), [this](wxCommandEvent&) { m_plater->redo(); },
            "menu_redo", nullptr, [this](){return m_plater->can_redo(); }, this);
        editMenu->AppendSeparator();
        // BBS Cut TODO
        append_menu_item(editMenu, wxID_ANY, _L("Cut") + "\tCtrl+X",
            _L("Cut selection to clipboard"), [this](wxCommandEvent&) {m_plater->cut_selection_to_clipboard(); },
            "menu_cut", nullptr, [this]() {return m_plater->can_copy_to_clipboard(); }, this);
        // BBS Copy
        append_menu_item(editMenu, wxID_ANY, _L("Copy") + "\tCtrl+C",
            _L("Copy selection to clipboard"), [this](wxCommandEvent&) { m_plater->copy_selection_to_clipboard(); },
            "menu_copy", nullptr, [this](){return m_plater->can_copy_to_clipboard(); }, this);
        // BBS Paste
        append_menu_item(editMenu, wxID_ANY, _L("Paste") + "\tCtrl+V",
            _L("Paste clipboard"), [this](wxCommandEvent&) { m_plater->paste_from_clipboard(); },
            "menu_paste", nullptr, [this](){return m_plater->can_paste_from_clipboard(); }, this);
        // BBS Delete selected
        append_menu_item(editMenu, wxID_ANY, _L("Delete selected") + "\tDel",
            _L("Deletes the current selection"),[this](wxCommandEvent&) { m_plater->remove_selected(); },
            "menu_remove", nullptr, [this](){return can_delete(); }, this);
        //BBS: delete all
        append_menu_item(editMenu, wxID_ANY, _L("Delete all") + "\tCtrl+D",
            _L("Deletes all objects"),[this](wxCommandEvent&) { m_plater->delete_all_objects_from_model(); },
            "menu_remove", nullptr, [this](){return can_delete_all(); }, this);
        editMenu->AppendSeparator();
        // BBS Clone Selected
        append_menu_item(editMenu, wxID_ANY, _L("Clone selected") /*+ "\tCtrl+M"*/,
            _L("Clone copies of selections"),[this](wxCommandEvent&) {
                m_plater->clone_selection();
            },
            "menu_remove", nullptr, [this](){return can_clone(); }, this);
        editMenu->AppendSeparator();
#else
        // BBS undo
        append_menu_item(editMenu, wxID_ANY, _L("Undo") + "\tCtrl+Z",
            _L("Undo"), [this](wxCommandEvent&) { m_plater->undo(); },
            "", nullptr, [this](){return m_plater->can_undo(); }, this);
        // BBS redo
        append_menu_item(editMenu, wxID_ANY, _L("Redo") + "\tCtrl+Y",
            _L("Redo"), [this](wxCommandEvent&) { m_plater->redo(); },
            "", nullptr, [this](){return m_plater->can_redo(); }, this);
        editMenu->AppendSeparator();
        // BBS Cut TODO
        append_menu_item(editMenu, wxID_ANY, _L("Cut") + "\tCtrl+X",
            _L("Cut selection to clipboard"), [this](wxCommandEvent&) {m_plater->cut_selection_to_clipboard(); },
            "", nullptr, [this]() {return m_plater->can_copy_to_clipboard(); }, this);
        // BBS Copy
        append_menu_item(editMenu, wxID_ANY, _L("Copy") + "\tCtrl+C",
            _L("Copy selection to clipboard"), [this](wxCommandEvent&) { m_plater->copy_selection_to_clipboard(); },
            "", nullptr, [this](){return m_plater->can_copy_to_clipboard(); }, this);
        // BBS Paste
        append_menu_item(editMenu, wxID_ANY, _L("Paste") + "\tCtrl+V",
            _L("Paste clipboard"), [this](wxCommandEvent&) { m_plater->paste_from_clipboard(); },
            "", nullptr, [this](){return m_plater->can_paste_from_clipboard(); }, this);
#if 0
        // BBS Delete selected
        append_menu_item(editMenu, wxID_ANY, _L("Delete selected") + "\tBackSpace",
            _L("Deletes the current selection"),[this](wxCommandEvent&) { m_plater->remove_selected(); },
            "", nullptr, [this](){return can_delete(); }, this);
#endif
        //BBS: delete all
        append_menu_item(editMenu, wxID_ANY, _L("Delete all") + "\tCtrl+D",
            _L("Deletes all objects"),[this](wxCommandEvent&) { m_plater->delete_all_objects_from_model(); },
            "", nullptr, [this](){return can_delete_all(); }, this);
        editMenu->AppendSeparator();
        // BBS Clone Selected
        append_menu_item(editMenu, wxID_ANY, _L("Clone selected") + "\tCtrl+M",
            _L("Clone copies of selections"),[this](wxCommandEvent&) {
                m_plater->clone_selection();
            },
            "", nullptr, [this](){return can_clone(); }, this);
        editMenu->AppendSeparator();
#endif

        // BBS Select All
        append_menu_item(editMenu, wxID_ANY, _L("Select all") + "\tCtrl+A",
            _L("Selects all objects"), [this](wxCommandEvent&) { m_plater->select_all(); },
            "", nullptr, [this](){return can_select(); }, this);
        // BBS Deslect All
        append_menu_item(editMenu, wxID_ANY, _L("Deselect all") + "\tEsc",
            _L("Deselects all objects"), [this](wxCommandEvent&) { m_plater->deselect_all(); },
            "", nullptr, [this](){return can_deselect(); }, this);
        //editMenu->AppendSeparator();
        //append_menu_check_item(editMenu, wxID_ANY, _L("Show Model Mesh(TODO)"),
        //    _L("Display triangles of models"), [this](wxCommandEvent& evt) {
        //        wxGetApp().app_config->set_bool("show_model_mesh", evt.GetInt() == 1);
        //    }, nullptr, [this]() {return can_select(); }, [this]() { return wxGetApp().app_config->get("show_model_mesh").compare("true") == 0; }, this);
        //append_menu_check_item(editMenu, wxID_ANY, _L("Show Model Shadow(TODO)"), _L("Display shadow of objects"),
        //    [this](wxCommandEvent& evt) {
        //        wxGetApp().app_config->set_bool("show_model_shadow", evt.GetInt() == 1);
        //    }, nullptr, [this]() {return can_select(); }, [this]() { return wxGetApp().app_config->get("show_model_shadow").compare("true") == 0; }, this);
        //editMenu->AppendSeparator();
        //append_menu_check_item(editMenu, wxID_ANY, _L("Show Printable Box(TODO)"), _L("Display printable box"),
        //    [this](wxCommandEvent& evt) {
        //        wxGetApp().app_config->set_bool("show_printable_box", evt.GetInt() == 1);
        //    }, nullptr, [this]() {return can_select(); }, [this]() { return wxGetApp().app_config->get("show_printable_box").compare("true") == 0; }, this);
    }

    // BBS

    //publish menu

    if (m_plater) {
        publishMenu = new wxMenu();
        add_common_publish_menu_items(publishMenu, this);
        publishMenu->AppendSeparator();
    }

    // View menu
    wxMenu* viewMenu = nullptr;
    if (m_plater) {
        viewMenu = new wxMenu();
        add_common_view_menu_items(viewMenu, this, std::bind(&MainFrame::can_change_view, this));
        viewMenu->AppendSeparator();

        //BBS perspective view
        wxWindowID camera_id_base = wxWindow::NewControlId(int(wxID_CAMERA_COUNT));
        auto perspective_item = append_menu_radio_item(viewMenu, wxID_CAMERA_PERSPECTIVE + camera_id_base, _L("Use Perspective View"), _L("Use Perspective View"),
            [this](wxCommandEvent&) {
                wxGetApp().app_config->set_bool("use_perspective_camera", true);
                wxGetApp().update_ui_from_settings();
            }, nullptr);
        //BBS orthogonal view
        auto orthogonal_item = append_menu_radio_item(viewMenu, wxID_CAMERA_ORTHOGONAL + camera_id_base, _L("Use Orthogonal View"), _L("Use Orthogonal View"),
            [this](wxCommandEvent&) {
                wxGetApp().app_config->set_bool("use_perspective_camera", false);
                wxGetApp().update_ui_from_settings();
            }, nullptr);
        if (wxGetApp().app_config->get("use_perspective_camera").compare("true") == 0)
            viewMenu->Check(wxID_CAMERA_PERSPECTIVE + camera_id_base, true);
        else
            viewMenu->Check(wxID_CAMERA_ORTHOGONAL + camera_id_base, true);

        viewMenu->AppendSeparator();
        append_menu_check_item(viewMenu, wxID_ANY, _L("Show &Labels") + "\tCtrl+E", _L("Show object labels in 3D scene"),
            [this](wxCommandEvent&) { m_plater->show_view3D_labels(!m_plater->are_view3D_labels_shown()); m_plater->get_current_canvas3D()->post_event(SimpleEvent(wxEVT_PAINT)); }, this,
            [this]() { return m_plater->is_view3D_shown(); }, [this]() { return m_plater->are_view3D_labels_shown(); }, this);

        /*viewMenu->AppendSeparator();
        append_menu_check_item(viewMenu, wxID_ANY, _L("Show &Wireframe") + "\tCtrl+Shift+Enter", _L("Show wireframes in 3D scene"),
            [this](wxCommandEvent&) { m_plater->toggle_show_wireframe(); m_plater->get_current_canvas3D()->post_event(SimpleEvent(wxEVT_PAINT)); }, this,
            [this]() { return m_plater->is_wireframe_enabled(); }, [this]() { return m_plater->is_show_wireframe(); }, this);*/

        //viewMenu->AppendSeparator();
        ////BBS orthogonal view
        //append_menu_check_item(viewMenu, wxID_ANY, _L("Show Edges(TODO)"), _L("Show Edges"),
        //    [this](wxCommandEvent& evt) {
        //        wxGetApp().app_config->set("show_build_edges", evt.GetInt() == 1 ? "true" : "false");
        //    }, nullptr, [this]() {return can_select(); }, [this]() {
        //        std::string show_build_edges = wxGetApp().app_config->get("show_build_edges");
        //        return show_build_edges.compare("true") == 0;
        //    }, this);
    }

    wxWindowID config_id_base = wxWindow::NewControlId(int(ConfigMenuCnt));
    //TODO remove
    //auto config_wizard_name = _(ConfigWizard::name(true) + "(Debug)");
    //const auto config_wizard_tooltip = from_u8((boost::format(_utf8(L("Run %s"))) % config_wizard_name).str());
    //auto config_item = new wxMenuItem(m_topbar->GetTopMenu(), ConfigMenuWizard + config_id_base, config_wizard_name, config_wizard_tooltip);
#ifdef __APPLE__
    wxWindowID bambu_studio_id_base = wxWindow::NewControlId(int(2));
    wxMenu* parent_menu = m_menubar->OSXGetAppleMenu();
    //auto preference_item = new wxMenuItem(parent_menu, BambuStudioMenuPreferences + bambu_studio_id_base, _L("Preferences") + "\tCtrl+,", "");
#else
    wxMenu* parent_menu = m_topbar->GetTopMenu();
    auto preference_item = new wxMenuItem(parent_menu, ConfigMenuPreferences + config_id_base, _L("Preferences") + "\tCtrl+P", "");

#endif
    //auto printer_item = new wxMenuItem(parent_menu, ConfigMenuPrinter + config_id_base, _L("Printer"), "");
    //auto language_item = new wxMenuItem(parent_menu, ConfigMenuLanguage + config_id_base, _L("Switch Language"), "");
//    parent_menu->Bind(wxEVT_MENU, [this, config_id_base](wxEvent& event) {
//        switch (event.GetId() - config_id_base) {
//        //case ConfigMenuLanguage:
//        //{
//        //    /* Before change application language, let's check unsaved changes on 3D-Scene
//        //     * and draw user's attention to the application restarting after a language change
//        //     */
//        //    {
//        //        // the dialog needs to be destroyed before the call to switch_language()
//        //        // or sometimes the application crashes into wxDialogBase() destructor
//        //        // so we put it into an inner scope
//        //        wxString title = _L("Language selection");
//        //        wxMessageDialog dialog(nullptr,
//        //            _L("Switching the language requires application restart.\n") + "\n\n" +
//        //            _L("Do you want to continue?"),
//        //            title,
//        //            wxICON_QUESTION | wxOK | wxCANCEL);
//        //        if (dialog.ShowModal() == wxID_CANCEL)
//        //            return;
//        //    }
//
//        //    wxGetApp().switch_language();
//        //    break;
//        //}
//        //case ConfigMenuWizard:
//        //{
//        //    wxGetApp().run_wizard(ConfigWizard::RR_USER);
//        //    break;
//        //}
//        case ConfigMenuPrinter:
//        {
//            wxGetApp().params_dialog()->Popup();
//            wxGetApp().get_tab(Preset::TYPE_PRINTER)->restore_last_select_item();
//            break;
//        }
//        case ConfigMenuPreferences:
//        {
//            wxGetApp().CallAfter([this] {
//                PreferencesDialog dlg(this);
//                dlg.ShowModal();
//#if ENABLE_GCODE_LINES_ID_IN_H_SLIDER
//                if (dlg.seq_top_layer_only_changed() || dlg.seq_seq_top_gcode_indices_changed())
//#else
//                if (dlg.seq_top_layer_only_changed())
//#endif // ENABLE_GCODE_LINES_ID_IN_H_SLIDER
//                    plater()->refresh_print();
//#if ENABLE_CUSTOMIZABLE_FILES_ASSOCIATION_ON_WIN
//#ifdef _WIN32
//                /*
//                if (wxGetApp().app_config()->get("associate_3mf") == "true")
//                    wxGetApp().associate_3mf_files();
//                if (wxGetApp().app_config()->get("associate_stl") == "true")
//                    wxGetApp().associate_stl_files();
//                /*if (wxGetApp().app_config()->get("associate_step") == "true")
//                    wxGetApp().associate_step_files();*/
//#endif // _WIN32
//#endif
//            });
//            break;
//        }
//        default:
//            break;
//        }
//    });

#ifdef __APPLE__
    wxString about_title = wxString::Format(_L("&About %s"), SLIC3R_APP_FULL_NAME);
    //auto about_item = new wxMenuItem(parent_menu, BambuStudioMenuAbout + bambu_studio_id_base, about_title, "");
        //parent_menu->Bind(wxEVT_MENU, [this, bambu_studio_id_base](wxEvent& event) {
        //    switch (event.GetId() - bambu_studio_id_base) {
        //        case BambuStudioMenuAbout:
        //            Slic3r::GUI::about();
        //            break;
        //        case BambuStudioMenuPreferences:
        //            wxGetApp().CallAfter([this] {
        //                PreferencesDialog dlg(this);
        //                dlg.ShowModal();
        //#if ENABLE_GCODE_LINES_ID_IN_H_SLIDER
        //                if (dlg.seq_top_layer_only_changed() || dlg.seq_seq_top_gcode_indices_changed())
        //#else
        //                if (dlg.seq_top_layer_only_changed())
        //#endif // ENABLE_GCODE_LINES_ID_IN_H_SLIDER
        //                    plater()->refresh_print();
        //            });
        //            break;
        //        default:
        //            break;
        //    }
        //});
    //parent_menu->Insert(0, about_item);
    append_menu_item(
        parent_menu, wxID_ANY, _L(about_title), "",
        [this](wxCommandEvent &) { Slic3r::GUI::about();},
        "", nullptr, []() { return true; }, this, 0);
    append_menu_item(
        parent_menu, wxID_ANY, _L("Preferences") + "\tCtrl+,", "",
        [this](wxCommandEvent &) {
            PreferencesDialog dlg(this);
            dlg.ShowModal();
#if ENABLE_GCODE_LINES_ID_IN_H_SLIDER
            if (dlg.seq_top_layer_only_changed() || dlg.seq_seq_top_gcode_indices_changed())
#else
            if (dlg.seq_top_layer_only_changed())
#endif
                plater()->refresh_print();
        },
        "", nullptr, []() { return true; }, this, 1);
    //parent_menu->Insert(1, preference_item);
#endif
    // Help menu
    auto helpMenu = generate_help_menu();


#ifndef __APPLE__
    m_topbar->SetFileMenu(fileMenu);
    if (editMenu)
        m_topbar->AddDropDownSubMenu(editMenu, _L("Edit"));
    if (viewMenu)
        m_topbar->AddDropDownSubMenu(viewMenu, _L("View"));
    //BBS add Preference

    append_menu_item(
        m_topbar->GetTopMenu(), wxID_ANY, _L("Preferences") + "\tCtrl+P", "",
        [this](wxCommandEvent &) {
            PreferencesDialog dlg(this);
            dlg.ShowModal();
#if ENABLE_GCODE_LINES_ID_IN_H_SLIDER
            if (dlg.seq_top_layer_only_changed() || dlg.seq_seq_top_gcode_indices_changed())
#else
            if (dlg.seq_top_layer_only_changed())
#endif
                plater()->refresh_print();
        },
        "", nullptr, []() { return true; }, this);
    //m_topbar->AddDropDownMenuItem(preference_item);
    //m_topbar->AddDropDownMenuItem(printer_item);
    //m_topbar->AddDropDownMenuItem(language_item);
    //m_topbar->AddDropDownMenuItem(config_item);
    m_topbar->AddDropDownSubMenu(helpMenu, _L("Help"));

    // SoftFever calibrations

    // Flowrate
    append_menu_item(m_topbar->GetCalibMenu(), wxID_ANY, _L("Temperature"), _L("Temperature Calibration"),
        [this](wxCommandEvent&) {
            if (!m_temp_calib_dlg)
                m_temp_calib_dlg = new Temp_Calibration_Dlg((wxWindow*)this, wxID_ANY, m_plater);
            m_temp_calib_dlg->ShowModal();
        }, "", nullptr,
        [this]() {return m_plater->is_view3D_shown();; }, this);
    auto flowrate_menu = new wxMenu();
    append_menu_item(
        flowrate_menu, wxID_ANY, _L("Pass 1"), _L("Flow rate test - Pass 1"),
        [this](wxCommandEvent&) { if (m_plater) m_plater->calib_flowrate(1); }, "", nullptr,
        [this]() {return m_plater->is_view3D_shown();; }, this);
    append_menu_item(flowrate_menu, wxID_ANY, _L("Pass 2"), _L("Flow rate test - Pass 2"),
        [this](wxCommandEvent&) { if (m_plater) m_plater->calib_flowrate(2); }, "", nullptr,
        [this]() {return m_plater->is_view3D_shown();; }, this);
    m_topbar->GetCalibMenu()->AppendSubMenu(flowrate_menu, _L("Flow rate"));
    append_menu_item(m_topbar->GetCalibMenu(), wxID_ANY, _L("Pressure advance"), _L("Pressure advance"),
        [this](wxCommandEvent&) {
            if (!m_pa_calib_dlg)
                m_pa_calib_dlg = new PA_Calibration_Dlg((wxWindow*)this, wxID_ANY, m_plater);
            m_pa_calib_dlg->ShowModal();
        }, "", nullptr,
        [this]() {return m_plater->is_view3D_shown();; }, this);

    // Advance calibrations
    auto advance_menu = new wxMenu();

    append_menu_item(
        advance_menu, wxID_ANY, _L("Max flowrate"), _L("Max flowrate"),
        [this](wxCommandEvent&) {
            if (!m_vol_test_dlg)
                m_vol_test_dlg = new MaxVolumetricSpeed_Test_Dlg((wxWindow*)this, wxID_ANY, m_plater);
            m_vol_test_dlg->ShowModal();
        },
        "", nullptr,
        [this]() {return m_plater->is_view3D_shown();; }, this);

    append_menu_item(
        advance_menu, wxID_ANY, _L("VFA"), _L("VFA"),
        [this](wxCommandEvent&) {
            if (!m_vfa_test_dlg)
                m_vfa_test_dlg = new VFA_Test_Dlg((wxWindow*)this, wxID_ANY, m_plater);
            m_vfa_test_dlg->ShowModal();
        },
        "", nullptr,
        [this]() {return m_plater->is_view3D_shown();; }, this);
    m_topbar->GetCalibMenu()->AppendSubMenu(advance_menu, _L("More..."));

    // help 
    append_menu_item(m_topbar->GetCalibMenu(), wxID_ANY, _L("Tutorial"), _L("Calibration help"),
        [this](wxCommandEvent&) { wxLaunchDefaultBrowser("https://github.com/SoftFever/BambuStudio-SoftFever/wiki/Calibration", wxBROWSER_NEW_WINDOW); }, "", nullptr,
        [this]() {return m_plater->is_view3D_shown();; }, this);

#else
    m_menubar->Append(fileMenu, wxString::Format("&%s", _L("File")));
    if (editMenu)
        m_menubar->Append(editMenu, wxString::Format("&%s", _L("Edit")));
    if (viewMenu)
        m_menubar->Append(viewMenu, wxString::Format("&%s", _L("View")));
    /*if (publishMenu)
        m_menubar->Append(publishMenu, wxString::Format("&%s", _L("3D Models")));*/

    // SoftFever calibrations
    auto calib_menu = new wxMenu();

    // PA
    append_menu_item(calib_menu, wxID_ANY, _L("Temperature"), _L("Temperature"),
        [this](wxCommandEvent&) {
            if (!m_temp_calib_dlg)
                m_temp_calib_dlg = new Temp_Calibration_Dlg((wxWindow*)this, wxID_ANY, m_plater);
            m_temp_calib_dlg->ShowModal();
        }, "", nullptr,
        [this]() {return m_plater->is_view3D_shown();; }, this);
        
    // Flowrate
    auto flowrate_menu = new wxMenu();
    append_menu_item(flowrate_menu, wxID_ANY, _L("Pass 1"), _L("Flow rate test - Pass 1"),
        [this](wxCommandEvent&) { if (m_plater) m_plater->calib_flowrate(1); }, "", nullptr,
        [this]() {return m_plater->is_view3D_shown();; }, this);
    append_menu_item(flowrate_menu, wxID_ANY, _L("Pass 2"), _L("Flow rate test - Pass 2"),
        [this](wxCommandEvent&) { if (m_plater) m_plater->calib_flowrate(2); }, "", nullptr,
        [this]() {return m_plater->is_view3D_shown();; }, this);
    append_submenu(calib_menu,flowrate_menu,wxID_ANY,_L("Flow rate"),_L("Flow rate"),"",
                   [this]() {return m_plater->is_view3D_shown();; });

    // PA
    append_menu_item(calib_menu, wxID_ANY, _L("Pressure advance"), _L("Pressure advance"),
        [this](wxCommandEvent&) {
            if (!m_pa_calib_dlg)
                m_pa_calib_dlg = new PA_Calibration_Dlg((wxWindow*)this, wxID_ANY, m_plater);
            m_pa_calib_dlg->ShowModal();
        }, "", nullptr,
        [this]() {return m_plater->is_view3D_shown();; }, this);

    // Advance calibrations
    auto advance_menu = new wxMenu();
    append_menu_item(
        advance_menu, wxID_ANY, _L("Max flowrate"), _L("Max flowrate"),
        [this](wxCommandEvent&) { 
            if (!m_vol_test_dlg)
                m_vol_test_dlg = new MaxVolumetricSpeed_Test_Dlg((wxWindow*)this, wxID_ANY, m_plater);
            m_vol_test_dlg->ShowModal(); 
        }, "", nullptr,
        [this]() {return m_plater->is_view3D_shown();; }, this);
    append_menu_item(
        advance_menu, wxID_ANY, _L("VFA"), _L("VFA"),
        [this](wxCommandEvent&) { 
            if (!m_vfa_test_dlg)
                m_vfa_test_dlg = new VFA_Test_Dlg((wxWindow*)this, wxID_ANY, m_plater);
            m_vfa_test_dlg->ShowModal();
        }, "", nullptr,
        [this]() {return m_plater->is_view3D_shown();; }, this);
    append_submenu(calib_menu, advance_menu, wxID_ANY, _L("More..."), _L("More calibrations"), "",
        [this]() {return m_plater->is_view3D_shown();; });
    // help
    append_menu_item(calib_menu, wxID_ANY, _L("Tutorial"), _L("Calibration help"),
        [this](wxCommandEvent&) { wxLaunchDefaultBrowser("https://github.com/SoftFever/BambuStudio-SoftFever/wiki/Calibration", wxBROWSER_NEW_WINDOW); }, "", nullptr,
        [this]() {return m_plater->is_view3D_shown();; }, this);
    
    m_menubar->Append(calib_menu,wxString::Format("&%s", _L("Calibration")));
    if (helpMenu)
        m_menubar->Append(helpMenu, wxString::Format("&%s", _L("Help")));
    SetMenuBar(m_menubar);

#endif

#ifdef _MSW_DARK_MODE
    if (wxGetApp().tabs_as_menu())
        m_menubar->EnableTop(6, false);
#endif

#ifdef __APPLE__
    // This fixes a bug on Mac OS where the quit command doesn't emit window close events
    // wx bug: https://trac.wxwidgets.org/ticket/18328
    wxMenu* apple_menu = m_menubar->OSXGetAppleMenu();
    if (apple_menu != nullptr) {
        apple_menu->Bind(wxEVT_MENU, [this](wxCommandEvent &) {
            Close();
        }, wxID_EXIT);
    }
#endif // __APPLE__
}

void MainFrame::show_publish_button(bool show)
{
    if (!m_menubar) return;

    if (show){
        m_menubar->Insert(4, publishMenu, wxString::Format("&%s", _L("3D Models")));
    }
    else {
        m_menubar->Remove(4);
    }
}

void MainFrame::open_menubar_item(const wxString& menu_name,const wxString& item_name)
{
    if (m_menubar == nullptr)
        return;
    // Get menu object from menubar
    int     menu_index = m_menubar->FindMenu(menu_name);
    wxMenu* menu       = m_menubar->GetMenu(menu_index);
    if (menu == nullptr) {
        BOOST_LOG_TRIVIAL(error) << "Mainframe open_menubar_item function couldn't find menu: " << menu_name;
        return;
    }
    // Get item id from menu
    int     item_id   = menu->FindItem(item_name);
    if (item_id == wxNOT_FOUND)
    {
        // try adding three dots char
        item_id = menu->FindItem(item_name + dots);
    }
    if (item_id == wxNOT_FOUND)
    {
        BOOST_LOG_TRIVIAL(error) << "Mainframe open_menubar_item function couldn't find item: " << item_name;
        return;
    }
    // wxEVT_MENU will trigger item
    wxPostEvent((wxEvtHandler*)menu, wxCommandEvent(wxEVT_MENU, item_id));
}

void MainFrame::init_menubar_as_gcodeviewer()
{
    //BBS do not show gcode viewer mebu
#if 0
    wxMenu* fileMenu = new wxMenu;
    {
        append_menu_item(fileMenu, wxID_ANY, _L("&Open G-code") + dots + "\tCtrl+O", _L("Open a G-code file"),
            [this](wxCommandEvent&) { if (m_plater != nullptr) m_plater->load_gcode(); }, "open", nullptr,
            [this]() {return m_plater != nullptr; }, this);
#ifdef __APPLE__
        append_menu_item(fileMenu, wxID_ANY, _L("Re&load from Disk") + dots + "\tCtrl+Shift+R",
            _L("Reload the plater from disk"), [this](wxCommandEvent&) { m_plater->reload_gcode_from_disk(); },
            "", nullptr, [this]() { return !m_plater->get_last_loaded_gcode().empty(); }, this);
#else
        append_menu_item(fileMenu, wxID_ANY, _L("Re&load from Disk") + sep + "F5",
            _L("Reload the plater from disk"), [this](wxCommandEvent&) { m_plater->reload_gcode_from_disk(); },
            "", nullptr, [this]() { return !m_plater->get_last_loaded_gcode().empty(); }, this);
#endif // __APPLE__
        fileMenu->AppendSeparator();
        append_menu_item(fileMenu, wxID_ANY, _L("Export &Toolpaths as OBJ") + dots, _L("Export toolpaths as OBJ"),
            [this](wxCommandEvent&) { if (m_plater != nullptr) m_plater->export_toolpaths_to_obj(); }, "export_plater", nullptr,
            [this]() {return can_export_toolpaths(); }, this);
        append_menu_item(fileMenu, wxID_ANY, _L("Open &Studio") + dots, _L("Open Studio"),
            [](wxCommandEvent&) { start_new_slicer(); }, "", nullptr,
            []() {return true; }, this);
        fileMenu->AppendSeparator();
        append_menu_item(fileMenu, wxID_EXIT, _L("&Quit"), wxString::Format(_L("Quit %s"), SLIC3R_APP_NAME),
            [this](wxCommandEvent&) { Close(false); });
    }

    // View menu
    wxMenu* viewMenu = nullptr;
    if (m_plater != nullptr) {
        viewMenu = new wxMenu();
        add_common_view_menu_items(viewMenu, this, std::bind(&MainFrame::can_change_view, this));
    }

    // helpmenu
    auto helpMenu = generate_help_menu();

    m_menubar = new wxMenuBar();
    m_menubar->Append(fileMenu, _L("&File"));
    if (viewMenu != nullptr) m_menubar->Append(viewMenu, _L("&View"));
    // Add additional menus from C++
    wxGetApp().add_config_menu(m_menubar);
    m_menubar->Append(helpMenu, _L("&Help"));
    SetMenuBar(m_menubar);

#ifdef __APPLE__
    // This fixes a bug on Mac OS where the quit command doesn't emit window close events
    // wx bug: https://trac.wxwidgets.org/ticket/18328
    wxMenu* apple_menu = m_menubar->OSXGetAppleMenu();
    if (apple_menu != nullptr) {
        apple_menu->Bind(wxEVT_MENU, [this](wxCommandEvent&) {
            Close();
            }, wxID_EXIT);
    }
#endif // __APPLE__
#endif
}

void MainFrame::update_menubar()
{
    if (wxGetApp().is_gcode_viewer())
        return;

    const bool is_fff = plater()->printer_technology() == ptFFF;
}

void MainFrame::reslice_now()
{
    if (m_plater)
        m_plater->reslice();
}

struct ConfigsOverwriteConfirmDialog : MessageDialog
{
    ConfigsOverwriteConfirmDialog(wxWindow *parent, wxString name, bool exported)
        : MessageDialog(parent,
                        wxString::Format(exported ? _L("A file exists with the same name: %s, do you want to override it.") :
                                                  _L("A config exists with the same name: %s, do you want to override it."),
                                         name),
                        _L(exported ? "Overwrite file" : "Overwrite config"),
                        wxYES_NO | wxNO_DEFAULT)
    {
        add_button(wxID_YESTOALL, false, _L("Yes to All"));
        add_button(wxID_NOTOALL, false, _L("No to All"));
    }
};

void MainFrame::export_config()
{
    // Generate a cummulative configuration for the selected print, filaments and printer.
    wxDirDialog dlg(this, _L("Choose a directory"),
        from_u8(!m_last_config.IsEmpty() ? get_dir_name(m_last_config) : wxGetApp().app_config->get_last_dir()), wxDD_DEFAULT_STYLE | wxDD_DIR_MUST_EXIST);
    wxString path;
    if (dlg.ShowModal() == wxID_OK)
        path = dlg.GetPath();
    if (!path.IsEmpty()) {
        // Export the config bundle.
        wxGetApp().app_config->update_config_dir(into_u8(path));
        try {
            auto files = wxGetApp().preset_bundle->export_current_configs(into_u8(path), [this](std::string const & name) {
                    ConfigsOverwriteConfirmDialog dlg(this, from_u8(name), true);
                    int res = dlg.ShowModal();
                    int ids[]{wxID_NO, wxID_YES, wxID_NOTOALL, wxID_YESTOALL};
                    return std::find(ids, ids + 4, res) - ids;
            }, false);
            if (!files.empty())
                m_last_config = from_u8(files.back());
            MessageDialog dlg(this, wxString::Format(_L_PLURAL("There is %d config exported. (Only non-system configs)",
                "There are %d configs exported. (Only non-system configs)", files.size()), files.size()),
                              _L("Export result"), wxOK);
            dlg.ShowModal();
        } catch (const std::exception &ex) {
            show_error(this, ex.what());
        }
    }
}

// Load a config file containing a Print, Filament & Printer preset.
void MainFrame::load_config_file()
{
    //BBS do not load config file
 //   if (!wxGetApp().check_and_save_current_preset_changes(_L("Loading profile file"), "", false))
 //       return;
    wxFileDialog dlg(this, _L("Select profile to load:"),
        !m_last_config.IsEmpty() ? get_dir_name(m_last_config) : wxGetApp().app_config->get_last_dir(),
        "config.json", "Config files (*.json)|*.json", wxFD_OPEN | wxFD_MULTIPLE | wxFD_FILE_MUST_EXIST);
     wxArrayString files;
    if (dlg.ShowModal() != wxID_OK)
        return;
    dlg.GetPaths(files);
    std::vector<std::string> cfiles;
    for (auto file : files) {
        cfiles.push_back(into_u8(file));
        m_last_config = file;
    }
    bool update = false;
    wxGetApp().preset_bundle->import_presets(cfiles, [this](std::string const & name) {
            ConfigsOverwriteConfirmDialog dlg(this, from_u8(name), false);
            int           res = dlg.ShowModal();
            int           ids[]{wxID_NO, wxID_YES, wxID_NOTOALL, wxID_YESTOALL};
            return std::find(ids, ids + 4, res) - ids;
        },
        ForwardCompatibilitySubstitutionRule::Enable);
    if (!cfiles.empty()) {
        wxGetApp().app_config->update_config_dir(get_dir_name(cfiles.back()));
        wxGetApp().load_current_presets();
    }
    MessageDialog dlg2(this, wxString::Format(_L_PLURAL("There is %d config imported. (Only non-system and compatible configs)",
        "There are %d configs imported. (Only non-system and compatible configs)", cfiles.size()), cfiles.size()),
                        _L("Import result"), wxOK);
    dlg2.ShowModal();
}

// Load a config file containing a Print, Filament & Printer preset from command line.
bool MainFrame::load_config_file(const std::string &path)
{
    try {
        ConfigSubstitutions config_substitutions = wxGetApp().preset_bundle->load_config_file(path, ForwardCompatibilitySubstitutionRule::Enable);
        if (!config_substitutions.empty())
            show_substitutions_info(config_substitutions, path);
    } catch (const std::exception &ex) {
        show_error(this, ex.what());
        return false;
    }
    wxGetApp().load_current_presets();
    return true;
}

//BBS: export current config bundle as BBL default reference
//void MainFrame::export_current_configbundle()
//{
    // BBS do not export profile
   // if (!wxGetApp().check_and_save_current_preset_changes(_L("Exporting current profile bundle"),
   //     _L("Some presets are modified and the unsaved changes will not be exported into profile bundle."), false, true))
   //     return;

   // // validate current configuration in case it's dirty
   // auto err = wxGetApp().preset_bundle->full_config().validate();
   // if (! err.empty()) {
   //     show_error(this, err);
   //     return;
   // }
   // // Ask user for a file name.
   // wxFileDialog dlg(this, _L("Save BBL Default bundle as:"),
   //     !m_last_config.IsEmpty() ? get_dir_name(m_last_config) : wxGetApp().app_config->get_last_dir(),
   //     "BBL_config_bundle.ini",
   //     file_wildcards(FT_INI), wxFD_SAVE | wxFD_OVERWRITE_PROMPT);
   // wxString file;
   // if (dlg.ShowModal() == wxID_OK)
   //     file = dlg.GetPath();
   // if (!file.IsEmpty()) {
   //     // Export the config bundle.
   //     wxGetApp().app_config->update_config_dir(get_dir_name(file));
   //     try {
   //         wxGetApp().preset_bundle->export_current_configbundle(file.ToUTF8().data());
   //     } catch (const std::exception &ex) {
			//show_error(this, ex.what());
   //     }
   // }
//}

//BBS: export all the system preset configs to seperate files
/*void MainFrame::export_system_configs()
{
    // Ask user for a file name.
    wxDirDialog dlg(this, _L("choose a directory"),
        !m_last_config.IsEmpty() ? get_dir_name(m_last_config) : wxGetApp().app_config->get_last_dir(), wxDD_DEFAULT_STYLE | wxDD_DIR_MUST_EXIST);
    wxString path;
    if (dlg.ShowModal() == wxID_OK)
        path = dlg.GetPath();
    if (!path.IsEmpty()) {
        // Export the config bundle.
        wxGetApp().app_config->update_config_dir(path.ToStdString());
        try {
            wxGetApp().preset_bundle->export_system_configs(path.ToUTF8().data());
        } catch (const std::exception &ex) {
            show_error(this, ex.what());
        }
    }
}*/

//void MainFrame::export_configbundle(bool export_physical_printers /*= false*/)
//{
////    ; //BBS do not export config bundle
//}

// Loading a config bundle with an external file name used to be used
// to auto - install a config bundle on a fresh user account,
// but that behavior was not documented and likely buggy.
//void MainFrame::load_configbundle(wxString file/* = wxEmptyString, const bool reset_user_profile*/)
//{
//    ; //BBS do not import config bundle
//}

// Load a provied DynamicConfig into the Print / Filament / Printer tabs, thus modifying the active preset.
// Also update the plater with the new presets.
void MainFrame::load_config(const DynamicPrintConfig& config)
{
	PrinterTechnology printer_technology = wxGetApp().preset_bundle->printers.get_edited_preset().printer_technology();
	const auto       *opt_printer_technology = config.option<ConfigOptionEnum<PrinterTechnology>>("printer_technology");
	if (opt_printer_technology != nullptr && opt_printer_technology->value != printer_technology) {
		printer_technology = opt_printer_technology->value;
		this->plater()->set_printer_technology(printer_technology);
	}
#if 0
	for (auto tab : wxGetApp().tabs_list)
		if (tab->supports_printer_technology(printer_technology)) {
			if (tab->type() == Slic3r::Preset::TYPE_PRINTER)
				static_cast<TabPrinter*>(tab)->update_pages();
			tab->load_config(config);
		}
    if (m_plater)
        m_plater->on_config_change(config);
#else
	// Load the currently selected preset into the GUI, update the preset selection box.
    //FIXME this is not quite safe for multi-extruder printers,
    // as the number of extruders is not adjusted for the vector values.
    // (see PresetBundle::update_multi_material_filament_presets())
    // Better to call PresetBundle::load_config() instead?
    for (auto tab : wxGetApp().tabs_list)
        if (tab->supports_printer_technology(printer_technology)) {
            // Only apply keys, which are present in the tab's config. Ignore the other keys.
			for (const std::string &opt_key : tab->get_config()->diff(config))
				// Ignore print_settings_id, printer_settings_id, filament_settings_id etc.
				if (! boost::algorithm::ends_with(opt_key, "_settings_id"))
					tab->get_config()->option(opt_key)->set(config.option(opt_key));
        }

    wxGetApp().load_current_presets();
#endif
}

//BBS: GUI refactor
void MainFrame::select_tab(wxPanel* panel)
{
    if (!panel)
        return;
    if (panel == m_param_panel) {
        panel = m_plater;
    } else if (dynamic_cast<ParamsPanel*>(panel)) {
        wxGetApp().params_dialog()->Popup();
        return;
    }
    int page_idx = m_tabpanel->FindPage(panel);
    if (page_idx == tp3DEditor && m_tabpanel->GetSelection() == tpPreview)
        return;
    //BBS GUI refactor: remove unused layout new/dlg
    /*if (page_idx != wxNOT_FOUND && m_layout == ESettingsLayout::Dlg)
        page_idx++;*/
    select_tab(size_t(page_idx));
}

//BBS
void MainFrame::jump_to_monitor(std::string dev_id)
{
    m_tabpanel->SetSelection(tpMonitor);
    ((MonitorPanel*)m_monitor)->select_machine(dev_id);
}

//BBS GUI refactor: remove unused layout new/dlg
void MainFrame::select_tab(size_t tab/* = size_t(-1)*/)
{
    //bool tabpanel_was_hidden = false;

    // Controls on page are created on active page of active tab now.
    // We should select/activate tab before its showing to avoid an UI-flickering
    auto select = [this, tab](bool was_hidden) {
        // when tab == -1, it means we should show the last selected tab
        //BBS GUI refactor: remove unused layout new/dlg
        //size_t new_selection = tab == (size_t)(-1) ? m_last_selected_tab : (m_layout == ESettingsLayout::Dlg && tab != 0) ? tab - 1 : tab;
        size_t new_selection = tab == (size_t)(-1) ? m_last_selected_tab : tab;

        if (m_tabpanel->GetSelection() != (int)new_selection)
            m_tabpanel->SetSelection(new_selection);
#ifdef _MSW_DARK_MODE
        /*if (wxGetApp().tabs_as_menu()) {
            if (Tab* cur_tab = dynamic_cast<Tab*>(m_tabpanel->GetPage(new_selection)))
                update_marker_for_tabs_menu((m_layout == ESettingsLayout::Old ? m_menubar : m_settings_dialog.menubar()), cur_tab->title(), m_layout == ESettingsLayout::Old);
            else if (tab == 0 && m_layout == ESettingsLayout::Old)
                m_plater->get_current_canvas3D()->render();
        }*/
#endif
        if (tab == MainFrame::tp3DEditor && m_layout == ESettingsLayout::Old)
            m_plater->canvas3D()->render();
        else if (was_hidden) {
            Tab* cur_tab = dynamic_cast<Tab*>(m_tabpanel->GetPage(new_selection));
            if (cur_tab)
                cur_tab->OnActivate();
        }
    };

    select(false);
}

void MainFrame::request_select_tab(TabPosition pos)
{
    wxCommandEvent* evt = new wxCommandEvent(EVT_SELECT_TAB);
    evt->SetInt(pos);
    wxQueueEvent(this, evt);
}

// Set a camera direction, zoom to all objects.
void MainFrame::select_view(const std::string& direction)
{
     if (m_plater)
         m_plater->select_view(direction);
}

// #ys_FIXME_to_delete
void MainFrame::on_presets_changed(SimpleEvent &event)
{
    auto *tab = dynamic_cast<Tab*>(event.GetEventObject());
    wxASSERT(tab != nullptr);
    if (tab == nullptr) {
        return;
    }

    // Update preset combo boxes(Print settings, Filament, Material, Printer) from their respective tabs.
    auto presets = tab->get_presets();
    if (m_plater != nullptr && presets != nullptr) {

        // FIXME: The preset type really should be a property of Tab instead
        Slic3r::Preset::Type preset_type = tab->type();
        if (preset_type == Slic3r::Preset::TYPE_INVALID) {
            wxASSERT(false);
            return;
        }

        m_plater->on_config_change(*tab->get_config());

        m_plater->sidebar().update_presets(preset_type);
    }
}

// #ys_FIXME_to_delete
void MainFrame::on_value_changed(wxCommandEvent& event)
{
    auto *tab = dynamic_cast<Tab*>(event.GetEventObject());
    wxASSERT(tab != nullptr);
    if (tab == nullptr)
        return;

    auto opt_key = event.GetString();
    if (m_plater) {
        m_plater->on_config_change(*tab->get_config()); // propagate config change events to the plater
        if (opt_key == "extruders_count") {
            auto value = event.GetInt();
            m_plater->on_filaments_change(value);
        }
    }
}

void MainFrame::on_config_changed(DynamicPrintConfig* config) const
{
    if (m_plater)
        m_plater->on_config_change(*config); // propagate config change events to the plater
}

void MainFrame::set_print_button_to_default(PrintSelectType select_type)
{
    if (select_type == PrintSelectType::ePrintPlate) {
        m_print_btn->SetLabel(_L("Print plate"));
        m_print_select = ePrintPlate;
        if (m_print_enable)
            m_print_enable = get_enable_print_status();
        m_print_btn->Enable(m_print_enable);
        this->Layout();
    } else if (select_type == PrintSelectType::eSendGcode) {
        m_print_btn->SetLabel(_L("Print"));
        m_print_select = eSendGcode;
        if (m_print_enable)
            m_print_enable = get_enable_print_status() && can_send_gcode();
        m_print_btn->Enable(m_print_enable);
        this->Layout();
    } else {
        //unsupport
        return;
    }
}

void MainFrame::add_to_recent_projects(const wxString& filename)
{
    if (wxFileExists(filename))
    {
        m_recent_projects.AddFileToHistory(filename);
        std::vector<std::string> recent_projects;
        size_t count = m_recent_projects.GetCount();
        for (size_t i = 0; i < count; ++i)
        {
            recent_projects.push_back(into_u8(m_recent_projects.GetHistoryFile(i)));
        }
        wxGetApp().app_config->set_recent_projects(recent_projects);
        wxGetApp().app_config->save();
        m_webview->SendRecentList("");
    }
}

std::wstring MainFrame::FileHistory::GetThumbnailUrl(int index) const
{
    if (m_thumbnails[index].empty()) return L"";
    std::wstringstream wss;
    wss << L"data:image/png;base64,";
    wss << wxBase64Encode(m_thumbnails[index].data(), m_thumbnails[index].size());
    return wss.str();
}

void MainFrame::FileHistory::AddFileToHistory(const wxString &file)
{
    wxFileHistory::AddFileToHistory(file);
    if (m_load_called)
        m_thumbnails.push_front(bbs_3mf_get_thumbnail(into_u8(file).c_str()));
    else
        m_thumbnails.push_front("");
}

void MainFrame::FileHistory::RemoveFileFromHistory(size_t i)
{
    wxFileHistory::RemoveFileFromHistory(i);
    m_thumbnails.erase(m_thumbnails.begin() + i);
}

size_t MainFrame::FileHistory::FindFileInHistory(const wxString & file)
{
    return m_fileHistory.Index(file);
}

void MainFrame::FileHistory::LoadThumbnails()
{
    tbb::parallel_for(tbb::blocked_range<size_t>(0, GetCount()), [this](tbb::blocked_range<size_t> range) {
        for (size_t i = range.begin(); i < range.end(); ++i) {
            auto thumbnail = bbs_3mf_get_thumbnail(into_u8(GetHistoryFile(i)).c_str());
            if (!thumbnail.empty()) {
                m_thumbnails[i] = thumbnail;
            }
        }
    });
    m_load_called = true;
}

void MainFrame::get_recent_projects(boost::property_tree::wptree &tree)
{
    for (size_t i = 0; i < m_recent_projects.GetCount(); ++i) {
        boost::property_tree::wptree item;
        std::wstring proj = m_recent_projects.GetHistoryFile(i).ToStdWstring();
        item.put(L"project_name", proj.substr(proj.find_last_of(L"/\\") + 1));
        item.put(L"path", proj);
        boost::system::error_code ec;
        std::time_t t = boost::filesystem::last_write_time(proj, ec);
        if (!ec) {
            std::wstring time = wxDateTime(t).FormatISOCombined(' ').ToStdWstring();
            item.put(L"time", time);
            auto thumbnail = m_recent_projects.GetThumbnailUrl(i);
            if (!thumbnail.empty()) item.put(L"image", thumbnail);
        } else {
            item.put(L"time", _L("File is missing"));
        }
        tree.push_back({L"", item});
    }
}

void MainFrame::open_recent_project(size_t file_id, wxString const & filename)
{
    if (file_id == size_t(-1)) {
        file_id = m_recent_projects.FindFileInHistory(filename);
    }
    if (wxFileExists(filename)) {
        wxGetApp().CallAfter([this, filename] {
            if (wxGetApp().can_load_project())
                m_plater->load_project(filename);
        });
    }
    else
    {
        MessageDialog msg(this, _L("The project is no longer available."), _L("Error"), wxOK | wxYES_DEFAULT);
        if (msg.ShowModal() == wxID_YES)
        {
            m_recent_projects.RemoveFileFromHistory(file_id);
            std::vector<std::string> recent_projects;
            size_t count = m_recent_projects.GetCount();
            for (size_t i = 0; i < count; ++i)
            {
                recent_projects.push_back(into_u8(m_recent_projects.GetHistoryFile(i)));
            }
            wxGetApp().app_config->set_recent_projects(recent_projects);
            wxGetApp().app_config->save();
            m_webview->SendRecentList("");
        }
    }
}

void MainFrame::remove_recent_project(size_t file_id, wxString const &filename)
{
    if (file_id == size_t(-1)) {
        if (filename.IsEmpty())
            while (m_recent_projects.GetCount() > 0)
                m_recent_projects.RemoveFileFromHistory(0);
        else
            file_id = m_recent_projects.FindFileInHistory(filename);
    }
    if (file_id != size_t(-1))
        m_recent_projects.RemoveFileFromHistory(file_id);
    std::vector<std::string> recent_projects;
    size_t count = m_recent_projects.GetCount();
    for (size_t i = 0; i < count; ++i)
    {
        recent_projects.push_back(into_u8(m_recent_projects.GetHistoryFile(i)));
    }
    wxGetApp().app_config->set_recent_projects(recent_projects);
    wxGetApp().app_config->save();
    m_webview->SendRecentList("");
}

void MainFrame::load_url(wxString url)
{
    BOOST_LOG_TRIVIAL(trace) << "load_url:" << url;
    auto evt = new wxCommandEvent(EVT_LOAD_URL, this->GetId());
    evt->SetString(url);
    wxQueueEvent(this, evt);
}

void MainFrame::load_printer_url(wxString url)
{
    BOOST_LOG_TRIVIAL(trace) << "load_printer_url:" << url;
    auto evt = new wxCommandEvent(EVT_LOAD_PRINTER_URL, this->GetId());
    evt->SetString(url);
    wxQueueEvent(this, evt);
}
void MainFrame::refresh_plugin_tips()
{
    if (m_webview != nullptr)
        m_webview->ShowNetpluginTip();
}

void MainFrame::RunScript(wxString js)
{
    if (m_webview != nullptr)
        m_webview->RunScript(js);
}

void MainFrame::technology_changed()
{
    // upadte DiffDlg
    diff_dialog.update_presets();

    // update menu titles
    PrinterTechnology pt = plater()->printer_technology();
    if (int id = m_menubar->FindMenu(pt == ptFFF ? _omitL("Material Settings") : _L("Filament Settings")); id != wxNOT_FOUND)
        m_menubar->SetMenuLabel(id, pt == ptSLA ? _omitL("Material Settings") : _L("Filament Settings"));
}

//
// Called after the Preferences dialog is closed and the program settings are saved.
// Update the UI based on the current preferences.
void MainFrame::update_ui_from_settings()
{
    if (m_plater)
        m_plater->update_ui_from_settings();
    for (auto tab: wxGetApp().tabs_list)
        tab->update_ui_from_settings();
}


void MainFrame::show_sync_dialog()
{
    SimpleEvent* evt = new SimpleEvent(EVT_SYNC_CLOUD_PRESET);
    wxQueueEvent(this, evt);
}

void MainFrame::update_side_preset_ui()
{
    // select last preset
    for (auto tab : wxGetApp().tabs_list) {
        tab->update_tab_ui();
    }

    //BBS: update the preset
    m_plater->sidebar().update_presets(Preset::TYPE_PRINTER);
    m_plater->sidebar().update_presets(Preset::TYPE_FILAMENT);
}

void MainFrame::on_select_default_preset(SimpleEvent& evt)
{
    MessageDialog dialog(this,
                    _L("Do you want to synchronize your personal data from Bambu Cloud? \n"
                        "It contains the following information:\n"
                        "1. The Process presets\n"
                        "2. The Filament presets\n"
                        "3. The Printer presets"),
                    _L("Synchronization"),
                    wxCENTER |
                    wxYES_DEFAULT | wxYES_NO |
                    wxICON_INFORMATION);

    /* get setting list */
    NetworkAgent* agent = wxGetApp().getAgent();
    switch ( dialog.ShowModal() )
    {
        case wxID_YES: {
            wxGetApp().app_config->set_bool("sync_user_preset", true);
            wxGetApp().start_sync_user_preset(true, true);
            break;
        }
        case wxID_NO:
            wxGetApp().app_config->set_bool("sync_user_preset", false);
            wxGetApp().stop_sync_user_preset();
            break;
        default:
            break;
    }

    update_side_preset_ui();
}

std::string MainFrame::get_base_name(const wxString &full_name, const char *extension) const
{
    boost::filesystem::path filename = boost::filesystem::path(full_name.wx_str()).filename();
    if (extension != nullptr)
		filename = filename.replace_extension(extension);
    return filename.string();
}

std::string MainFrame::get_dir_name(const wxString &full_name) const
{
    return boost::filesystem::path(into_u8(full_name)).parent_path().string();
}


// ----------------------------------------------------------------------------
// SettingsDialog
// ----------------------------------------------------------------------------

SettingsDialog::SettingsDialog(MainFrame* mainframe)
:DPIDialog(NULL, wxID_ANY, wxString(SLIC3R_APP_NAME) + " - " + _L("Settings"), wxDefaultPosition, wxDefaultSize, wxDEFAULT_FRAME_STYLE, "settings_dialog"),
//: DPIDialog(mainframe, wxID_ANY, wxString(SLIC3R_APP_NAME) + " - " + _L("Settings"), wxDefaultPosition, wxDefaultSize,
//        wxDEFAULT_DIALOG_STYLE | wxRESIZE_BORDER | wxMINIMIZE_BOX | wxMAXIMIZE_BOX, "settings_dialog"),
    m_main_frame(mainframe)
{
    if (wxGetApp().is_gcode_viewer())
        return;

#if defined(__WXMSW__)
    // ys_FIXME! temporary workaround for correct font scaling
    // Because of from wxWidgets 3.1.3 auto rescaling is implemented for the Fonts,
    // From the very beginning set dialog font to the wxSYS_DEFAULT_GUI_FONT
    this->SetFont(wxSystemSettings::GetFont(wxSYS_DEFAULT_GUI_FONT));
#else
    this->SetFont(wxGetApp().normal_font());
    this->SetBackgroundColour(wxSystemSettings::GetColour(wxSYS_COLOUR_WINDOW));
#endif // __WXMSW__

    // Load the icon either from the exe, or from the ico file.
#if _WIN32
    {
        TCHAR szExeFileName[MAX_PATH];
        GetModuleFileName(nullptr, szExeFileName, MAX_PATH);
        SetIcon(wxIcon(szExeFileName, wxBITMAP_TYPE_ICO));
    }
#else
    SetIcon(wxIcon(var("BambuStudio_128px.png"), wxBITMAP_TYPE_PNG));
#endif // _WIN32

    //just hide the Frame on closing
    this->Bind(wxEVT_CLOSE_WINDOW, [this](wxCloseEvent& evt) { this->Hide(); });

#ifdef _MSW_DARK_MODE
    if (wxGetApp().tabs_as_menu()) {
        // menubar
        //m_menubar = new wxMenuBar();
        //add_tabs_as_menu(m_menubar, mainframe, this);
        //this->SetMenuBar(m_menubar);
    }
#endif

    // initialize layout
    auto sizer = new wxBoxSizer(wxVERTICAL);
    sizer->SetSizeHints(this);
    SetSizer(sizer);
    Fit();

    const wxSize min_size = wxSize(85 * em_unit(), 50 * em_unit());
#ifdef __APPLE__
    // Using SetMinSize() on Mac messes up the window position in some cases
    // cf. https://groups.google.com/forum/#!topic/wx-users/yUKPBBfXWO0
    SetSize(min_size);
#else
    SetMinSize(min_size);
    SetSize(GetMinSize());
#endif
    Layout();
}

void SettingsDialog::on_dpi_changed(const wxRect& suggested_rect)
{
    if (wxGetApp().is_gcode_viewer())
        return;

    const int& em = em_unit();
    const wxSize& size = wxSize(85 * em, 50 * em);

    // BBS
    m_tabpanel->Rescale();

    // update Tabs
    for (auto tab : wxGetApp().tabs_list)
        tab->msw_rescale();

    SetMinSize(size);
    Fit();
    Refresh();
}


} // GUI
} // Slic3r<|MERGE_RESOLUTION|>--- conflicted
+++ resolved
@@ -72,15 +72,11 @@
 wxDEFINE_EVENT(EVT_SELECT_TAB, wxCommandEvent);
 wxDEFINE_EVENT(EVT_HTTP_ERROR, wxCommandEvent);
 wxDEFINE_EVENT(EVT_USER_LOGIN, wxCommandEvent);
-<<<<<<< HEAD
-wxDEFINE_EVENT(EVT_SHOW_IP_DIALOG, wxCommandEvent);
-=======
 wxDEFINE_EVENT(EVT_USER_LOGIN_HANDLE, wxCommandEvent);
 wxDEFINE_EVENT(EVT_CHECK_PRIVACY_VER, wxCommandEvent);
 wxDEFINE_EVENT(EVT_CHECK_PRIVACY_SHOW, wxCommandEvent);
 wxDEFINE_EVENT(EVT_SHOW_IP_DIALOG, wxCommandEvent);
 wxDEFINE_EVENT(EVT_SET_SELECTED_MACHINE, wxCommandEvent);
->>>>>>> 0d6778a9
 wxDEFINE_EVENT(EVT_UPDATE_PRESET_CB, SimpleEvent);
 
 
@@ -1499,24 +1495,7 @@
                     p->Dismiss();
                     });
 
-<<<<<<< HEAD
                 p->append_button(send_gcode_btn);
-=======
-                // upload only
-                /*SideButton* upload_gcode_btn = new SideButton(p, _L("Send"), "");
-                upload_gcode_btn->SetCornerRadius(0);
-                upload_gcode_btn->Bind(wxEVT_BUTTON, [this, p](wxCommandEvent&) {
-                    m_print_btn->SetLabel(_L("Send"));
-                    m_print_select = eUploadGcode;
-                    m_print_enable = get_enable_print_status();
-                    m_print_btn->Enable(m_print_enable);
-                    this->Layout();
-                    p->Dismiss();
-                    });*/
-
-                p->append_button(send_gcode_btn);
-                //p->append_button(upload_gcode_btn);
->>>>>>> 0d6778a9
                 p->append_button(export_gcode_btn);
             }
             else {
