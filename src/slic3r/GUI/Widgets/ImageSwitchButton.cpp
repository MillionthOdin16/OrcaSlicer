#include "ImageSwitchButton.hpp"
#include "Label.hpp"
#include "StaticBox.hpp"
#include "../wxExtensions.hpp"

#include <wx/dcgraph.h>

BEGIN_EVENT_TABLE(ImageSwitchButton, StaticBox)

EVT_LEFT_DOWN(ImageSwitchButton::mouseDown)
EVT_ENTER_WINDOW(ImageSwitchButton::mouseEnterWindow)
EVT_LEAVE_WINDOW(ImageSwitchButton::mouseLeaveWindow)
EVT_LEFT_UP(ImageSwitchButton::mouseReleased)
EVT_PAINT(ImageSwitchButton::paintEvent)

END_EVENT_TABLE()

BEGIN_EVENT_TABLE(FanSwitchButton, StaticBox)

EVT_LEFT_DOWN(FanSwitchButton::mouseDown)
EVT_ENTER_WINDOW(FanSwitchButton::mouseEnterWindow)
EVT_LEAVE_WINDOW(FanSwitchButton::mouseLeaveWindow)
EVT_LEFT_UP(FanSwitchButton::mouseReleased)
EVT_PAINT(FanSwitchButton::paintEvent)

END_EVENT_TABLE()

static const wxColour DEFAULT_HOVER_COL = wxColour(0, 150, 136);
static const wxColour DEFAULT_PRESS_COL = wxColour(238, 238, 238);

ImageSwitchButton::ImageSwitchButton(wxWindow *parent, ScalableBitmap &img_on, ScalableBitmap &img_off, long style)
    : text_color(std::make_pair(0x6B6B6B, (int) StateColor::Disabled), std::make_pair(*wxBLACK, (int) StateColor::Normal))
{
    radius = 0;
    m_padding = 0;
    m_on         = img_on;
    m_off        = img_off;
    background_color = StateColor(std::make_pair(*wxWHITE, (int) StateColor::Disabled), std::make_pair(DEFAULT_PRESS_COL, (int) StateColor::Pressed),
                                  std::make_pair(*wxWHITE, (int) StateColor::Normal));
    border_color = StateColor(std::make_pair(*wxWHITE, (int) StateColor::Disabled), std::make_pair(DEFAULT_HOVER_COL, (int) StateColor::Focused),
                              std::make_pair(DEFAULT_HOVER_COL, (int) StateColor::Hovered), std::make_pair(*wxWHITE, (int) StateColor::Normal));

    StaticBox::Create(parent, wxID_ANY, wxDefaultPosition, wxDefaultSize, style);

    messureSize();
    Refresh();
}

void ImageSwitchButton::SetLabels(wxString const &lbl_on, wxString const &lbl_off)
{
	labels[0] = lbl_on;
	labels[1] = lbl_off;
    auto fina_txt = GetValue() ? labels[0] : labels[1];
    SetToolTip(fina_txt);
    messureSize();
    Refresh();
}

void ImageSwitchButton::SetImages(ScalableBitmap &img_on, ScalableBitmap &img_off)
{
	m_on = img_on;
	m_off = img_off;
    messureSize();
    Refresh();
}

void ImageSwitchButton::SetTextColor(StateColor const &color)
{
	text_color = color;
    state_handler.update_binds();
    messureSize();
    Refresh();
}

void ImageSwitchButton::SetValue(bool value)
{
    m_on_off = value;
    messureSize();
    Refresh();
}

void ImageSwitchButton::SetPadding(int padding)
{
    m_padding = padding;
    messureSize();
    Refresh();
}

void ImageSwitchButton::messureSize()
{
	wxClientDC dc(this);
    dc.SetFont(GetFont());
	textSize = dc.GetTextExtent(GetValue() ? labels[0] : labels[1]);
}

void ImageSwitchButton::paintEvent(wxPaintEvent &evt)
{
	wxPaintDC dc(this);
	render(dc);
}

void ImageSwitchButton::render(wxDC& dc)
{
	StaticBox::render(dc);
    int states = state_handler.states();
	wxSize size = GetSize();

	wxSize szIcon;
	wxSize szContent = textSize;
    ScalableBitmap &icon      = GetValue() ? m_on : m_off;
	
	int content_height = icon.GetBmpHeight() + textSize.y + m_padding;

	wxPoint pt = wxPoint((size.x - icon.GetBmpWidth()) / 2, (size.y - content_height) / 2);
	if (icon.bmp().IsOk()) {
		dc.DrawBitmap(icon.bmp(), pt);
		pt.y += m_padding + icon.GetBmpHeight();
	}
	pt.x = (size.x - textSize.x) / 2;
	dc.SetFont(GetFont());
    if (!IsEnabled())
        dc.SetTextForeground(text_color.colorForStates(StateColor::Disabled));
    else
        dc.SetTextForeground(text_color.colorForStates(states));

    auto fina_txt = GetValue() ? labels[0] : labels[1];
    if (dc.GetTextExtent(fina_txt).x > size.x) { 
        wxString forment_txt = wxEmptyString;
        for (auto i = 0; i < fina_txt.length(); i++) { 
            forment_txt = fina_txt.SubString(0, i) + "...";
            if (dc.GetTextExtent(forment_txt).x > size.x) {
                pt.x = (size.x - dc.GetTextExtent(forment_txt).x) / 2;
                dc.DrawText(forment_txt, pt);
                break;
            }
        }
    } else {
        dc.DrawText(fina_txt, pt);
    }  
}

void ImageSwitchButton::Rescale()
{
	messureSize();
}

void ImageSwitchButton::mouseDown(wxMouseEvent &event)
{
    event.Skip();
    pressedDown = true;
    SetFocus();
    CaptureMouse();
}

void ImageSwitchButton::mouseReleased(wxMouseEvent &event)
{
    event.Skip();
    if (pressedDown) {
        pressedDown = false;
        ReleaseMouse();
        m_on_off = !m_on_off;
        Refresh();
        sendButtonEvent();
    }
}

void ImageSwitchButton::mouseEnterWindow(wxMouseEvent &event)
{
    if (!hover) {
        hover = true;
        Refresh();
    }
}

void ImageSwitchButton::mouseLeaveWindow(wxMouseEvent &event)
{
    if (hover) {
        hover = false;
        Refresh();
    }
}

void ImageSwitchButton::sendButtonEvent()
{
    wxCommandEvent event(wxEVT_COMMAND_BUTTON_CLICKED, GetId());
    event.SetEventObject(this);
    GetEventHandler()->ProcessEvent(event);
}

FanSwitchButton::FanSwitchButton(wxWindow* parent, ScalableBitmap& img_on, ScalableBitmap& img_off, long style)
    : text_color(std::make_pair(0x6B6B6B, (int)StateColor::Disabled), std::make_pair(*wxBLACK, (int)StateColor::Normal))
{
    radius = 0;
    m_padding = 0;
    m_speed = 0;
    m_on = img_on;
    m_off = img_off;
    background_color = StateColor(std::make_pair(*wxWHITE, (int)StateColor::Disabled), std::make_pair(DEFAULT_PRESS_COL, (int)StateColor::Pressed),
        std::make_pair(*wxWHITE, (int)StateColor::Normal));
    border_color = StateColor(std::make_pair(*wxWHITE, (int)StateColor::Disabled), std::make_pair(DEFAULT_HOVER_COL, (int)StateColor::Focused),
        std::make_pair(DEFAULT_HOVER_COL, (int)StateColor::Hovered), std::make_pair(*wxWHITE, (int)StateColor::Normal));

    StaticBox::Create(parent, wxID_ANY, wxDefaultPosition, wxDefaultSize, style);

    messureSize();
    Refresh();
}

void FanSwitchButton::SetLabels(wxString const& lbl_on, wxString const& lbl_off)
{
    labels[0] = lbl_on;
    labels[1] = lbl_off;
    auto fina_txt = GetValue() ? labels[0] : labels[1];
    SetToolTip(fina_txt);
    messureSize();
    Refresh();
}

void FanSwitchButton::SetImages(ScalableBitmap& img_on, ScalableBitmap& img_off)
{
    m_on = img_on;
    m_off = img_off;
    messureSize();
    Refresh();
}

void FanSwitchButton::SetTextColor(StateColor const& color)
{
    text_color = color;
    state_handler.update_binds();
    messureSize();
    Refresh();
}

void FanSwitchButton::SetValue(bool value)
{
    m_on_off = value;
    messureSize();
    Refresh();
}

void FanSwitchButton::SetPadding(int padding)
{
    m_padding = padding;
    messureSize();
    Refresh();
}

void FanSwitchButton::messureSize()
{
    wxClientDC dc(this);
    dc.SetFont(GetFont());
    textSize = dc.GetTextExtent(GetValue() ? labels[0] : labels[1]);
}

void FanSwitchButton::paintEvent(wxPaintEvent& evt)
{
    wxPaintDC dc(this);
    render(dc);
}

void FanSwitchButton::render(wxDC& dc)
{
    StaticBox::render(dc);
    int states = state_handler.states();
    wxSize size = GetSize();

    wxSize szIcon;
    wxSize szContent = textSize;
    ScalableBitmap& icon = GetValue() ? m_on : m_off;

    //int content_height = icon.GetBmpHeight() + textSize.y + m_padding;
    int content_height = m_padding;

    wxPoint pt = wxPoint((size.x - icon.GetBmpWidth()) / 2, (size.y - content_height) / 2);

    pt.x = (size.x - textSize.x) / 2;
    dc.SetFont(GetFont());
    if (!IsEnabled())
        dc.SetTextForeground(text_color.colorForStates(StateColor::Disabled));
    else
        dc.SetTextForeground(text_color.colorForStates(states));

    auto fina_txt = GetValue() ? labels[0] : labels[1];
    if (dc.GetTextExtent(fina_txt).x > size.x) {
        wxString forment_txt = wxEmptyString;
        for (auto i = 0; i < fina_txt.length(); i++) {
            forment_txt = fina_txt.SubString(0, i) + "...";
            if (dc.GetTextExtent(forment_txt).x > size.x) {
                pt.x = (size.x - dc.GetTextExtent(forment_txt).x) / 2;
                dc.DrawText(forment_txt, wxPoint(pt.x, content_height));
                break;
            }
        }
    }
    else {
        dc.DrawText(fina_txt,  wxPoint(pt.x, content_height));
    }

    pt = wxPoint((size.x - icon.GetBmpWidth()) / 2, content_height + textSize.y);
    if (icon.bmp().IsOk()) {
        dc.DrawBitmap(icon.bmp(), pt);
        pt.y += m_padding + icon.GetBmpHeight();
    }

    auto speed = wxString::Format("%d%%", m_speed);

    dc.SetFont(GetFont());
    if (!IsEnabled())
        dc.SetTextForeground(text_color.colorForStates(StateColor::Disabled));
    else
        dc.SetTextForeground(text_color.colorForStates(states));

    pt.x = (size.x - dc.GetTextExtent(speed).x) / 2;
<<<<<<< HEAD
    pt.y -= FromDIP(5);
=======
    pt.y += FromDIP(1);
>>>>>>> 0d6778a9
    dc.DrawText(speed, pt);
}

void FanSwitchButton::Rescale()
{
    messureSize();
}

void FanSwitchButton::setFanValue(int val)
{
    m_speed = val;
    Refresh();
}

void FanSwitchButton::mouseDown(wxMouseEvent& event)
{
    event.Skip();
    pressedDown = true;
    SetFocus();
    CaptureMouse();
}

void FanSwitchButton::mouseReleased(wxMouseEvent& event)
{
    event.Skip();
    if (pressedDown) {
        pressedDown = false;
        ReleaseMouse();
        //m_on_off = !m_on_off;
        Refresh();
        sendButtonEvent();
    }
}

void FanSwitchButton::mouseEnterWindow(wxMouseEvent& event)
{
    if (!hover) {
        hover = true;
        Refresh();
    }
}

void FanSwitchButton::mouseLeaveWindow(wxMouseEvent& event)
{
    if (hover) {
        hover = false;
        Refresh();
    }
}

void FanSwitchButton::sendButtonEvent()
{
    wxCommandEvent event(wxEVT_COMMAND_BUTTON_CLICKED, GetId());
    event.SetEventObject(this);
    GetEventHandler()->ProcessEvent(event);
}<|MERGE_RESOLUTION|>--- conflicted
+++ resolved
@@ -312,11 +312,7 @@
         dc.SetTextForeground(text_color.colorForStates(states));
 
     pt.x = (size.x - dc.GetTextExtent(speed).x) / 2;
-<<<<<<< HEAD
-    pt.y -= FromDIP(5);
-=======
     pt.y += FromDIP(1);
->>>>>>> 0d6778a9
     dc.DrawText(speed, pt);
 }
 
