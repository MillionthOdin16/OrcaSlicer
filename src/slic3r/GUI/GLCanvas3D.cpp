#include "libslic3r/libslic3r.h"
#include "slic3r/GUI/Gizmos/GLGizmos.hpp"
#include "GLCanvas3D.hpp"

#include "admesh/stl.h"
#include "polypartition.h"
#include "libslic3r/ClipperUtils.hpp"
#include "libslic3r/PrintConfig.hpp"
#include "libslic3r/GCode/PreviewData.hpp"
#include "libslic3r/Geometry.hpp"
#include "libslic3r/Utils.hpp"
#include "libslic3r/Technologies.hpp"
#include "libslic3r/Tesselate.hpp"
#include "slic3r/GUI/3DScene.hpp"
#include "slic3r/GUI/BackgroundSlicingProcess.hpp"
#include "slic3r/GUI/GLShader.hpp"
#include "slic3r/GUI/GUI.hpp"
#include "slic3r/GUI/PresetBundle.hpp"
#include "GUI_App.hpp"
#include "GUI_ObjectList.hpp"
#include "GUI_ObjectManipulation.hpp"
#include "I18N.hpp"

#if ENABLE_RETINA_GL
#include "slic3r/Utils/RetinaHelper.hpp"
#endif

#include <GL/glew.h>

#include <wx/glcanvas.h>
#include <wx/bitmap.h>
#include <wx/dcmemory.h>
#include <wx/image.h>
#include <wx/settings.h>
#include <wx/tooltip.h>
#include <wx/debug.h>
#include <wx/fontutil.h>

// Print now includes tbb, and tbb includes Windows. This breaks compilation of wxWidgets if included before wx.
#include "libslic3r/Print.hpp"
#include "libslic3r/SLAPrint.hpp"

#include "wxExtensions.hpp"

#include <tbb/parallel_for.h>
#include <tbb/spin_mutex.h>

#include <boost/log/trivial.hpp>
#include <boost/algorithm/string/predicate.hpp>

#include <iostream>
#include <float.h>
#include <algorithm>
#include <cmath>

static const float TRACKBALLSIZE = 0.8f;
static const float GROUND_Z = -0.02f;

static const float GIZMO_RESET_BUTTON_HEIGHT = 22.0f;
static const float GIZMO_RESET_BUTTON_WIDTH = 70.f;

static const float UNIT_MATRIX[] = { 1.0f, 0.0f, 0.0f, 0.0f,
                                     0.0f, 1.0f, 0.0f, 0.0f,
                                     0.0f, 0.0f, 1.0f, 0.0f,
                                     0.0f, 0.0f, 0.0f, 1.0f };

static const float DEFAULT_BG_DARK_COLOR[3] = { 0.478f, 0.478f, 0.478f };
static const float DEFAULT_BG_LIGHT_COLOR[3] = { 0.753f, 0.753f, 0.753f };
static const float ERROR_BG_DARK_COLOR[3] = { 0.478f, 0.192f, 0.039f };
static const float ERROR_BG_LIGHT_COLOR[3] = { 0.753f, 0.192f, 0.039f };
//static const float AXES_COLOR[3][3] = { { 1.0f, 0.0f, 0.0f }, { 0.0f, 1.0f, 0.0f }, { 0.0f, 0.0f, 1.0f } };

namespace Slic3r {
namespace GUI {

Size::Size()
    : m_width(0)
    , m_height(0)
{
}

Size::Size(int width, int height, float scale_factor)
    : m_width(width)
    , m_height(height)
    , m_scale_factor(scale_factor)
{
}

int Size::get_width() const
{
    return m_width;
}

void Size::set_width(int width)
{
    m_width = width;
}

int Size::get_height() const
{
    return m_height;
}

void Size::set_height(int height)
{
    m_height = height;
}

int Size::get_scale_factor() const
{
    return m_scale_factor;
}

void Size::set_scale_factor(int scale_factor)
{
    m_scale_factor = scale_factor;
}

#if !ENABLE_TEXTURES_FROM_SVG
GLCanvas3D::Shader::Shader()
    : m_shader(nullptr)
{
}

GLCanvas3D::Shader::~Shader()
{
    _reset();
}

bool GLCanvas3D::Shader::init(const std::string& vertex_shader_filename, const std::string& fragment_shader_filename)
{
    if (is_initialized())
        return true;

    m_shader = new GLShader();
    if (m_shader != nullptr)
    {
        if (!m_shader->load_from_file(fragment_shader_filename.c_str(), vertex_shader_filename.c_str()))
        {
            std::cout << "Compilaton of shader failed:" << std::endl;
            std::cout << m_shader->last_error << std::endl;
            _reset();
            return false;
        }
    }

    return true;
}

bool GLCanvas3D::Shader::is_initialized() const
{
    return (m_shader != nullptr);
}

bool GLCanvas3D::Shader::start_using() const
{
    if (is_initialized())
    {
        m_shader->enable();
        return true;
    }
    else
        return false;
}

void GLCanvas3D::Shader::stop_using() const
{
    if (m_shader != nullptr)
        m_shader->disable();
}

void GLCanvas3D::Shader::set_uniform(const std::string& name, float value) const
{
    if (m_shader != nullptr)
        m_shader->set_uniform(name.c_str(), value);
}

void GLCanvas3D::Shader::set_uniform(const std::string& name, const float* matrix) const
{
    if (m_shader != nullptr)
        m_shader->set_uniform(name.c_str(), matrix);
}

const GLShader* GLCanvas3D::Shader::get_shader() const
{
    return m_shader;
}

void GLCanvas3D::Shader::_reset()
{
    if (m_shader != nullptr)
    {
        m_shader->release();
        delete m_shader;
        m_shader = nullptr;
    }
}
#endif // !ENABLE_TEXTURES_FROM_SVG

GLCanvas3D::LayersEditing::LayersEditing()
    : m_use_legacy_opengl(false)
    , m_enabled(false)
    , m_z_texture_id(0)
    , m_model_object(nullptr)
    , m_object_max_z(0.f)
    , m_slicing_parameters(nullptr)
    , m_layer_height_profile_modified(false)
    , state(Unknown)
    , band_width(2.0f)
    , strength(0.005f)
    , last_object_id(-1)
    , last_z(0.0f)
    , last_action(LAYER_HEIGHT_EDIT_ACTION_INCREASE)
{
}

GLCanvas3D::LayersEditing::~LayersEditing()
{
    if (m_z_texture_id != 0)
    {
        glsafe(::glDeleteTextures(1, &m_z_texture_id));
        m_z_texture_id = 0;
    }
    delete m_slicing_parameters;
}

const float GLCanvas3D::LayersEditing::THICKNESS_BAR_WIDTH = 70.0f;
const float GLCanvas3D::LayersEditing::THICKNESS_RESET_BUTTON_HEIGHT = 22.0f;

bool GLCanvas3D::LayersEditing::init(const std::string& vertex_shader_filename, const std::string& fragment_shader_filename)
{
    if (!m_shader.init(vertex_shader_filename, fragment_shader_filename))
        return false;

    glsafe(::glGenTextures(1, (GLuint*)&m_z_texture_id));
    glsafe(::glBindTexture(GL_TEXTURE_2D, m_z_texture_id));
    glsafe(::glTexParameteri(GL_TEXTURE_2D, GL_TEXTURE_WRAP_S, GL_CLAMP));
    glsafe(::glTexParameteri(GL_TEXTURE_2D, GL_TEXTURE_WRAP_T, GL_CLAMP));
    glsafe(::glTexParameteri(GL_TEXTURE_2D, GL_TEXTURE_MAG_FILTER, GL_LINEAR));
    glsafe(::glTexParameteri(GL_TEXTURE_2D, GL_TEXTURE_MIN_FILTER, GL_LINEAR_MIPMAP_NEAREST));
    glsafe(::glTexParameteri(GL_TEXTURE_2D, GL_TEXTURE_MAX_LEVEL, 1));
    glsafe(::glBindTexture(GL_TEXTURE_2D, 0));

    return true;
}

void GLCanvas3D::LayersEditing::set_config(const DynamicPrintConfig* config)
{ 
    m_config = config;
    delete m_slicing_parameters;
    m_slicing_parameters = nullptr;
    m_layers_texture.valid = false;
}

void GLCanvas3D::LayersEditing::select_object(const Model &model, int object_id)
{
    const ModelObject *model_object_new = (object_id >= 0) ? model.objects[object_id] : nullptr;
    if (model_object_new == nullptr || this->last_object_id != object_id || m_model_object != model_object_new || m_model_object->id() != model_object_new->id()) {
        m_layer_height_profile.clear();
        m_layer_height_profile_modified = false;
        delete m_slicing_parameters;
        m_slicing_parameters = nullptr;
        m_layers_texture.valid = false;
    }
    this->last_object_id = object_id;
    m_model_object       = model_object_new;
    m_object_max_z       = (m_model_object == nullptr) ? 0.f : m_model_object->bounding_box().max.z();
}

bool GLCanvas3D::LayersEditing::is_allowed() const
{
    return !m_use_legacy_opengl && m_shader.is_initialized() && m_shader.get_shader()->shader_program_id > 0 && m_z_texture_id > 0;
}

void GLCanvas3D::LayersEditing::set_use_legacy_opengl(bool use_legacy_opengl)
{
    m_use_legacy_opengl = use_legacy_opengl;
}

bool GLCanvas3D::LayersEditing::is_enabled() const
{
    return m_enabled;
}

void GLCanvas3D::LayersEditing::set_enabled(bool enabled)
{
    m_enabled = is_allowed() && enabled;
}

void GLCanvas3D::LayersEditing::render_overlay(const GLCanvas3D& canvas) const
{
    if (!m_enabled)
        return;

    const Rect& bar_rect = get_bar_rect_viewport(canvas);
    const Rect& reset_rect = get_reset_rect_viewport(canvas);

    glsafe(::glDisable(GL_DEPTH_TEST));

    // The viewport and camera are set to complete view and glOrtho(-$x / 2, $x / 2, -$y / 2, $y / 2, -$depth, $depth),
    // where x, y is the window size divided by $self->_zoom.
    glsafe(::glPushMatrix());
    glsafe(::glLoadIdentity());

    _render_tooltip_texture(canvas, bar_rect, reset_rect);
    _render_reset_texture(reset_rect);
    _render_active_object_annotations(canvas, bar_rect);
    _render_profile(bar_rect);

    // Revert the matrices.
    glsafe(::glPopMatrix());

    glsafe(::glEnable(GL_DEPTH_TEST));
}

float GLCanvas3D::LayersEditing::get_cursor_z_relative(const GLCanvas3D& canvas)
{
    const Vec2d mouse_pos = canvas.get_local_mouse_position();
    const Rect& rect = get_bar_rect_screen(canvas);
    float x = (float)mouse_pos(0);
    float y = (float)mouse_pos(1);
    float t = rect.get_top();
    float b = rect.get_bottom();

    return ((rect.get_left() <= x) && (x <= rect.get_right()) && (t <= y) && (y <= b)) ?
        // Inside the bar.
        (b - y - 1.0f) / (b - t - 1.0f) :
        // Outside the bar.
        -1000.0f;
}

bool GLCanvas3D::LayersEditing::bar_rect_contains(const GLCanvas3D& canvas, float x, float y)
{
    const Rect& rect = get_bar_rect_screen(canvas);
    return (rect.get_left() <= x) && (x <= rect.get_right()) && (rect.get_top() <= y) && (y <= rect.get_bottom());
}

bool GLCanvas3D::LayersEditing::reset_rect_contains(const GLCanvas3D& canvas, float x, float y)
{
    const Rect& rect = get_reset_rect_screen(canvas);
    return (rect.get_left() <= x) && (x <= rect.get_right()) && (rect.get_top() <= y) && (y <= rect.get_bottom());
}

Rect GLCanvas3D::LayersEditing::get_bar_rect_screen(const GLCanvas3D& canvas)
{
    const Size& cnv_size = canvas.get_canvas_size();
    float w = (float)cnv_size.get_width();
    float h = (float)cnv_size.get_height();

    return Rect(w - thickness_bar_width(canvas), 0.0f, w, h - reset_button_height(canvas));
}

Rect GLCanvas3D::LayersEditing::get_reset_rect_screen(const GLCanvas3D& canvas)
{
    const Size& cnv_size = canvas.get_canvas_size();
    float w = (float)cnv_size.get_width();
    float h = (float)cnv_size.get_height();

    return Rect(w - thickness_bar_width(canvas), h - reset_button_height(canvas), w, h);
}

Rect GLCanvas3D::LayersEditing::get_bar_rect_viewport(const GLCanvas3D& canvas)
{
    const Size& cnv_size = canvas.get_canvas_size();
    float half_w = 0.5f * (float)cnv_size.get_width();
    float half_h = 0.5f * (float)cnv_size.get_height();

    float zoom = canvas.get_camera().zoom;
    float inv_zoom = (zoom != 0.0f) ? 1.0f / zoom : 0.0f;

    return Rect((half_w - thickness_bar_width(canvas)) * inv_zoom, half_h * inv_zoom, half_w * inv_zoom, (-half_h + reset_button_height(canvas)) * inv_zoom);
}

Rect GLCanvas3D::LayersEditing::get_reset_rect_viewport(const GLCanvas3D& canvas)
{
    const Size& cnv_size = canvas.get_canvas_size();
    float half_w = 0.5f * (float)cnv_size.get_width();
    float half_h = 0.5f * (float)cnv_size.get_height();

    float zoom = canvas.get_camera().zoom;
    float inv_zoom = (zoom != 0.0f) ? 1.0f / zoom : 0.0f;

    return Rect((half_w - thickness_bar_width(canvas)) * inv_zoom, (-half_h + reset_button_height(canvas)) * inv_zoom, half_w * inv_zoom, -half_h * inv_zoom);
}


bool GLCanvas3D::LayersEditing::_is_initialized() const
{
    return m_shader.is_initialized();
}

void GLCanvas3D::LayersEditing::_render_tooltip_texture(const GLCanvas3D& canvas, const Rect& bar_rect, const Rect& reset_rect) const
{
    // TODO: do this with ImGui

    if (m_tooltip_texture.get_id() == 0)
    {
        std::string filename = resources_dir() + "/icons/variable_layer_height_tooltip.png";
        if (!m_tooltip_texture.load_from_file(filename, false))
            return;
    }

#if ENABLE_RETINA_GL
    const float scale = canvas.get_canvas_size().get_scale_factor();
#else
    const float scale = canvas.get_wxglcanvas()->GetContentScaleFactor();
#endif
    const float width = (float)m_tooltip_texture.get_width() * scale;
    const float height = (float)m_tooltip_texture.get_height() * scale;

    float zoom = canvas.get_camera().zoom;
    float inv_zoom = (zoom != 0.0f) ? 1.0f / zoom : 0.0f;
    float gap = 10.0f * inv_zoom;

    float bar_left = bar_rect.get_left();
    float reset_bottom = reset_rect.get_bottom();

    float l = bar_left - width * inv_zoom - gap;
    float r = bar_left - gap;
    float t = reset_bottom + height * inv_zoom + gap;
    float b = reset_bottom + gap;

    GLTexture::render_texture(m_tooltip_texture.get_id(), l, r, b, t);
}

void GLCanvas3D::LayersEditing::_render_reset_texture(const Rect& reset_rect) const
{
    if (m_reset_texture.get_id() == 0)
    {
        std::string filename = resources_dir() + "/icons/variable_layer_height_reset.png";
        if (!m_reset_texture.load_from_file(filename, false))
            return;
    }

    GLTexture::render_texture(m_reset_texture.get_id(), reset_rect.get_left(), reset_rect.get_right(), reset_rect.get_bottom(), reset_rect.get_top());
}

void GLCanvas3D::LayersEditing::_render_active_object_annotations(const GLCanvas3D& canvas, const Rect& bar_rect) const
{
    m_shader.start_using();

    m_shader.set_uniform("z_to_texture_row", float(m_layers_texture.cells - 1) / (float(m_layers_texture.width) * m_object_max_z));
	m_shader.set_uniform("z_texture_row_to_normalized", 1.0f / (float)m_layers_texture.height);
    m_shader.set_uniform("z_cursor", m_object_max_z * this->get_cursor_z_relative(canvas));
    m_shader.set_uniform("z_cursor_band_width", band_width);
    // The shader requires the original model coordinates when rendering to the texture, so we pass it the unit matrix
    m_shader.set_uniform("volume_world_matrix", UNIT_MATRIX);

    glsafe(::glPixelStorei(GL_UNPACK_ALIGNMENT, 1));
    glsafe(::glBindTexture(GL_TEXTURE_2D, m_z_texture_id));

    // Render the color bar
    float l = bar_rect.get_left();
    float r = bar_rect.get_right();
    float t = bar_rect.get_top();
    float b = bar_rect.get_bottom();

    ::glBegin(GL_QUADS);
    ::glNormal3f(0.0f, 0.0f, 1.0f);
    ::glVertex3f(l, b, 0.0f);
    ::glVertex3f(r, b, 0.0f);
    ::glVertex3f(r, t, m_object_max_z);
    ::glVertex3f(l, t, m_object_max_z);
    glsafe(::glEnd());
    glsafe(::glBindTexture(GL_TEXTURE_2D, 0));

    m_shader.stop_using();
}

void GLCanvas3D::LayersEditing::_render_profile(const Rect& bar_rect) const
{
    //FIXME show some kind of legend.

    // Make the vertical bar a bit wider so the layer height curve does not touch the edge of the bar region.
	assert(m_slicing_parameters != nullptr);
    float scale_x = bar_rect.get_width() / (float)(1.12 * m_slicing_parameters->max_layer_height);
    float scale_y = bar_rect.get_height() / m_object_max_z;
    float x = bar_rect.get_left() + (float)m_slicing_parameters->layer_height * scale_x;

    // Baseline
    glsafe(::glColor3f(0.0f, 0.0f, 0.0f));
    ::glBegin(GL_LINE_STRIP);
    ::glVertex2f(x, bar_rect.get_bottom());
    ::glVertex2f(x, bar_rect.get_top());
    glsafe(::glEnd());

    // Curve
    glsafe(::glColor3f(0.0f, 0.0f, 1.0f));
    ::glBegin(GL_LINE_STRIP);
    for (unsigned int i = 0; i < m_layer_height_profile.size(); i += 2)
        ::glVertex2f(bar_rect.get_left() + (float)m_layer_height_profile[i + 1] * scale_x, bar_rect.get_bottom() + (float)m_layer_height_profile[i] * scale_y);
    glsafe(::glEnd());
}

void GLCanvas3D::LayersEditing::render_volumes(const GLCanvas3D& canvas, const GLVolumeCollection &volumes) const
{
    assert(this->is_allowed());
    assert(this->last_object_id != -1);
    GLint shader_id = m_shader.get_shader()->shader_program_id;
    assert(shader_id > 0);

    GLint current_program_id;
    glsafe(::glGetIntegerv(GL_CURRENT_PROGRAM, &current_program_id));
    if (shader_id > 0 && shader_id != current_program_id)
        // The layer editing shader is not yet active. Activate it.
        glsafe(::glUseProgram(shader_id));
    else
        // The layer editing shader was already active.
        current_program_id = -1;

    GLint z_to_texture_row_id               = ::glGetUniformLocation(shader_id, "z_to_texture_row");
    GLint z_texture_row_to_normalized_id    = ::glGetUniformLocation(shader_id, "z_texture_row_to_normalized");
    GLint z_cursor_id                       = ::glGetUniformLocation(shader_id, "z_cursor");
    GLint z_cursor_band_width_id            = ::glGetUniformLocation(shader_id, "z_cursor_band_width");
    GLint world_matrix_id                   = ::glGetUniformLocation(shader_id, "volume_world_matrix");
    glcheck();

    if (z_to_texture_row_id != -1 && z_texture_row_to_normalized_id != -1 && z_cursor_id != -1 && z_cursor_band_width_id != -1 && world_matrix_id != -1) 
    {
        const_cast<LayersEditing*>(this)->generate_layer_height_texture();

        // Uniforms were resolved, go ahead using the layer editing shader.
        glsafe(::glUniform1f(z_to_texture_row_id, GLfloat(m_layers_texture.cells - 1) / (GLfloat(m_layers_texture.width) * GLfloat(m_object_max_z))));
        glsafe(::glUniform1f(z_texture_row_to_normalized_id, GLfloat(1.0f / m_layers_texture.height)));
        glsafe(::glUniform1f(z_cursor_id, GLfloat(m_object_max_z) * GLfloat(this->get_cursor_z_relative(canvas))));
        glsafe(::glUniform1f(z_cursor_band_width_id, GLfloat(this->band_width)));
        // Initialize the layer height texture mapping.
        GLsizei w = (GLsizei)m_layers_texture.width;
        GLsizei h = (GLsizei)m_layers_texture.height;
        GLsizei half_w = w / 2;
        GLsizei half_h = h / 2;
        glsafe(::glPixelStorei(GL_UNPACK_ALIGNMENT, 1));
        glsafe(::glBindTexture(GL_TEXTURE_2D, m_z_texture_id));
        glsafe(::glTexImage2D(GL_TEXTURE_2D, 0, GL_RGBA, w, h, 0, GL_RGBA, GL_UNSIGNED_BYTE, 0));
        glsafe(::glTexImage2D(GL_TEXTURE_2D, 1, GL_RGBA, half_w, half_h, 0, GL_RGBA, GL_UNSIGNED_BYTE, 0));
        glsafe(::glTexSubImage2D(GL_TEXTURE_2D, 0, 0, 0, w, h, GL_RGBA, GL_UNSIGNED_BYTE, m_layers_texture.data.data()));
        glsafe(::glTexSubImage2D(GL_TEXTURE_2D, 1, 0, 0, half_w, half_h, GL_RGBA, GL_UNSIGNED_BYTE, m_layers_texture.data.data() + m_layers_texture.width * m_layers_texture.height * 4));
        for (const GLVolume *glvolume : volumes.volumes) {
            // Render the object using the layer editing shader and texture.
            if (! glvolume->is_active || glvolume->composite_id.object_id != this->last_object_id || glvolume->is_modifier)
                continue;
            glsafe(::glUniformMatrix4fv(world_matrix_id, 1, GL_FALSE, (const GLfloat*)glvolume->world_matrix().cast<float>().data()));
            glvolume->render();
        }
        // Revert back to the previous shader.
        glBindTexture(GL_TEXTURE_2D, 0);
        if (current_program_id > 0)
            glsafe(::glUseProgram(current_program_id));
    } 
    else 
    {
        // Something went wrong. Just render the object.
        assert(false);
		for (const GLVolume *glvolume : volumes.volumes) {
			// Render the object using the layer editing shader and texture.
			if (!glvolume->is_active || glvolume->composite_id.object_id != this->last_object_id || glvolume->is_modifier)
				continue;
            glsafe(::glUniformMatrix4fv(world_matrix_id, 1, GL_FALSE, (const GLfloat*)glvolume->world_matrix().cast<float>().data()));
			glvolume->render();
		}
	}
}

void GLCanvas3D::LayersEditing::adjust_layer_height_profile()
{
	this->update_slicing_parameters();
	PrintObject::update_layer_height_profile(*m_model_object, *m_slicing_parameters, m_layer_height_profile);
	Slic3r::adjust_layer_height_profile(*m_slicing_parameters, m_layer_height_profile, this->last_z, this->strength, this->band_width, this->last_action);
	m_layer_height_profile_modified = true;
    m_layers_texture.valid = false;
}

void GLCanvas3D::LayersEditing::reset_layer_height_profile(GLCanvas3D& canvas)
{
	const_cast<ModelObject*>(m_model_object)->layer_height_profile.clear();
    m_layer_height_profile.clear();
    m_layers_texture.valid = false;
    canvas.post_event(SimpleEvent(EVT_GLCANVAS_SCHEDULE_BACKGROUND_PROCESS));
}

void GLCanvas3D::LayersEditing::generate_layer_height_texture()
{
	this->update_slicing_parameters();
	// Always try to update the layer height profile.
    bool update = ! m_layers_texture.valid;
    if (PrintObject::update_layer_height_profile(*m_model_object, *m_slicing_parameters, m_layer_height_profile)) {
        // Initialized to the default value.
        m_layer_height_profile_modified = false;
        update = true;
    }
    // Update if the layer height profile was changed, or when the texture is not valid.
    if (! update && ! m_layers_texture.data.empty() && m_layers_texture.cells > 0)
        // Texture is valid, don't update.
        return; 

    if (m_layers_texture.data.empty()) {
        m_layers_texture.width  = 1024;
        m_layers_texture.height = 1024;
        m_layers_texture.levels = 2;
        m_layers_texture.data.assign(m_layers_texture.width * m_layers_texture.height * 5, 0);
    }

    bool level_of_detail_2nd_level = true;
    m_layers_texture.cells = Slic3r::generate_layer_height_texture(
        *m_slicing_parameters, 
        Slic3r::generate_object_layers(*m_slicing_parameters, m_layer_height_profile), 
		m_layers_texture.data.data(), m_layers_texture.height, m_layers_texture.width, level_of_detail_2nd_level);
	m_layers_texture.valid = true;
}

void GLCanvas3D::LayersEditing::accept_changes(GLCanvas3D& canvas)
{
    if (last_object_id >= 0) {
        if (m_layer_height_profile_modified) {
            const_cast<ModelObject*>(m_model_object)->layer_height_profile = m_layer_height_profile;
			canvas.post_event(SimpleEvent(EVT_GLCANVAS_SCHEDULE_BACKGROUND_PROCESS));
        }
    }
    m_layer_height_profile_modified = false;
}

void GLCanvas3D::LayersEditing::update_slicing_parameters()
{
	if (m_slicing_parameters == nullptr) {
		m_slicing_parameters = new SlicingParameters();
    	*m_slicing_parameters = PrintObject::slicing_parameters(*m_config, *m_model_object);
    }
}

float GLCanvas3D::LayersEditing::thickness_bar_width(const GLCanvas3D &canvas)
{
    return
#if ENABLE_RETINA_GL
        canvas.get_canvas_size().get_scale_factor()
#else
        canvas.get_wxglcanvas()->GetContentScaleFactor()
#endif
         * THICKNESS_BAR_WIDTH;
}

float GLCanvas3D::LayersEditing::reset_button_height(const GLCanvas3D &canvas)
{
    return
#if ENABLE_RETINA_GL
        canvas.get_canvas_size().get_scale_factor()
#else
        canvas.get_wxglcanvas()->GetContentScaleFactor()
#endif
         * THICKNESS_RESET_BUTTON_HEIGHT;
}


const Point GLCanvas3D::Mouse::Drag::Invalid_2D_Point(INT_MAX, INT_MAX);
const Vec3d GLCanvas3D::Mouse::Drag::Invalid_3D_Point(DBL_MAX, DBL_MAX, DBL_MAX);
const int GLCanvas3D::Mouse::Drag::MoveThresholdPx = 5;

GLCanvas3D::Mouse::Drag::Drag()
    : start_position_2D(Invalid_2D_Point)
    , start_position_3D(Invalid_3D_Point)
    , move_volume_idx(-1)
    , move_requires_threshold(false)
    , move_start_threshold_position_2D(Invalid_2D_Point)
{
}

GLCanvas3D::Mouse::Mouse()
    : dragging(false)
    , position(DBL_MAX, DBL_MAX)
    , scene_position(DBL_MAX, DBL_MAX, DBL_MAX)
{
}

const unsigned char GLCanvas3D::WarningTexture::Background_Color[3] = { 120, 120, 120 };//{ 9, 91, 134 };
const unsigned char GLCanvas3D::WarningTexture::Opacity = 255;

GLCanvas3D::WarningTexture::WarningTexture()
    : GUI::GLTexture()
    , m_original_width(0)
    , m_original_height(0)
{
}

void GLCanvas3D::WarningTexture::activate(WarningTexture::Warning warning, bool state, const GLCanvas3D& canvas)
{
    auto it = std::find(m_warnings.begin(), m_warnings.end(), warning);

    if (state) {
        if (it != m_warnings.end()) // this warning is already set to be shown
            return;

        m_warnings.push_back(warning);
        std::sort(m_warnings.begin(), m_warnings.end());
    }
    else {
        if (it == m_warnings.end()) // deactivating something that is not active is an easy task
            return;

        m_warnings.erase(it);
        if (m_warnings.empty()) { // nothing remains to be shown
            reset();
            return;
        }
    }

    // Look at the end of our vector and generate proper texture.
    std::string text;
    bool red_colored = false;
    switch (m_warnings.back()) {
        case ObjectOutside      : text = L("Detected object outside print volume"); break;
        case ToolpathOutside    : text = L("Detected toolpath outside print volume"); break;
        case SomethingNotShown  : text = L("Some objects are not visible when editing supports"); break;
        case ObjectClashed: {
            text = L("Detected object outside print volume\n"
                     "Resolve a clash to continue slicing/export process correctly"); 
            red_colored = true;
            break;
        }
    }

    _generate(text, canvas, red_colored); // GUI::GLTexture::reset() is called at the beginning of generate(...)
}


#ifdef __WXMSW__
static bool is_font_cleartype(const wxFont &font)
{
    // Native font description: on MSW, it is a version number plus the content of LOGFONT, separated by semicolon.
    wxString font_desc = font.GetNativeFontInfoDesc();
    // Find the quality field.
    wxString sep(";");
    size_t startpos = 0;
    for (size_t i = 0; i < 12; ++ i)
        startpos = font_desc.find(sep, startpos + 1);
    ++ startpos;
    size_t endpos = font_desc.find(sep, startpos);
    int quality = wxAtoi(font_desc(startpos, endpos - startpos));
    return quality == CLEARTYPE_QUALITY;
}

// ClearType produces renders, which are difficult to convert into an alpha blended OpenGL texture.
// Therefore it is better to disable it, though Vojtech found out, that the font returned with ClearType
// disabled is signifcantly thicker than the default ClearType font.
// This function modifies the font provided.
static void msw_disable_cleartype(wxFont &font)
{
    // Native font description: on MSW, it is a version number plus the content of LOGFONT, separated by semicolon.
    wxString font_desc = font.GetNativeFontInfoDesc();
    // Find the quality field.
    wxString sep(";");
    size_t startpos_weight = 0;
    for (size_t i = 0; i < 5; ++ i)
        startpos_weight = font_desc.find(sep, startpos_weight + 1);
    ++ startpos_weight;
    size_t endpos_weight = font_desc.find(sep, startpos_weight);
    // Parse the weight field.
    unsigned int weight = atoi(font_desc(startpos_weight, endpos_weight - startpos_weight));
    size_t startpos = endpos_weight;
    for (size_t i = 0; i < 6; ++ i)
        startpos = font_desc.find(sep, startpos + 1);
    ++ startpos;
    size_t endpos = font_desc.find(sep, startpos);
    int quality = wxAtoi(font_desc(startpos, endpos - startpos));
    if (quality == CLEARTYPE_QUALITY) {
        // Replace the weight with a smaller value to compensate the weight of non ClearType font.
        wxString sweight    = std::to_string(weight * 2 / 4);
        size_t   len_weight = endpos_weight - startpos_weight;
        wxString squality   = std::to_string(ANTIALIASED_QUALITY);
        font_desc.replace(startpos_weight, len_weight, sweight);
        font_desc.replace(startpos + sweight.size() - len_weight, endpos - startpos, squality);
        font.SetNativeFontInfo(font_desc);
        wxString font_desc2 = font.GetNativeFontInfoDesc();
    }
    wxString font_desc2 = font.GetNativeFontInfoDesc();
}
#endif /* __WXMSW__ */

bool GLCanvas3D::WarningTexture::_generate(const std::string& msg_utf8, const GLCanvas3D& canvas, const bool red_colored/* = false*/)
{
    reset();

    if (msg_utf8.empty())
        return false;

    wxString msg = GUI::from_u8(msg_utf8);

    wxMemoryDC memDC;
    // select default font
    const float scale = canvas.get_canvas_size().get_scale_factor();
    wxFont font = wxSystemSettings::GetFont(wxSYS_DEFAULT_GUI_FONT).Scale(scale);
    font.MakeLarger();
    font.MakeBold();
    memDC.SetFont(font);

    // calculates texture size
    wxCoord w, h;
    memDC.GetMultiLineTextExtent(msg, &w, &h);

    m_original_width = (int)w;
    m_original_height = (int)h;
    m_width = (int)next_highest_power_of_2((uint32_t)w);
	m_height = (int)next_highest_power_of_2((uint32_t)h);

    // generates bitmap
    wxBitmap bitmap(m_width, m_height);

    memDC.SelectObject(bitmap);
    memDC.SetBackground(wxBrush(*wxBLACK));
    memDC.Clear();

    // draw message
    memDC.SetTextForeground(*wxRED);
	memDC.DrawLabel(msg, wxRect(0,0, m_original_width, m_original_height), wxALIGN_CENTER);

    memDC.SelectObject(wxNullBitmap);

    // Convert the bitmap into a linear data ready to be loaded into the GPU.
    wxImage image = bitmap.ConvertToImage();

    // prepare buffer
    std::vector<unsigned char> data(4 * m_width * m_height, 0);
    const unsigned char *src = image.GetData();
    for (int h = 0; h < m_height; ++h)
    {
        unsigned char* dst = data.data() + 4 * h * m_width;
        for (int w = 0; w < m_width; ++w)
        {
            *dst++ = 255;
            if (red_colored) {
                *dst++ = 72; // 204
                *dst++ = 65; // 204
            } else {
                *dst++ = 255;
                *dst++ = 255;
            }
			*dst++ = (unsigned char)std::min<int>(255, *src);
            src += 3;
        }
    }

    // sends buffer to gpu
    glsafe(::glPixelStorei(GL_UNPACK_ALIGNMENT, 1));
    glsafe(::glGenTextures(1, &m_id));
    glsafe(::glBindTexture(GL_TEXTURE_2D, (GLuint)m_id));
    glsafe(::glTexImage2D(GL_TEXTURE_2D, 0, GL_RGBA, (GLsizei)m_width, (GLsizei)m_height, 0, GL_RGBA, GL_UNSIGNED_BYTE, (const void*)data.data()));
    glsafe(::glTexParameteri(GL_TEXTURE_2D, GL_TEXTURE_MAG_FILTER, GL_LINEAR));
    glsafe(::glTexParameteri(GL_TEXTURE_2D, GL_TEXTURE_MIN_FILTER, GL_LINEAR));
    glsafe(::glTexParameteri(GL_TEXTURE_2D, GL_TEXTURE_MAX_LEVEL, 0));
    glsafe(::glBindTexture(GL_TEXTURE_2D, 0));

    return true;
}

void GLCanvas3D::WarningTexture::render(const GLCanvas3D& canvas) const
{
    if (m_warnings.empty())
        return;

    if ((m_id > 0) && (m_original_width > 0) && (m_original_height > 0) && (m_width > 0) && (m_height > 0))
    {
        glsafe(::glDisable(GL_DEPTH_TEST));
        glsafe(::glPushMatrix());
        glsafe(::glLoadIdentity());

        const Size& cnv_size = canvas.get_canvas_size();
        float zoom = canvas.get_camera().zoom;
        float inv_zoom = (zoom != 0.0f) ? 1.0f / zoom : 0.0f;
        float left = (-0.5f * (float)m_original_width) * inv_zoom;
        float top = (-0.5f * (float)cnv_size.get_height() + (float)m_original_height + 2.0f) * inv_zoom;
        float right = left + (float)m_original_width * inv_zoom;
        float bottom = top - (float)m_original_height * inv_zoom;

        float uv_left = 0.0f;
        float uv_top = 0.0f;
        float uv_right = (float)m_original_width / (float)m_width;
        float uv_bottom = (float)m_original_height / (float)m_height;

        GLTexture::Quad_UVs uvs;
        uvs.left_top = { uv_left, uv_top };
        uvs.left_bottom = { uv_left, uv_bottom };
        uvs.right_bottom = { uv_right, uv_bottom };
        uvs.right_top = { uv_right, uv_top };

        GLTexture::render_sub_texture(m_id, left, right, bottom, top, uvs);

        glsafe(::glPopMatrix());
        glsafe(::glEnable(GL_DEPTH_TEST));
    }
}

const unsigned char GLCanvas3D::LegendTexture::Squares_Border_Color[3] = { 64, 64, 64 };
const unsigned char GLCanvas3D::LegendTexture::Default_Background_Color[3] = { (unsigned char)(DEFAULT_BG_LIGHT_COLOR[0] * 255.0f), (unsigned char)(DEFAULT_BG_LIGHT_COLOR[1] * 255.0f), (unsigned char)(DEFAULT_BG_LIGHT_COLOR[2] * 255.0f) };
const unsigned char GLCanvas3D::LegendTexture::Error_Background_Color[3] = { (unsigned char)(ERROR_BG_LIGHT_COLOR[0] * 255.0f), (unsigned char)(ERROR_BG_LIGHT_COLOR[1] * 255.0f), (unsigned char)(ERROR_BG_LIGHT_COLOR[2] * 255.0f) };
const unsigned char GLCanvas3D::LegendTexture::Opacity = 255;

GLCanvas3D::LegendTexture::LegendTexture()
    : GUI::GLTexture()
    , m_original_width(0)
    , m_original_height(0)
{
}

void GLCanvas3D::LegendTexture::fill_color_print_legend_values(const GCodePreviewData& preview_data, const GLCanvas3D& canvas, 
                                                               std::vector<std::pair<double, double>>& cp_legend_values)
{
    if (preview_data.extrusion.view_type == GCodePreviewData::Extrusion::ColorPrint) 
    {
        auto& config = wxGetApp().preset_bundle->project_config;
        const std::vector<double>& color_print_values = config.option<ConfigOptionFloats>("colorprint_heights")->values;
        const int values_cnt = color_print_values.size();
        if (values_cnt > 0) {
            auto print_zs = canvas.get_current_print_zs(true);
            auto z = 0;
            for (auto i = 0; i < values_cnt; ++i)
            {
                double prev_z = -1.0;
                for (z; z < print_zs.size(); ++z)
                    if (fabs(color_print_values[i] - print_zs[z]) < EPSILON) {
                        prev_z = print_zs[z - 1];
                        break;
                    }
                if (prev_z < 0)
                    continue;
                
                cp_legend_values.push_back(std::pair<double, double>(prev_z, color_print_values[i]));
            }
        }
    }
}

bool GLCanvas3D::LegendTexture::generate(const GCodePreviewData& preview_data, const std::vector<float>& tool_colors, const GLCanvas3D& canvas)
{
    reset();

    // collects items to render
    auto title = _(preview_data.get_legend_title());

    std::vector<std::pair<double, double>> cp_legend_values;
    fill_color_print_legend_values(preview_data, canvas, cp_legend_values);

    const GCodePreviewData::LegendItemsList& items = preview_data.get_legend_items(tool_colors, cp_legend_values);

    unsigned int items_count = (unsigned int)items.size();
    if (items_count == 0)
        // nothing to render, return
        return false;

    wxMemoryDC memDC;
    wxMemoryDC mask_memDC;

    // calculate scaling
    const float scale_gl = canvas.get_canvas_size().get_scale_factor();
    const float scale = scale_gl * wxGetApp().em_unit()*0.1; // get scale from em_unit() value, because of get_scale_factor() return 1 
    const int scaled_square = std::floor((float)Px_Square * scale);
    const int scaled_title_offset = Px_Title_Offset * scale;
    const int scaled_text_offset = Px_Text_Offset * scale;
    const int scaled_square_contour = Px_Square_Contour * scale;
    const int scaled_border = Px_Border * scale;

    // select default font
    wxFont font = wxSystemSettings::GetFont(wxSYS_DEFAULT_GUI_FONT).Scale(scale_gl);
#ifdef __WXMSW__
    // Disabling ClearType works, but the font returned is very different (much thicker) from the default.
//    msw_disable_cleartype(font);
    bool cleartype = is_font_cleartype(font);
#else
    bool cleartype = false;
#endif /* __WXMSW__ */

    memDC.SetFont(font);
    mask_memDC.SetFont(font);

    // calculates texture size
    wxCoord w, h;
    memDC.GetTextExtent(title, &w, &h);
    int title_width = (int)w;
    int title_height = (int)h;

    int max_text_width = 0;
    int max_text_height = 0;
    for (const GCodePreviewData::LegendItem& item : items)
    {
        memDC.GetTextExtent(GUI::from_u8(item.text), &w, &h);
        max_text_width = std::max(max_text_width, (int)w);
        max_text_height = std::max(max_text_height, (int)h);
    }

    m_original_width = std::max(2 * scaled_border + title_width, 2 * (scaled_border + scaled_square_contour) + scaled_square + scaled_text_offset + max_text_width);
    m_original_height = 2 * (scaled_border + scaled_square_contour) + title_height + scaled_title_offset + items_count * scaled_square;
    if (items_count > 1)
        m_original_height += (items_count - 1) * scaled_square_contour;

	m_width = (int)next_highest_power_of_2((uint32_t)m_original_width);
	m_height = (int)next_highest_power_of_2((uint32_t)m_original_height);

    // generates bitmap
    wxBitmap bitmap(m_width, m_height);
    wxBitmap mask(m_width, m_height);

    memDC.SelectObject(bitmap);
    mask_memDC.SelectObject(mask);

    memDC.SetBackground(wxBrush(*wxBLACK));
    mask_memDC.SetBackground(wxBrush(*wxBLACK));

    memDC.Clear();
    mask_memDC.Clear();

    // draw title
    memDC.SetTextForeground(*wxWHITE);
	mask_memDC.SetTextForeground(*wxRED);

    int title_x = scaled_border;
    int title_y = scaled_border;
    memDC.DrawText(title, title_x, title_y);
    mask_memDC.DrawText(title, title_x, title_y);

    // draw icons contours as background
    int squares_contour_x = scaled_border;
    int squares_contour_y = scaled_border + title_height + scaled_title_offset;
    int squares_contour_width = scaled_square + 2 * scaled_square_contour;
    int squares_contour_height = items_count * scaled_square + 2 * scaled_square_contour;
    if (items_count > 1)
        squares_contour_height += (items_count - 1) * scaled_square_contour;

    wxColour color(Squares_Border_Color[0], Squares_Border_Color[1], Squares_Border_Color[2]);
    wxPen pen(color);
    wxBrush brush(color);
    memDC.SetPen(pen);
    memDC.SetBrush(brush);
    memDC.DrawRectangle(wxRect(squares_contour_x, squares_contour_y, squares_contour_width, squares_contour_height));

    // draw items (colored icon + text)
    int icon_x = squares_contour_x + scaled_square_contour;
    int icon_x_inner = icon_x + 1;
    int icon_y = squares_contour_y + scaled_square_contour;
    int icon_y_step = scaled_square + scaled_square_contour;

    int text_x = icon_x + scaled_square + scaled_text_offset;
    int text_y_offset = (scaled_square - max_text_height) / 2;

    int px_inner_square = scaled_square - 2;

    for (const GCodePreviewData::LegendItem& item : items)
    {
        // draw darker icon perimeter
        const std::vector<unsigned char>& item_color_bytes = item.color.as_bytes();
        wxImage::HSVValue dark_hsv = wxImage::RGBtoHSV(wxImage::RGBValue(item_color_bytes[0], item_color_bytes[1], item_color_bytes[2]));
        dark_hsv.value *= 0.75;
        wxImage::RGBValue dark_rgb = wxImage::HSVtoRGB(dark_hsv);
        color.Set(dark_rgb.red, dark_rgb.green, dark_rgb.blue, item_color_bytes[3]);
        pen.SetColour(color);
        brush.SetColour(color);
        memDC.SetPen(pen);
        memDC.SetBrush(brush);
        memDC.DrawRectangle(wxRect(icon_x, icon_y, scaled_square, scaled_square));

        // draw icon interior
        color.Set(item_color_bytes[0], item_color_bytes[1], item_color_bytes[2], item_color_bytes[3]);
        pen.SetColour(color);
        brush.SetColour(color);
        memDC.SetPen(pen);
        memDC.SetBrush(brush);
        memDC.DrawRectangle(wxRect(icon_x_inner, icon_y + 1, px_inner_square, px_inner_square));

        // draw text
        mask_memDC.DrawText(GUI::from_u8(item.text), text_x, icon_y + text_y_offset);

        // update y
        icon_y += icon_y_step;
    }

    memDC.SelectObject(wxNullBitmap);
    mask_memDC.SelectObject(wxNullBitmap);

    // Convert the bitmap into a linear data ready to be loaded into the GPU.
    wxImage image = bitmap.ConvertToImage();
    wxImage mask_image = mask.ConvertToImage();

    // prepare buffer
    std::vector<unsigned char> data(4 * m_width * m_height, 0);
	const unsigned char *src_image = image.GetData();
    const unsigned char *src_mask  = mask_image.GetData();
	for (int h = 0; h < m_height; ++h)
    {
        int hh = h * m_width;
        unsigned char* px_ptr = data.data() + 4 * hh;
        for (int w = 0; w < m_width; ++w)
        {
			if (w >= squares_contour_x && w < squares_contour_x + squares_contour_width &&
				h >= squares_contour_y && h < squares_contour_y + squares_contour_height) {
				// Color palette, use the color verbatim.
				*px_ptr++ = *src_image++;
				*px_ptr++ = *src_image++;
				*px_ptr++ = *src_image++;
				*px_ptr++ = 255;
			} else {
				// Text or background
				unsigned char alpha = *src_mask;
				// Compensate the white color for the 50% opacity reduction at the character edges.
                //unsigned char color = (unsigned char)floor(alpha * 255.f / (128.f + 0.5f * alpha));
                unsigned char color = alpha;
				*px_ptr++ = color;
				*px_ptr++ = color; // *src_mask ++;
				*px_ptr++ = color; // *src_mask ++;
				*px_ptr++ = 128 + (alpha / 2); // (alpha > 0) ? 255 : 128;
				src_image += 3;
			}
            src_mask += 3;
        }
    }

    // sends buffer to gpu
    glsafe(::glPixelStorei(GL_UNPACK_ALIGNMENT, 1));
    glsafe(::glGenTextures(1, &m_id));
    glsafe(::glBindTexture(GL_TEXTURE_2D, (GLuint)m_id));
    glsafe(::glTexImage2D(GL_TEXTURE_2D, 0, GL_RGBA, (GLsizei)m_width, (GLsizei)m_height, 0, GL_RGBA, GL_UNSIGNED_BYTE, (const void*)data.data()));
    glsafe(::glTexParameteri(GL_TEXTURE_2D, GL_TEXTURE_MAG_FILTER, GL_LINEAR));
    glsafe(::glTexParameteri(GL_TEXTURE_2D, GL_TEXTURE_MIN_FILTER, GL_LINEAR));
    glsafe(::glTexParameteri(GL_TEXTURE_2D, GL_TEXTURE_MAX_LEVEL, 0));
    glsafe(::glBindTexture(GL_TEXTURE_2D, 0));

    return true;
}

void GLCanvas3D::LegendTexture::render(const GLCanvas3D& canvas) const
{
    if ((m_id > 0) && (m_original_width > 0) && (m_original_height > 0) && (m_width > 0) && (m_height > 0))
    {
        glsafe(::glDisable(GL_DEPTH_TEST));
        glsafe(::glPushMatrix());
        glsafe(::glLoadIdentity());

        const Size& cnv_size = canvas.get_canvas_size();
        float zoom = canvas.get_camera().zoom;
        float inv_zoom = (zoom != 0.0f) ? 1.0f / zoom : 0.0f;
        float left = (-0.5f * (float)cnv_size.get_width()) * inv_zoom;
        float top = (0.5f * (float)cnv_size.get_height()) * inv_zoom;
        float right = left + (float)m_original_width * inv_zoom;
        float bottom = top - (float)m_original_height * inv_zoom;

        float uv_left = 0.0f;
        float uv_top = 0.0f;
        float uv_right = (float)m_original_width / (float)m_width;
        float uv_bottom = (float)m_original_height / (float)m_height;

        GLTexture::Quad_UVs uvs;
        uvs.left_top = { uv_left, uv_top };
        uvs.left_bottom = { uv_left, uv_bottom };
        uvs.right_bottom = { uv_right, uv_bottom };
        uvs.right_top = { uv_right, uv_top };

        GLTexture::render_sub_texture(m_id, left, right, bottom, top, uvs);

        glsafe(::glPopMatrix());
        glsafe(::glEnable(GL_DEPTH_TEST));
    }
}

wxDEFINE_EVENT(EVT_GLCANVAS_INIT, SimpleEvent);
wxDEFINE_EVENT(EVT_GLCANVAS_SCHEDULE_BACKGROUND_PROCESS, SimpleEvent);
wxDEFINE_EVENT(EVT_GLCANVAS_OBJECT_SELECT, SimpleEvent);
wxDEFINE_EVENT(EVT_GLCANVAS_RIGHT_CLICK, Vec2dEvent);
wxDEFINE_EVENT(EVT_GLCANVAS_REMOVE_OBJECT, SimpleEvent);
wxDEFINE_EVENT(EVT_GLCANVAS_ARRANGE, SimpleEvent);
wxDEFINE_EVENT(EVT_GLCANVAS_SELECT_ALL, SimpleEvent);
wxDEFINE_EVENT(EVT_GLCANVAS_QUESTION_MARK, SimpleEvent);
wxDEFINE_EVENT(EVT_GLCANVAS_INCREASE_INSTANCES, Event<int>);
wxDEFINE_EVENT(EVT_GLCANVAS_INSTANCE_MOVED, SimpleEvent);
wxDEFINE_EVENT(EVT_GLCANVAS_INSTANCE_ROTATED, SimpleEvent);
wxDEFINE_EVENT(EVT_GLCANVAS_INSTANCE_SCALED, SimpleEvent);
wxDEFINE_EVENT(EVT_GLCANVAS_WIPETOWER_MOVED, Vec3dEvent);
wxDEFINE_EVENT(EVT_GLCANVAS_ENABLE_ACTION_BUTTONS, Event<bool>);
wxDEFINE_EVENT(EVT_GLCANVAS_UPDATE_GEOMETRY, Vec3dsEvent<2>);
wxDEFINE_EVENT(EVT_GLCANVAS_MOUSE_DRAGGING_FINISHED, SimpleEvent);
wxDEFINE_EVENT(EVT_GLCANVAS_UPDATE_BED_SHAPE, SimpleEvent);
wxDEFINE_EVENT(EVT_GLCANVAS_TAB, SimpleEvent);
wxDEFINE_EVENT(EVT_GLCANVAS_RESETGIZMOS, SimpleEvent);

GLCanvas3D::GLCanvas3D(wxGLCanvas* canvas, Bed3D& bed, Camera& camera, GLToolbar& view_toolbar)
    : m_canvas(canvas)
    , m_context(nullptr)
#if ENABLE_RETINA_GL
    , m_retina_helper(nullptr)
#endif
    , m_in_render(false)
    , m_bed(bed)
    , m_camera(camera)
    , m_view_toolbar(view_toolbar)
#if ENABLE_SVG_ICONS
    , m_toolbar(GLToolbar::Normal, "Top")
#else
    , m_toolbar(GLToolbar::Normal)
#endif // ENABLE_SVG_ICONS
    , m_use_clipping_planes(false)
    , m_sidebar_field("")
    , m_config(nullptr)
    , m_process(nullptr)
    , m_model(nullptr)
    , m_dirty(true)
    , m_initialized(false)
    , m_use_VBOs(false)
    , m_apply_zoom_to_volumes_filter(false)
    , m_hover_volume_id(-1)
    , m_legend_texture_enabled(false)
    , m_picking_enabled(false)
    , m_moving_enabled(false)
    , m_dynamic_background_enabled(false)
    , m_multisample_allowed(false)
    , m_regenerate_volumes(true)
    , m_moving(false)
    , m_tab_down(false)
    , m_color_by("volume")
    , m_reload_delayed(false)
    , m_render_sla_auxiliaries(true)
{
    if (m_canvas != nullptr) {
        m_timer.SetOwner(m_canvas);
#if ENABLE_RETINA_GL
        m_retina_helper.reset(new RetinaHelper(canvas));
#endif
    }

    m_selection.set_volumes(&m_volumes.volumes);
}

GLCanvas3D::~GLCanvas3D()
{
    reset_volumes();
}

void GLCanvas3D::post_event(wxEvent &&event)
{
    event.SetEventObject(m_canvas);
    wxPostEvent(m_canvas, event);
}

bool GLCanvas3D::init(bool useVBOs, bool use_legacy_opengl)
{
    if (m_initialized)
        return true;

    if ((m_canvas == nullptr) || (m_context == nullptr))
        return false;

    glsafe(::glClearColor(1.0f, 1.0f, 1.0f, 1.0f));
    glsafe(::glClearDepth(1.0f));

    glsafe(::glDepthFunc(GL_LESS));

    glsafe(::glEnable(GL_DEPTH_TEST));
    glsafe(::glEnable(GL_CULL_FACE));
    glsafe(::glEnable(GL_BLEND));
    glsafe(::glBlendFunc(GL_SRC_ALPHA, GL_ONE_MINUS_SRC_ALPHA));

    // Set antialiasing / multisampling
    glsafe(::glDisable(GL_LINE_SMOOTH));
    glsafe(::glDisable(GL_POLYGON_SMOOTH));

    // ambient lighting
    GLfloat ambient[4] = { 0.3f, 0.3f, 0.3f, 1.0f };
    glsafe(::glLightModelfv(GL_LIGHT_MODEL_AMBIENT, ambient));

    glsafe(::glEnable(GL_LIGHT0));
    glsafe(::glEnable(GL_LIGHT1));

    // light from camera
    GLfloat specular_cam[4] = { 0.3f, 0.3f, 0.3f, 1.0f };
    glsafe(::glLightfv(GL_LIGHT1, GL_SPECULAR, specular_cam));
    GLfloat diffuse_cam[4] = { 0.2f, 0.2f, 0.2f, 1.0f };
    glsafe(::glLightfv(GL_LIGHT1, GL_DIFFUSE, diffuse_cam));

    // light from above
    GLfloat specular_top[4] = { 0.2f, 0.2f, 0.2f, 1.0f };
    glsafe(::glLightfv(GL_LIGHT0, GL_SPECULAR, specular_top));
    GLfloat diffuse_top[4] = { 0.5f, 0.5f, 0.5f, 1.0f };
    glsafe(::glLightfv(GL_LIGHT0, GL_DIFFUSE, diffuse_top));

    // Enables Smooth Color Shading; try GL_FLAT for (lack of) fun.
    glsafe(::glShadeModel(GL_SMOOTH));

    // A handy trick -- have surface material mirror the color.
    glsafe(::glColorMaterial(GL_FRONT_AND_BACK, GL_AMBIENT_AND_DIFFUSE));
    glsafe(::glEnable(GL_COLOR_MATERIAL));

    if (m_multisample_allowed)
        glsafe(::glEnable(GL_MULTISAMPLE));

    if (useVBOs && !m_shader.init("gouraud.vs", "gouraud.fs"))
        return false;

    if (m_toolbar.is_enabled() && useVBOs && !m_layers_editing.init("variable_layer_height.vs", "variable_layer_height.fs"))
        return false;

    m_use_VBOs = useVBOs;
    m_layers_editing.set_use_legacy_opengl(use_legacy_opengl);

    // on linux the gl context is not valid until the canvas is not shown on screen
    // we defer the geometry finalization of volumes until the first call to render()
    if (!m_volumes.empty())
        m_volumes.finalize_geometry(m_use_VBOs);

    if (m_gizmos.is_enabled()) {
        if (! m_gizmos.init(*this)) { 
            std::cout << "Unable to initialize gizmos: please, check that all the required textures are available" << std::endl;
            return false;
        }
    }

    if (!_init_toolbar())
        return false;

    if (m_selection.is_enabled() && !m_selection.init(m_use_VBOs))
        return false;

    post_event(SimpleEvent(EVT_GLCANVAS_INIT));

    m_initialized = true;

    return true;
}

void GLCanvas3D::set_as_dirty()
{
    m_dirty = true;
}

unsigned int GLCanvas3D::get_volumes_count() const
{
    return (unsigned int)m_volumes.volumes.size();
}

void GLCanvas3D::reset_volumes()
{
    if (!m_initialized)
        return;

    _set_current();

    if (!m_volumes.empty())
    {
        m_selection.clear();
        m_volumes.release_geometry();
        m_volumes.clear();
        m_dirty = true;
    }

    _set_warning_texture(WarningTexture::ObjectOutside, false);
}

int GLCanvas3D::check_volumes_outside_state() const
{
    ModelInstance::EPrintVolumeState state;
    m_volumes.check_outside_state(m_config, &state);
    return (int)state;
}

void GLCanvas3D::toggle_sla_auxiliaries_visibility(bool visible, const ModelObject* mo, int instance_idx)
{
    for (GLVolume* vol : m_volumes.volumes) {
        if ((mo == nullptr || m_model->objects[vol->composite_id.object_id] == mo)
        && (instance_idx == -1 || vol->composite_id.instance_id == instance_idx)
        && vol->composite_id.volume_id < 0)
            vol->is_active = visible;
    }

    m_render_sla_auxiliaries = visible;
}

void GLCanvas3D::toggle_model_objects_visibility(bool visible, const ModelObject* mo, int instance_idx)
{
    for (GLVolume* vol : m_volumes.volumes) {
        if ((mo == nullptr || m_model->objects[vol->composite_id.object_id] == mo)
        && (instance_idx == -1 || vol->composite_id.instance_id == instance_idx)) {
            vol->is_active = visible;
            vol->force_native_color = (instance_idx != -1);
        }
    }
    if (visible && !mo)
        toggle_sla_auxiliaries_visibility(true, mo, instance_idx);

    if (!mo && !visible && !m_model->objects.empty() && (m_model->objects.size() > 1 || m_model->objects.front()->instances.size() > 1))
        _set_warning_texture(WarningTexture::SomethingNotShown, true);

    if (!mo && visible)
        _set_warning_texture(WarningTexture::SomethingNotShown, false);
}


void GLCanvas3D::set_config(const DynamicPrintConfig* config)
{
    m_config = config;
    m_layers_editing.set_config(config);
}

void GLCanvas3D::set_process(BackgroundSlicingProcess *process)
{
    m_process = process;
}

void GLCanvas3D::set_model(Model* model)
{
    m_model = model;
    m_selection.set_model(m_model);
}

void GLCanvas3D::bed_shape_changed()
{
    m_camera.set_scene_box(scene_bounding_box());
    m_camera.requires_zoom_to_bed = true;
    m_dirty = true;
}

void GLCanvas3D::set_color_by(const std::string& value)
{
    m_color_by = value;
}

BoundingBoxf3 GLCanvas3D::volumes_bounding_box() const
{
    BoundingBoxf3 bb;
    for (const GLVolume* volume : m_volumes.volumes)
    {
        if (!m_apply_zoom_to_volumes_filter || ((volume != nullptr) && volume->zoom_to_volumes))
            bb.merge(volume->transformed_bounding_box());
    }
    return bb;
}

BoundingBoxf3 GLCanvas3D::scene_bounding_box() const
{
    BoundingBoxf3 bb = volumes_bounding_box();
    bb.merge(m_bed.get_bounding_box());

    if (m_config != nullptr)
    {
        double h = m_config->opt_float("max_print_height");
        bb.min(2) = std::min(bb.min(2), -h);
        bb.max(2) = std::max(bb.max(2), h);
    }
    return bb;
}

bool GLCanvas3D::is_layers_editing_enabled() const
{
    return m_layers_editing.is_enabled();
}

bool GLCanvas3D::is_layers_editing_allowed() const
{
    return m_layers_editing.is_allowed();
}

bool GLCanvas3D::is_reload_delayed() const
{
    return m_reload_delayed;
}

void GLCanvas3D::enable_layers_editing(bool enable)
{
    m_layers_editing.set_enabled(enable);
    const Selection::IndicesList& idxs = m_selection.get_volume_idxs();
    for (unsigned int idx : idxs)
    {
        GLVolume* v = m_volumes.volumes[idx];
        if (v->is_modifier)
            v->force_transparent = enable;
    }
}

void GLCanvas3D::enable_legend_texture(bool enable)
{
    m_legend_texture_enabled = enable;
}

void GLCanvas3D::enable_picking(bool enable)
{
    m_picking_enabled = enable;
    m_selection.set_mode(Selection::Instance);
}

void GLCanvas3D::enable_moving(bool enable)
{
    m_moving_enabled = enable;
}

void GLCanvas3D::enable_gizmos(bool enable)
{
    m_gizmos.set_enabled(enable);
}

void GLCanvas3D::enable_selection(bool enable)
{
    m_selection.set_enabled(enable);
}

void GLCanvas3D::enable_toolbar(bool enable)
{
    m_toolbar.set_enabled(enable);
}

void GLCanvas3D::enable_dynamic_background(bool enable)
{
    m_dynamic_background_enabled = enable;
}

void GLCanvas3D::allow_multisample(bool allow)
{
    m_multisample_allowed = allow;
}

void GLCanvas3D::zoom_to_bed()
{
    _zoom_to_bounding_box(m_bed.get_bounding_box());
}

void GLCanvas3D::zoom_to_volumes()
{
    m_apply_zoom_to_volumes_filter = true;
    _zoom_to_bounding_box(volumes_bounding_box());
    m_apply_zoom_to_volumes_filter = false;
}

void GLCanvas3D::zoom_to_selection()
{
    if (!m_selection.is_empty())
        _zoom_to_bounding_box(m_selection.get_bounding_box());
}

void GLCanvas3D::select_view(const std::string& direction)
{
    if (m_camera.select_view(direction) && (m_canvas != nullptr))
        m_canvas->Refresh();
}

void GLCanvas3D::update_volumes_colors_by_extruder()
{
    if (m_config != nullptr)
        m_volumes.update_colors_by_extruder(m_config);
}

void GLCanvas3D::render()
{
    wxCHECK_RET(!m_in_render, "GLCanvas3D::render() called recursively");
    m_in_render = true;
    Slic3r::ScopeGuard in_render_guard([this]() { m_in_render = false; });
    (void)in_render_guard;

    if (m_canvas == nullptr)
        return;

#ifndef __WXMAC__
    // on Mac this check causes flickering when changing view
    if (!_is_shown_on_screen())
        return;
#endif // __WXMAC__

    // ensures this canvas is current and initialized
    if (!_set_current() || !_3DScene::init(m_canvas))
        return;

    if (m_bed.get_shape().empty())
    {
        // this happens at startup when no data is still saved under <>\AppData\Roaming\Slic3rPE
        post_event(SimpleEvent(EVT_GLCANVAS_UPDATE_BED_SHAPE));
        return;
    }

    if (m_camera.requires_zoom_to_bed)
    {
        zoom_to_bed();
        const Size& cnv_size = get_canvas_size();
        _resize((unsigned int)cnv_size.get_width(), (unsigned int)cnv_size.get_height());
        m_camera.requires_zoom_to_bed = false;
    }

    m_camera.apply_view_matrix();

    GLfloat position_cam[4] = { 1.0f, 0.0f, 1.0f, 0.0f };
    glsafe(::glLightfv(GL_LIGHT1, GL_POSITION, position_cam));
    GLfloat position_top[4] = { -0.5f, -0.5f, 1.0f, 0.0f };
    glsafe(::glLightfv(GL_LIGHT0, GL_POSITION, position_top));

    float theta = m_camera.get_theta();
    if (theta > 180.f)
        // absolute value of the rotation
        theta = 360.f - theta;

    wxGetApp().imgui()->new_frame();

    // picking pass
    _picking_pass();

    // draw scene
    glsafe(::glClear(GL_COLOR_BUFFER_BIT | GL_DEPTH_BUFFER_BIT));
    _render_background();

    // textured bed needs to be rendered after objects if the texture is transparent
    bool early_bed_render = m_bed.is_custom() || (theta <= 90.0f);
    if (early_bed_render)
        _render_bed(theta);

    _render_objects();
    _render_sla_slices();
    _render_selection();

    _render_axes();

    if (!early_bed_render)
        _render_bed(theta);

#if ENABLE_RENDER_SELECTION_CENTER
    _render_selection_center();
#endif // ENABLE_RENDER_SELECTION_CENTER

    // we need to set the mouse's scene position here because the depth buffer
    // could be invalidated by the following gizmo render methods
    // this position is used later into on_mouse() to drag the objects
    m_mouse.scene_position = _mouse_to_3d(m_mouse.position.cast<int>());

    _render_current_gizmo();
    _render_selection_sidebar_hints();

#if ENABLE_SHOW_CAMERA_TARGET
    _render_camera_target();
#endif // ENABLE_SHOW_CAMERA_TARGET

    // draw overlays
    _render_gizmos_overlay();
    _render_warning_texture();
    _render_legend_texture();
#if !ENABLE_SVG_ICONS
    _resize_toolbars();
#endif // !ENABLE_SVG_ICONS
    _render_toolbar();
    _render_view_toolbar();
    if (m_layers_editing.last_object_id >= 0)
        m_layers_editing.render_overlay(*this);

    wxGetApp().imgui()->render();

    m_canvas->SwapBuffers();
}

void GLCanvas3D::select_all()
{
    m_selection.add_all();
    m_dirty = true;
}

void GLCanvas3D::delete_selected()
{
    m_selection.erase();
}

void GLCanvas3D::ensure_on_bed(unsigned int object_idx)
{
    typedef std::map<std::pair<int, int>, double> InstancesToZMap;
    InstancesToZMap instances_min_z;

    for (GLVolume* volume : m_volumes.volumes)
    {
        if ((volume->object_idx() == object_idx) && !volume->is_modifier)
        {
            double min_z = volume->transformed_convex_hull_bounding_box().min(2);
            std::pair<int, int> instance = std::make_pair(volume->object_idx(), volume->instance_idx());
            InstancesToZMap::iterator it = instances_min_z.find(instance);
            if (it == instances_min_z.end())
                it = instances_min_z.insert(InstancesToZMap::value_type(instance, DBL_MAX)).first;

            it->second = std::min(it->second, min_z);
        }
    }

    for (GLVolume* volume : m_volumes.volumes)
    {
        std::pair<int, int> instance = std::make_pair(volume->object_idx(), volume->instance_idx());
        InstancesToZMap::iterator it = instances_min_z.find(instance);
        if (it != instances_min_z.end())
            volume->set_instance_offset(Z, volume->get_instance_offset(Z) - it->second);
    }
}

std::vector<double> GLCanvas3D::get_current_print_zs(bool active_only) const
{
    return m_volumes.get_current_print_zs(active_only);
}

void GLCanvas3D::set_toolpaths_range(double low, double high)
{
    m_volumes.set_range(low, high);
}

std::vector<int> GLCanvas3D::load_object(const ModelObject& model_object, int obj_idx, std::vector<int> instance_idxs)
{
    if (instance_idxs.empty())
    {
        for (unsigned int i = 0; i < model_object.instances.size(); ++i)
        {
            instance_idxs.push_back(i);
        }
    }
    return m_volumes.load_object(&model_object, obj_idx, instance_idxs, m_color_by, m_use_VBOs && m_initialized);
}

std::vector<int> GLCanvas3D::load_object(const Model& model, int obj_idx)
{
    if ((0 <= obj_idx) && (obj_idx < (int)model.objects.size()))
    {
        const ModelObject* model_object = model.objects[obj_idx];
        if (model_object != nullptr)
            return load_object(*model_object, obj_idx, std::vector<int>());
    }

    return std::vector<int>();
}

void GLCanvas3D::mirror_selection(Axis axis)
{
    m_selection.mirror(axis);
    do_mirror();
    wxGetApp().obj_manipul()->update_settings_value(m_selection);
}

// Reload the 3D scene of 
// 1) Model / ModelObjects / ModelInstances / ModelVolumes
// 2) Print bed
// 3) SLA support meshes for their respective ModelObjects / ModelInstances
// 4) Wipe tower preview
// 5) Out of bed collision status & message overlay (texture)
void GLCanvas3D::reload_scene(bool refresh_immediately, bool force_full_scene_refresh)
{
    if ((m_canvas == nullptr) || (m_config == nullptr) || (m_model == nullptr))
        return;

    if (m_initialized)
        _set_current();

    struct ModelVolumeState {
        ModelVolumeState(const GLVolume *volume) : 
			model_volume(nullptr), geometry_id(volume->geometry_id), volume_idx(-1) {}
		ModelVolumeState(const ModelVolume *model_volume, const ModelID &instance_id, const GLVolume::CompositeID &composite_id) :
			model_volume(model_volume), geometry_id(std::make_pair(model_volume->id().id, instance_id.id)), composite_id(composite_id), volume_idx(-1) {}
		ModelVolumeState(const ModelID &volume_id, const ModelID &instance_id) :
			model_volume(nullptr), geometry_id(std::make_pair(volume_id.id, instance_id.id)), volume_idx(-1) {}
		bool new_geometry() const { return this->volume_idx == size_t(-1); }
		const ModelVolume		   *model_volume;
        // ModelID of ModelVolume + ModelID of ModelInstance
        // or timestamp of an SLAPrintObjectStep + ModelID of ModelInstance
        std::pair<size_t, size_t>   geometry_id;
        GLVolume::CompositeID       composite_id;
        // Volume index in the new GLVolume vector.
		size_t                      volume_idx;
    };
    std::vector<ModelVolumeState> model_volume_state;
	std::vector<ModelVolumeState> aux_volume_state;

    // SLA steps to pull the preview meshes for.
	typedef std::array<SLAPrintObjectStep, 2> SLASteps;
	SLASteps sla_steps = { slaposSupportTree, slaposBasePool };
    struct SLASupportState {
		std::array<PrintStateBase::StateWithTimeStamp, std::tuple_size<SLASteps>::value> step;
    };
    // State of the sla_steps for all SLAPrintObjects.
    std::vector<SLASupportState>   sla_support_state;

    std::vector<size_t> map_glvolume_old_to_new(m_volumes.volumes.size(), size_t(-1));
    std::vector<GLVolume*> glvolumes_new;
    glvolumes_new.reserve(m_volumes.volumes.size());
    auto model_volume_state_lower = [](const ModelVolumeState &m1, const ModelVolumeState &m2) { return m1.geometry_id < m2.geometry_id; };

    m_reload_delayed = ! m_canvas->IsShown() && ! refresh_immediately && ! force_full_scene_refresh;

    PrinterTechnology printer_technology        = m_process->current_printer_technology();
    int               volume_idx_wipe_tower_old = -1;

    if (m_regenerate_volumes)
    {
        // Release invalidated volumes to conserve GPU memory in case of delayed refresh (see m_reload_delayed).
        // First initialize model_volumes_new_sorted & model_instances_new_sorted.
        for (int object_idx = 0; object_idx < (int)m_model->objects.size(); ++ object_idx) {
            const ModelObject *model_object = m_model->objects[object_idx];
            for (int instance_idx = 0; instance_idx < (int)model_object->instances.size(); ++ instance_idx) {
                const ModelInstance *model_instance = model_object->instances[instance_idx];
                for (int volume_idx = 0; volume_idx < (int)model_object->volumes.size(); ++ volume_idx) {
                    const ModelVolume *model_volume = model_object->volumes[volume_idx];
					model_volume_state.emplace_back(model_volume, model_instance->id(), GLVolume::CompositeID(object_idx, volume_idx, instance_idx));
                }
            }
        }
        if (printer_technology == ptSLA) {
            const SLAPrint *sla_print = this->sla_print();
		#ifndef NDEBUG
            // Verify that the SLAPrint object is synchronized with m_model.
            check_model_ids_equal(*m_model, sla_print->model());
        #endif /* NDEBUG */
            sla_support_state.reserve(sla_print->objects().size());
            for (const SLAPrintObject *print_object : sla_print->objects()) {
                SLASupportState state;
				for (size_t istep = 0; istep < sla_steps.size(); ++ istep) {
					state.step[istep] = print_object->step_state_with_timestamp(sla_steps[istep]);
					if (state.step[istep].state == PrintStateBase::DONE) {
                        if (! print_object->has_mesh(sla_steps[istep]))
                            // Consider the DONE step without a valid mesh as invalid for the purpose
                            // of mesh visualization.
                            state.step[istep].state = PrintStateBase::INVALID;
                        else
    						for (const ModelInstance *model_instance : print_object->model_object()->instances)
                                aux_volume_state.emplace_back(state.step[istep].timestamp, model_instance->id());
                    }
				}
				sla_support_state.emplace_back(state);
            }
        }
        std::sort(model_volume_state.begin(), model_volume_state.end(), model_volume_state_lower);
        std::sort(aux_volume_state  .begin(), aux_volume_state  .end(), model_volume_state_lower);
        // Release all ModelVolume based GLVolumes not found in the current Model.
        for (size_t volume_id = 0; volume_id < m_volumes.volumes.size(); ++ volume_id) {
            GLVolume         *volume = m_volumes.volumes[volume_id];
            ModelVolumeState  key(volume);
            ModelVolumeState *mvs = nullptr;
            if (volume->volume_idx() < 0) {
				auto it = std::lower_bound(aux_volume_state.begin(), aux_volume_state.end(), key, model_volume_state_lower);
                if (it != aux_volume_state.end() && it->geometry_id == key.geometry_id)
                    mvs = &(*it);
            } else {
				auto it = std::lower_bound(model_volume_state.begin(), model_volume_state.end(), key, model_volume_state_lower);
                if (it != model_volume_state.end() && it->geometry_id == key.geometry_id)
					mvs = &(*it);
            }
            if (mvs == nullptr || force_full_scene_refresh) {
                // This GLVolume will be released.
                if (volume->is_wipe_tower) {
                    // There is only one wipe tower.
                    assert(volume_idx_wipe_tower_old == -1);
                    volume_idx_wipe_tower_old = (int)volume_id;
                }
                volume->release_geometry();
                if (! m_reload_delayed)
                    delete volume;
            } else {
                // This GLVolume will be reused.
                volume->set_sla_shift_z(0.0);
                map_glvolume_old_to_new[volume_id] = glvolumes_new.size();
                mvs->volume_idx = glvolumes_new.size();
                glvolumes_new.emplace_back(volume);
                // Update color of the volume based on the current extruder.
				if (mvs->model_volume != nullptr) {
					int extruder_id = mvs->model_volume->extruder_id();
					if (extruder_id != -1)
						volume->extruder_id = extruder_id;

                    volume->is_modifier = !mvs->model_volume->is_model_part();
                    volume->set_color_from_model_volume(mvs->model_volume);

                    // updates volumes transformations
                    volume->set_instance_transformation(mvs->model_volume->get_object()->instances[mvs->composite_id.instance_id]->get_transformation());
                    volume->set_volume_transformation(mvs->model_volume->get_transformation());
                }
            }
        }
    }

    if (m_reload_delayed)
        return;

    if (m_regenerate_volumes)
    {
        m_volumes.volumes = std::move(glvolumes_new);
        for (unsigned int obj_idx = 0; obj_idx < (unsigned int)m_model->objects.size(); ++ obj_idx) {
            const ModelObject &model_object = *m_model->objects[obj_idx];
            for (int volume_idx = 0; volume_idx < (int)model_object.volumes.size(); ++ volume_idx) {
				const ModelVolume &model_volume = *model_object.volumes[volume_idx];
                for (int instance_idx = 0; instance_idx < (int)model_object.instances.size(); ++ instance_idx) {
					const ModelInstance &model_instance = *model_object.instances[instance_idx];
					ModelVolumeState key(model_volume.id(), model_instance.id());
					auto it = std::lower_bound(model_volume_state.begin(), model_volume_state.end(), key, model_volume_state_lower);
					assert(it != model_volume_state.end() && it->geometry_id == key.geometry_id);
                    if (it->new_geometry()) {
                        // New volume.
                        m_volumes.load_object_volume(&model_object, obj_idx, volume_idx, instance_idx, m_color_by, m_use_VBOs && m_initialized);
						m_volumes.volumes.back()->geometry_id = key.geometry_id;
                    } else {
						// Recycling an old GLVolume.
						GLVolume &existing_volume = *m_volumes.volumes[it->volume_idx];
                        assert(existing_volume.geometry_id == key.geometry_id);
						// Update the Object/Volume/Instance indices into the current Model.
                        existing_volume.composite_id = it->composite_id;
                    }
                }
            }
        }
        if (printer_technology == ptSLA) {
            size_t idx = 0;
            const SLAPrint *sla_print = this->sla_print();
			std::vector<double> shift_zs(m_model->objects.size(), 0);
			for (const SLAPrintObject *print_object : sla_print->objects()) {
                SLASupportState   &state        = sla_support_state[idx ++];
                const ModelObject *model_object = print_object->model_object();
                // Find an index of the ModelObject
                int object_idx;
				if (std::all_of(state.step.begin(), state.step.end(), [](const PrintStateBase::StateWithTimeStamp &state){ return state.state != PrintStateBase::DONE; }))
					continue;
                // There may be new SLA volumes added to the scene for this print_object.
                // Find the object index of this print_object in the Model::objects list.
                auto it = std::find(sla_print->model().objects.begin(), sla_print->model().objects.end(), model_object);
                assert(it != sla_print->model().objects.end());
				object_idx = it - sla_print->model().objects.begin();
				// Cache the Z offset to be applied to all volumes with this object_idx.
				shift_zs[object_idx] = print_object->get_current_elevation();
                // Collect indices of this print_object's instances, for which the SLA support meshes are to be added to the scene.
                // pairs of <instance_idx, print_instance_idx>
				std::vector<std::pair<size_t, size_t>> instances[std::tuple_size<SLASteps>::value];
                for (size_t print_instance_idx = 0; print_instance_idx < print_object->instances().size(); ++ print_instance_idx) {
                    const SLAPrintObject::Instance &instance = print_object->instances()[print_instance_idx];
                    // Find index of ModelInstance corresponding to this SLAPrintObject::Instance.
					auto it = std::find_if(model_object->instances.begin(), model_object->instances.end(), 
                        [&instance](const ModelInstance *mi) { return mi->id() == instance.instance_id; });
                    assert(it != model_object->instances.end());
                    int instance_idx = it - model_object->instances.begin();
                    for (size_t istep = 0; istep < sla_steps.size(); ++ istep)
                        if (state.step[istep].state == PrintStateBase::DONE) {
                            ModelVolumeState key(state.step[istep].timestamp, instance.instance_id.id);
                            auto it = std::lower_bound(aux_volume_state.begin(), aux_volume_state.end(), key, model_volume_state_lower);
                            assert(it != aux_volume_state.end() && it->geometry_id == key.geometry_id);
                            if (it->new_geometry())
                                instances[istep].emplace_back(std::pair<size_t, size_t>(instance_idx, print_instance_idx));
                            else
								// Recycling an old GLVolume. Update the Object/Instance indices into the current Model.
                                m_volumes.volumes[it->volume_idx]->composite_id = GLVolume::CompositeID(object_idx, m_volumes.volumes[it->volume_idx]->volume_idx(), instance_idx);
                        }
                }

                // stores the current volumes count
                size_t volumes_count = m_volumes.volumes.size();

                for (size_t istep = 0; istep < sla_steps.size(); ++istep)
                    if (!instances[istep].empty())
                        m_volumes.load_object_auxiliary(print_object, object_idx, instances[istep], sla_steps[istep], state.step[istep].timestamp, m_use_VBOs && m_initialized);
            }

			// Shift-up all volumes of the object so that it has the right elevation with respect to the print bed
			for (GLVolume* volume : m_volumes.volumes)
				volume->set_sla_shift_z(shift_zs[volume->object_idx()]);
        }

        if (printer_technology == ptFFF && m_config->has("nozzle_diameter"))
        {
            // Should the wipe tower be visualized ?
            unsigned int extruders_count = (unsigned int)dynamic_cast<const ConfigOptionFloats*>(m_config->option("nozzle_diameter"))->values.size();

            bool semm = dynamic_cast<const ConfigOptionBool*>(m_config->option("single_extruder_multi_material"))->value;
            bool wt = dynamic_cast<const ConfigOptionBool*>(m_config->option("wipe_tower"))->value;
            bool co = dynamic_cast<const ConfigOptionBool*>(m_config->option("complete_objects"))->value;

            if ((extruders_count > 1) && semm && wt && !co)
            {
                // Height of a print (Show at least a slab)
                double height = std::max(m_model->bounding_box().max(2), 10.0);

                float x = dynamic_cast<const ConfigOptionFloat*>(m_config->option("wipe_tower_x"))->value;
                float y = dynamic_cast<const ConfigOptionFloat*>(m_config->option("wipe_tower_y"))->value;
                float w = dynamic_cast<const ConfigOptionFloat*>(m_config->option("wipe_tower_width"))->value;
                float a = dynamic_cast<const ConfigOptionFloat*>(m_config->option("wipe_tower_rotation_angle"))->value;

                const Print *print = m_process->fff_print();
                float depth = print->get_wipe_tower_depth();

                // Calculate wipe tower brim spacing.
                const DynamicPrintConfig &print_config  = wxGetApp().preset_bundle->prints.get_edited_preset().config;
                double layer_height                     = print_config.opt_float("layer_height");
                double first_layer_height               = print_config.get_abs_value("first_layer_height", layer_height);
                float brim_spacing = print->config().nozzle_diameter.values[0] * 1.25f - first_layer_height * (1. - M_PI_4);

                if (!print->is_step_done(psWipeTower))
                    depth = (900.f/w) * (float)(extruders_count - 1) ;
                int volume_idx_wipe_tower_new = m_volumes.load_wipe_tower_preview(
                    1000, x, y, w, depth, (float)height, a, m_use_VBOs && m_initialized, !print->is_step_done(psWipeTower),
                    brim_spacing * 4.5f);
                if (volume_idx_wipe_tower_old != -1)
                    map_glvolume_old_to_new[volume_idx_wipe_tower_old] = volume_idx_wipe_tower_new;
            }
        }

        update_volumes_colors_by_extruder();
		// Update selection indices based on the old/new GLVolumeCollection.
		m_selection.volumes_changed(map_glvolume_old_to_new);
	}

    m_gizmos.update_data(*this);

    // Update the toolbar
    post_event(SimpleEvent(EVT_GLCANVAS_OBJECT_SELECT));

    // checks for geometry outside the print volume to render it accordingly
    if (!m_volumes.empty())
    {
        ModelInstance::EPrintVolumeState state;

        const bool contained_min_one = m_volumes.check_outside_state(m_config, &state);

        _set_warning_texture(WarningTexture::ObjectClashed, state == ModelInstance::PVS_Partly_Outside);
        _set_warning_texture(WarningTexture::ObjectOutside, state == ModelInstance::PVS_Fully_Outside);

        post_event(Event<bool>(EVT_GLCANVAS_ENABLE_ACTION_BUTTONS, 
                               contained_min_one && !m_model->objects.empty() && state != ModelInstance::PVS_Partly_Outside));

// #ys_FIXME_delete_after_testing
//         bool contained = m_volumes.check_outside_state(m_config, &state);
//         if (!contained)
//         {
//             _set_warning_texture(WarningTexture::ObjectOutside, true);
//             post_event(Event<bool>(EVT_GLCANVAS_ENABLE_ACTION_BUTTONS, state == ModelInstance::PVS_Fully_Outside));
//         }
//         else
//         {
//             m_volumes.reset_outside_state();
//             _set_warning_texture(WarningTexture::ObjectOutside, false);
//             post_event(Event<bool>(EVT_GLCANVAS_ENABLE_ACTION_BUTTONS, !m_model->objects.empty()));
//         }
    }
    else
    {
        _set_warning_texture(WarningTexture::ObjectOutside, false);
        _set_warning_texture(WarningTexture::ObjectClashed, false);
        post_event(Event<bool>(EVT_GLCANVAS_ENABLE_ACTION_BUTTONS, false));
    }

    // restore to default value
    m_regenerate_volumes = true;

    m_camera.set_scene_box(scene_bounding_box());

    if (m_selection.is_empty())
    {
        // If no object is selected, deactivate the active gizmo, if any
        // Otherwise it may be shown after cleaning the scene (if it was active while the objects were deleted)
        m_gizmos.reset_all_states();

        // If no object is selected, reset the objects manipulator on the sidebar
        // to force a reset of its cache
        auto manip = wxGetApp().obj_manipul();
        if (manip != nullptr)
            manip->update_settings_value(m_selection);
    }

    // and force this canvas to be redrawn.
    m_dirty = true;
}

void GLCanvas3D::load_gcode_preview(const GCodePreviewData& preview_data, const std::vector<std::string>& str_tool_colors)
{
    const Print *print = this->fff_print();
    if ((m_canvas != nullptr) && (print != nullptr))
    {
        _set_current();

        std::vector<float> tool_colors = _parse_colors(str_tool_colors);

        if (m_volumes.empty())
        {
            m_gcode_preview_volume_index.reset();
            
            _load_gcode_extrusion_paths(preview_data, tool_colors);
            _load_gcode_travel_paths(preview_data, tool_colors);
            _load_gcode_retractions(preview_data);
            _load_gcode_unretractions(preview_data);
            
            if (!m_volumes.empty())
            {
                // removes empty volumes
                m_volumes.volumes.erase(std::remove_if(m_volumes.volumes.begin(), m_volumes.volumes.end(),
                    [](const GLVolume* volume) { return volume->print_zs.empty(); }), m_volumes.volumes.end());

                _load_shells_fff();
            }
            _update_toolpath_volumes_outside_state();
        }
        
        _update_gcode_volumes_visibility(preview_data);
        _show_warning_texture_if_needed();

        if (m_volumes.empty())
            reset_legend_texture();
        else
            _generate_legend_texture(preview_data, tool_colors);
    }
}

void GLCanvas3D::load_sla_preview()
{
    const SLAPrint* print = this->sla_print();
    if ((m_canvas != nullptr) && (print != nullptr))
    {
        _set_current();
        _load_shells_sla();
    }
}

void GLCanvas3D::load_preview(const std::vector<std::string>& str_tool_colors, const std::vector<double>& color_print_values)
{
    const Print *print = this->fff_print();
    if (print == nullptr)
        return;

    _set_current();

    _load_print_toolpaths();
    _load_wipe_tower_toolpaths(str_tool_colors);
    for (const PrintObject* object : print->objects())
    {
        if (object != nullptr)
            _load_print_object_toolpaths(*object, str_tool_colors, color_print_values);
    }

    for (GLVolume* volume : m_volumes.volumes)
    {
        volume->is_extrusion_path = true;
    }

    _update_toolpath_volumes_outside_state();
    _show_warning_texture_if_needed();
    if (color_print_values.empty())
        reset_legend_texture();
    else {
        auto preview_data = GCodePreviewData();
        preview_data.extrusion.view_type = GCodePreviewData::Extrusion::ColorPrint;
        const std::vector<float> tool_colors = _parse_colors(str_tool_colors);
        _generate_legend_texture(preview_data, tool_colors);
    }
}

void GLCanvas3D::bind_event_handlers()
{
    if (m_canvas != nullptr)
    {
        m_canvas->Bind(wxEVT_SIZE, &GLCanvas3D::on_size, this);
        m_canvas->Bind(wxEVT_IDLE, &GLCanvas3D::on_idle, this);
        m_canvas->Bind(wxEVT_CHAR, &GLCanvas3D::on_char, this);
        m_canvas->Bind(wxEVT_KEY_DOWN, &GLCanvas3D::on_key, this);
        m_canvas->Bind(wxEVT_KEY_UP, &GLCanvas3D::on_key, this);
        m_canvas->Bind(wxEVT_MOUSEWHEEL, &GLCanvas3D::on_mouse_wheel, this);
        m_canvas->Bind(wxEVT_TIMER, &GLCanvas3D::on_timer, this);
        m_canvas->Bind(wxEVT_LEFT_DOWN, &GLCanvas3D::on_mouse, this);
        m_canvas->Bind(wxEVT_LEFT_UP, &GLCanvas3D::on_mouse, this);
        m_canvas->Bind(wxEVT_MIDDLE_DOWN, &GLCanvas3D::on_mouse, this);
        m_canvas->Bind(wxEVT_MIDDLE_UP, &GLCanvas3D::on_mouse, this);
        m_canvas->Bind(wxEVT_RIGHT_DOWN, &GLCanvas3D::on_mouse, this);
        m_canvas->Bind(wxEVT_RIGHT_UP, &GLCanvas3D::on_mouse, this);
        m_canvas->Bind(wxEVT_MOTION, &GLCanvas3D::on_mouse, this);
        m_canvas->Bind(wxEVT_ENTER_WINDOW, &GLCanvas3D::on_mouse, this);
        m_canvas->Bind(wxEVT_LEAVE_WINDOW, &GLCanvas3D::on_mouse, this);
        m_canvas->Bind(wxEVT_LEFT_DCLICK, &GLCanvas3D::on_mouse, this);
        m_canvas->Bind(wxEVT_MIDDLE_DCLICK, &GLCanvas3D::on_mouse, this);
        m_canvas->Bind(wxEVT_RIGHT_DCLICK, &GLCanvas3D::on_mouse, this);
        m_canvas->Bind(wxEVT_PAINT, &GLCanvas3D::on_paint, this);
    }
}

void GLCanvas3D::unbind_event_handlers()
{
    if (m_canvas != nullptr)
    {
        m_canvas->Unbind(wxEVT_SIZE, &GLCanvas3D::on_size, this);
        m_canvas->Unbind(wxEVT_IDLE, &GLCanvas3D::on_idle, this);
        m_canvas->Unbind(wxEVT_CHAR, &GLCanvas3D::on_char, this);
        m_canvas->Unbind(wxEVT_KEY_DOWN, &GLCanvas3D::on_key, this);
        m_canvas->Unbind(wxEVT_KEY_UP, &GLCanvas3D::on_key, this);
        m_canvas->Unbind(wxEVT_MOUSEWHEEL, &GLCanvas3D::on_mouse_wheel, this);
        m_canvas->Unbind(wxEVT_TIMER, &GLCanvas3D::on_timer, this);
        m_canvas->Unbind(wxEVT_LEFT_DOWN, &GLCanvas3D::on_mouse, this);
		m_canvas->Unbind(wxEVT_LEFT_UP, &GLCanvas3D::on_mouse, this);
        m_canvas->Unbind(wxEVT_MIDDLE_DOWN, &GLCanvas3D::on_mouse, this);
        m_canvas->Unbind(wxEVT_MIDDLE_UP, &GLCanvas3D::on_mouse, this);
        m_canvas->Unbind(wxEVT_RIGHT_DOWN, &GLCanvas3D::on_mouse, this);
        m_canvas->Unbind(wxEVT_RIGHT_UP, &GLCanvas3D::on_mouse, this);
        m_canvas->Unbind(wxEVT_MOTION, &GLCanvas3D::on_mouse, this);
        m_canvas->Unbind(wxEVT_ENTER_WINDOW, &GLCanvas3D::on_mouse, this);
        m_canvas->Unbind(wxEVT_LEAVE_WINDOW, &GLCanvas3D::on_mouse, this);
        m_canvas->Unbind(wxEVT_LEFT_DCLICK, &GLCanvas3D::on_mouse, this);
        m_canvas->Unbind(wxEVT_MIDDLE_DCLICK, &GLCanvas3D::on_mouse, this);
        m_canvas->Unbind(wxEVT_RIGHT_DCLICK, &GLCanvas3D::on_mouse, this);
        m_canvas->Unbind(wxEVT_PAINT, &GLCanvas3D::on_paint, this);
    }
}

void GLCanvas3D::on_size(wxSizeEvent& evt)
{
    m_dirty = true;
}

void GLCanvas3D::on_idle(wxIdleEvent& evt)
{
    m_dirty |= m_toolbar.update_items_state();
    m_dirty |= m_view_toolbar.update_items_state();

    if (!m_dirty)
        return;

    _refresh_if_shown_on_screen();
}

void GLCanvas3D::on_char(wxKeyEvent& evt)
{
    // see include/wx/defs.h enum wxKeyCode
    int keyCode = evt.GetKeyCode();
    int ctrlMask = wxMOD_CONTROL;

    auto imgui = wxGetApp().imgui();
    if (imgui->update_key_data(evt)) {
        render();
        return;
    }

    if (m_gizmos.on_char(evt, *this))
        return;

//#ifdef __APPLE__
//    ctrlMask |= wxMOD_RAW_CONTROL;
//#endif /* __APPLE__ */
    if ((evt.GetModifiers() & ctrlMask) != 0) {
        switch (keyCode) {
        case 'a':
        case 'A':
        case WXK_CONTROL_A:
                post_event(SimpleEvent(EVT_GLCANVAS_SELECT_ALL));
        break;
#ifdef __APPLE__
        case WXK_BACK: // the low cost Apple solutions are not equipped with a Delete key, use Backspace instead.
#else /* __APPLE__ */
        case WXK_DELETE:
#endif /* __APPLE__ */
                            post_event(SimpleEvent(EVT_GLTOOLBAR_DELETE_ALL)); break;
		default:            evt.Skip();
        }
    } else if (evt.HasModifiers()) {
        evt.Skip();
    } else {
        switch (keyCode)
        {
#ifdef __APPLE__
        case WXK_BACK: // the low cost Apple solutions are not equipped with a Delete key, use Backspace instead.
#else /* __APPLE__ */
		case WXK_DELETE:
#endif /* __APPLE__ */
                  post_event(SimpleEvent(EVT_GLTOOLBAR_DELETE));
                  break;

		case '0': { select_view("iso"); break; }
        case '1': { select_view("top"); break; }
        case '2': { select_view("bottom"); break; }
        case '3': { select_view("front"); break; }
        case '4': { select_view("rear"); break; }
        case '5': { select_view("left"); break; }
        case '6': { select_view("right"); break; }
        case '+': { post_event(Event<int>(EVT_GLCANVAS_INCREASE_INSTANCES, +1)); break; }
        case '-': { post_event(Event<int>(EVT_GLCANVAS_INCREASE_INSTANCES, -1)); break; }
        case '?': { post_event(SimpleEvent(EVT_GLCANVAS_QUESTION_MARK)); break; }
        case 'A':
        case 'a': { post_event(SimpleEvent(EVT_GLCANVAS_ARRANGE)); break; }
        case 'B':
        case 'b': { zoom_to_bed(); break; }
        case 'I':
        case 'i': { set_camera_zoom(1.0f); break; }
        case 'O':
        case 'o': { set_camera_zoom(-1.0f); break; }
        case 'Z':
        case 'z': { m_selection.is_empty() ? zoom_to_volumes() : zoom_to_selection(); break; }
        default:
        {
            evt.Skip();
            break;
        }
        }
    }
}

void GLCanvas3D::on_key(wxKeyEvent& evt)
{
    const int keyCode = evt.GetKeyCode();

    auto imgui = wxGetApp().imgui();
    if (imgui->update_key_data(evt)) {
        render();
    }
    else
    {
        if (!m_gizmos.on_key(evt, *this))
        {
            if (evt.GetEventType() == wxEVT_KEY_UP) {
                if (m_tab_down && keyCode == WXK_TAB && !evt.HasAnyModifiers()) {
                    // Enable switching between 3D and Preview with Tab
                    // m_canvas->HandleAsNavigationKey(evt);   // XXX: Doesn't work in some cases / on Linux
                    post_event(SimpleEvent(EVT_GLCANVAS_TAB));
                }
            }
            else if (evt.GetEventType() == wxEVT_KEY_DOWN) {
                m_tab_down = keyCode == WXK_TAB && !evt.HasAnyModifiers();
            }
        }
    }

    if (keyCode != WXK_TAB
        && keyCode != WXK_LEFT
        && keyCode != WXK_UP
        && keyCode != WXK_RIGHT
        && keyCode != WXK_DOWN) {
        evt.Skip();   // Needed to have EVT_CHAR generated as well
    }
}

void GLCanvas3D::on_mouse_wheel(wxMouseEvent& evt)
{
    // Ignore the wheel events if the middle button is pressed.
    if (evt.MiddleIsDown())
        return;

#if ENABLE_RETINA_GL
    const float scale = m_retina_helper->get_scale_factor();
    evt.SetX(evt.GetX() * scale);
    evt.SetY(evt.GetY() * scale);
#endif

    // Performs layers editing updates, if enabled
    if (is_layers_editing_enabled())
    {
        int object_idx_selected = m_selection.get_object_idx();
        if (object_idx_selected != -1)
        {
            // A volume is selected. Test, whether hovering over a layer thickness bar.
            if (m_layers_editing.bar_rect_contains(*this, (float)evt.GetX(), (float)evt.GetY()))
            {
                // Adjust the width of the selection.
                m_layers_editing.band_width = std::max(std::min(m_layers_editing.band_width * (1.0f + 0.1f * (float)evt.GetWheelRotation() / (float)evt.GetWheelDelta()), 10.0f), 1.5f);
                if (m_canvas != nullptr)
                    m_canvas->Refresh();
                
                return;
            }
        }
    }

    // Calculate the zoom delta and apply it to the current zoom factor
    float zoom = (float)evt.GetWheelRotation() / (float)evt.GetWheelDelta();
    set_camera_zoom(zoom);
}

void GLCanvas3D::on_timer(wxTimerEvent& evt)
{
    if (m_layers_editing.state == LayersEditing::Editing)
        _perform_layer_editing_action();
}

#ifndef NDEBUG
// #define SLIC3R_DEBUG_MOUSE_EVENTS
#endif

#ifdef SLIC3R_DEBUG_MOUSE_EVENTS
std::string format_mouse_event_debug_message(const wxMouseEvent &evt)
{
	static int idx = 0;
	char buf[2048];
	std::string out;
	sprintf(buf, "Mouse Event %d - ", idx ++);
	out = buf;

	if (evt.Entering())
		out += "Entering ";
	if (evt.Leaving())
		out += "Leaving ";
	if (evt.Dragging())
		out += "Dragging ";
	if (evt.Moving())
		out += "Moving ";
	if (evt.Magnify())
		out += "Magnify ";
	if (evt.LeftDown())
		out += "LeftDown ";
	if (evt.LeftUp())
		out += "LeftUp ";
	if (evt.LeftDClick())
		out += "LeftDClick ";
	if (evt.MiddleDown())
		out += "MiddleDown ";
	if (evt.MiddleUp())
		out += "MiddleUp ";
	if (evt.MiddleDClick())
		out += "MiddleDClick ";
	if (evt.RightDown())
		out += "RightDown ";
	if (evt.RightUp())
		out += "RightUp ";
	if (evt.RightDClick())
		out += "RightDClick ";

	sprintf(buf, "(%d, %d)", evt.GetX(), evt.GetY());
	out += buf;
	return out;
}
#endif /* SLIC3R_DEBUG_MOUSE_EVENTS */

void GLCanvas3D::on_mouse(wxMouseEvent& evt)
{
    auto mouse_up_cleanup = [this](){
        m_moving = false;
        m_mouse.drag.move_volume_idx = -1;
        m_mouse.set_start_position_3D_as_invalid();
        m_mouse.set_start_position_2D_as_invalid();
        m_mouse.dragging = false;
        m_dirty = true;

        if (m_canvas->HasCapture())
            m_canvas->ReleaseMouse();
    };

#if ENABLE_RETINA_GL
    const float scale = m_retina_helper->get_scale_factor();
    evt.SetX(evt.GetX() * scale);
    evt.SetY(evt.GetY() * scale);
#endif

	Point pos(evt.GetX(), evt.GetY());

    ImGuiWrapper *imgui = wxGetApp().imgui();
    if (imgui->update_mouse_data(evt)) {
        m_mouse.position = evt.Leaving() ? Vec2d(-1.0, -1.0) : pos.cast<double>();
        render();
#ifdef SLIC3R_DEBUG_MOUSE_EVENTS
		printf((format_mouse_event_debug_message(evt) + " - Consumed by ImGUI\n").c_str());
#endif /* SLIC3R_DEBUG_MOUSE_EVENTS */
		return;
    }

#ifdef __WXMSW__
	bool on_enter_workaround = false;
    if (! evt.Entering() && ! evt.Leaving() && m_mouse.position.x() == -1.0) {
        // Workaround for SPE-832: There seems to be a mouse event sent to the window before evt.Entering()
        m_mouse.position = pos.cast<double>();
        render();
#ifdef SLIC3R_DEBUG_MOUSE_EVENTS
		printf((format_mouse_event_debug_message(evt) + " - OnEnter workaround\n").c_str());
#endif /* SLIC3R_DEBUG_MOUSE_EVENTS */
		on_enter_workaround = true;
    } else 
#endif /* __WXMSW__ */
    {
#ifdef SLIC3R_DEBUG_MOUSE_EVENTS
		printf((format_mouse_event_debug_message(evt) + " - other\n").c_str());
#endif /* SLIC3R_DEBUG_MOUSE_EVENTS */
	}

    if (m_toolbar.on_mouse(evt, *this))
    {
        if (evt.LeftUp() || evt.MiddleUp() || evt.RightUp())
            mouse_up_cleanup();
        m_mouse.set_start_position_3D_as_invalid();
        return;
    }

    if (m_view_toolbar.on_mouse(evt, *this))
    {
        if (evt.LeftUp() || evt.MiddleUp() || evt.RightUp())
            mouse_up_cleanup();
        m_mouse.set_start_position_3D_as_invalid();
        return;
    }

    if (m_gizmos.on_mouse(evt, *this))
    {
        if (evt.LeftUp() || evt.MiddleUp() || evt.RightUp())
            mouse_up_cleanup();

        m_mouse.set_start_position_3D_as_invalid();
        return;
    }

    if (m_picking_enabled)
        _set_current();

    int selected_object_idx = m_selection.get_object_idx();
    int layer_editing_object_idx = is_layers_editing_enabled() ? selected_object_idx : -1;
    m_layers_editing.select_object(*m_model, layer_editing_object_idx);

    if (m_mouse.drag.move_requires_threshold && m_mouse.is_move_start_threshold_position_2D_defined() && m_mouse.is_move_threshold_met(pos))
    {
        m_mouse.drag.move_requires_threshold = false;
        m_mouse.set_move_start_threshold_position_2D_as_invalid();
    }

    if (evt.ButtonDown() && wxWindow::FindFocus() != this->m_canvas)
        // Grab keyboard focus on any mouse click event.
        m_canvas->SetFocus();

    if (evt.Entering())
    {
//#if defined(__WXMSW__) || defined(__linux__)
//        // On Windows and Linux needs focus in order to catch key events
        // Set focus in order to remove it from sidebar fields
        if (m_canvas != nullptr) {
            // Only set focus, if the top level window of this canvas is active.
            auto p = dynamic_cast<wxWindow*>(evt.GetEventObject());
            while (p->GetParent())
                p = p->GetParent();
            auto *top_level_wnd = dynamic_cast<wxTopLevelWindow*>(p);
            if (top_level_wnd && top_level_wnd->IsActive())
                m_canvas->SetFocus();
            m_mouse.position = pos.cast<double>();
            // 1) forces a frame render to ensure that m_hover_volume_id is updated even when the user right clicks while
            // the context menu is shown, ensuring it to disappear if the mouse is outside any volume and to
            // change the volume hover state if any is under the mouse 
            // 2) when switching between 3d view and preview the size of the canvas changes if the side panels are visible,
            // so forces a resize to avoid multiple renders with different sizes (seen as flickering)
            _refresh_if_shown_on_screen();
        }
        m_mouse.set_start_position_2D_as_invalid();
//#endif
    }
    else if (evt.Leaving())
    {
        // to remove hover on objects when the mouse goes out of this canvas
        m_mouse.position = Vec2d(-1.0, -1.0);
        m_dirty = true;
    }
    else if (evt.LeftDown() || evt.RightDown())
    {
        // If user pressed left or right button we first check whether this happened
        // on a volume or not.
        m_layers_editing.state = LayersEditing::Unknown;
        if ((layer_editing_object_idx != -1) && m_layers_editing.bar_rect_contains(*this, pos(0), pos(1)))
        {
            // A volume is selected and the mouse is inside the layer thickness bar.
            // Start editing the layer height.
            m_layers_editing.state = LayersEditing::Editing;
            _perform_layer_editing_action(&evt);
        }
        else if ((layer_editing_object_idx != -1) && m_layers_editing.reset_rect_contains(*this, pos(0), pos(1)))
        {
            if (evt.LeftDown())
            {
                // A volume is selected and the mouse is inside the reset button. Reset the ModelObject's layer height profile.
				m_layers_editing.reset_layer_height_profile(*this);
                // Index 2 means no editing, just wait for mouse up event.
                m_layers_editing.state = LayersEditing::Completed;

                m_dirty = true;
            }
        }
        else
        {
            // Select volume in this 3D canvas.
            // Don't deselect a volume if layer editing is enabled. We want the object to stay selected
            // during the scene manipulation.

            if (m_picking_enabled && ((m_hover_volume_id != -1) || !is_layers_editing_enabled()))
            {
                if (evt.LeftDown() && (m_hover_volume_id != -1))
                {
                    bool already_selected = m_selection.contains_volume(m_hover_volume_id);
                    bool shift_down = evt.ShiftDown();

                    Selection::IndicesList curr_idxs = m_selection.get_volume_idxs();

                    if (already_selected && shift_down)
                        m_selection.remove(m_hover_volume_id);
                    else
                    {
                        bool add_as_single = !already_selected && !shift_down;
                        m_selection.add(m_hover_volume_id, add_as_single);
                        m_mouse.drag.move_requires_threshold = !already_selected;
                        if (already_selected)
                            m_mouse.set_move_start_threshold_position_2D_as_invalid();
                        else
                            m_mouse.drag.move_start_threshold_position_2D = pos;
                    }

                    if (curr_idxs != m_selection.get_volume_idxs())
                    {
                        m_gizmos.refresh_on_off_state(m_selection);
                        m_gizmos.update_data(*this);
                        post_event(SimpleEvent(EVT_GLCANVAS_OBJECT_SELECT));
                        m_dirty = true;
                    }
                }
            }

            // propagate event through callback
            if (m_hover_volume_id != -1)
            {
                if (evt.LeftDown() && m_moving_enabled && (m_mouse.drag.move_volume_idx == -1))
                {
                    // Only accept the initial position, if it is inside the volume bounding box.
                    BoundingBoxf3 volume_bbox = m_volumes.volumes[m_hover_volume_id]->transformed_bounding_box();
                    volume_bbox.offset(1.0);
                    if (volume_bbox.contains(m_mouse.scene_position))
                    {
                        // The dragging operation is initiated.
                        m_mouse.drag.move_volume_idx = m_hover_volume_id;
                        m_selection.start_dragging();
                        m_mouse.drag.start_position_3D = m_mouse.scene_position;
                        m_moving = true;
                    }
                }
            }
        }
    }
    else if (evt.Dragging() && evt.LeftIsDown() && (m_layers_editing.state == LayersEditing::Unknown) && (m_mouse.drag.move_volume_idx != -1))
    {
        if (!m_mouse.drag.move_requires_threshold)
        {
            m_mouse.dragging = true;

            Vec3d cur_pos = m_mouse.drag.start_position_3D;
            // we do not want to translate objects if the user just clicked on an object while pressing shift to remove it from the selection and then drag
            if (m_selection.contains_volume(m_hover_volume_id))
            {
                if (m_camera.get_theta() == 90.0f)
                {
                    // side view -> move selected volumes orthogonally to camera view direction
                    Linef3 ray = mouse_ray(pos);
                    Vec3d dir = ray.unit_vector();
                    // finds the intersection of the mouse ray with the plane parallel to the camera viewport and passing throught the starting position
                    // use ray-plane intersection see i.e. https://en.wikipedia.org/wiki/Line%E2%80%93plane_intersection algebric form
                    // in our case plane normal and ray direction are the same (orthogonal view)
                    // when moving to perspective camera the negative z unit axis of the camera needs to be transformed in world space and used as plane normal
                    Vec3d inters = ray.a + (m_mouse.drag.start_position_3D - ray.a).dot(dir) / dir.squaredNorm() * dir;
                    // vector from the starting position to the found intersection
                    Vec3d inters_vec = inters - m_mouse.drag.start_position_3D;

                    Vec3d camera_right = m_camera.get_dir_right();
                    Vec3d camera_up = m_camera.get_dir_up();

                    // finds projection of the vector along the camera axes
                    double projection_x = inters_vec.dot(camera_right);
                    double projection_z = inters_vec.dot(camera_up);

                    // apply offset
                    cur_pos = m_mouse.drag.start_position_3D + projection_x * camera_right + projection_z * camera_up;
                }
                else
                {
                    // Generic view
                    // Get new position at the same Z of the initial click point.
                    float z0 = 0.0f;
                    float z1 = 1.0f;
                    cur_pos = Linef3(_mouse_to_3d(pos, &z0), _mouse_to_3d(pos, &z1)).intersect_plane(m_mouse.drag.start_position_3D(2));
                }
            }

            m_regenerate_volumes = false;
            m_selection.translate(cur_pos - m_mouse.drag.start_position_3D);
            wxGetApp().obj_manipul()->update_settings_value(m_selection);

            m_dirty = true;
        }
    }
    else if (evt.Dragging())
    {
        m_mouse.dragging = true;

        if ((m_layers_editing.state != LayersEditing::Unknown) && (layer_editing_object_idx != -1))
        {
            if (m_layers_editing.state == LayersEditing::Editing)
                _perform_layer_editing_action(&evt);
        }
        // do not process the dragging if the left mouse was set down in another canvas
        else if (evt.LeftIsDown())
        {
            // if dragging over blank area with left button, rotate
            if ((m_hover_volume_id == -1) && m_mouse.is_start_position_3D_defined())
            {
                const Vec3d& orig = m_mouse.drag.start_position_3D;
                m_camera.phi += (((float)pos(0) - (float)orig(0)) * TRACKBALLSIZE);
                m_camera.set_theta(m_camera.get_theta() - ((float)pos(1) - (float)orig(1)) * TRACKBALLSIZE, wxGetApp().preset_bundle->printers.get_edited_preset().printer_technology() != ptSLA);
                m_dirty = true;
            }
            m_mouse.drag.start_position_3D = Vec3d((double)pos(0), (double)pos(1), 0.0);
        }
        else if (evt.MiddleIsDown() || evt.RightIsDown())
        {
            // If dragging over blank area with right button, pan.
            if (m_mouse.is_start_position_2D_defined())
            {
                // get point in model space at Z = 0
                float z = 0.0f;
                const Vec3d& cur_pos = _mouse_to_3d(pos, &z);
                Vec3d orig = _mouse_to_3d(m_mouse.drag.start_position_2D, &z);
                m_camera.set_target(m_camera.get_target() + orig - cur_pos);
                m_dirty = true;
            }
            
            m_mouse.drag.start_position_2D = pos;
        }
    }
    else if (evt.LeftUp() || evt.MiddleUp() || evt.RightUp())
    {
        if (m_layers_editing.state != LayersEditing::Unknown)
        {
            m_layers_editing.state = LayersEditing::Unknown;
            _stop_timer();
            m_layers_editing.accept_changes(*this);
        }
        else if ((m_mouse.drag.move_volume_idx != -1) && m_mouse.dragging)
        {
            m_regenerate_volumes = false;
            do_move();
            wxGetApp().obj_manipul()->update_settings_value(m_selection);
            // Let the platter know that the dragging finished, so a delayed refresh
            // of the scene with the background processing data should be performed.
            post_event(SimpleEvent(EVT_GLCANVAS_MOUSE_DRAGGING_FINISHED));
        }
        else if (evt.LeftUp() && !m_mouse.dragging && (m_hover_volume_id == -1) && !is_layers_editing_enabled())
        {
            // deselect and propagate event through callback
            if (!evt.ShiftDown() && m_picking_enabled)
            {
                m_selection.clear();
                m_selection.set_mode(Selection::Instance);
                wxGetApp().obj_manipul()->update_settings_value(m_selection);
                m_gizmos.reset_all_states();
                m_gizmos.update_data(*this);
                post_event(SimpleEvent(EVT_GLCANVAS_OBJECT_SELECT));
            }
        }
        else if (evt.RightUp())
        {
            m_mouse.position = pos.cast<double>();
            // forces a frame render to ensure that m_hover_volume_id is updated even when the user right clicks while
            // the context menu is already shown
            render();
            if (m_hover_volume_id != -1)
            {
                // if right clicking on volume, propagate event through callback (shows context menu)
                if (m_volumes.volumes[m_hover_volume_id]->hover
                    && !m_volumes.volumes[m_hover_volume_id]->is_wipe_tower // no context menu for the wipe tower
                    && m_gizmos.get_current_type() != GLGizmosManager::SlaSupports)  // disable context menu when the gizmo is open
                {
                    // forces the selection of the volume
                    m_selection.add(m_hover_volume_id);
                    m_gizmos.refresh_on_off_state(m_selection);
                    post_event(SimpleEvent(EVT_GLCANVAS_OBJECT_SELECT));
                    m_gizmos.update_data(*this);
                    wxGetApp().obj_manipul()->update_settings_value(m_selection);
                    // forces a frame render to update the view before the context menu is shown
                    render();

                    Vec2d logical_pos = pos.cast<double>();
#if ENABLE_RETINA_GL
                    const float factor = m_retina_helper->get_scale_factor();
                    logical_pos = logical_pos.cwiseQuotient(Vec2d(factor, factor));
#endif // ENABLE_RETINA_GL
                    post_event(Vec2dEvent(EVT_GLCANVAS_RIGHT_CLICK, logical_pos));
                }
            }
        }

        mouse_up_cleanup();
    }
    else if (evt.Moving())
    {
        m_mouse.position = pos.cast<double>();
        std::string tooltip = "";

        if (tooltip.empty())
            tooltip = m_gizmos.get_tooltip();

        if (tooltip.empty())
            tooltip = m_toolbar.get_tooltip();

        if (tooltip.empty())
            tooltip = m_view_toolbar.get_tooltip();

        set_tooltip(tooltip);

        // updates gizmos overlay
        if (m_selection.is_empty())
            m_gizmos.reset_all_states();

        // Only refresh if picking is enabled, in that case the objects may get highlighted if the mouse cursor hovers over.
        if (m_picking_enabled)
            m_dirty = true;
    }
    else
        evt.Skip();

#ifdef __WXMSW__
	if (on_enter_workaround)
		m_mouse.position = Vec2d(-1., -1.);
#endif /* __WXMSW__ */
}

void GLCanvas3D::on_paint(wxPaintEvent& evt)
{
    if (m_initialized)
        m_dirty = true;
    else
        // Call render directly, so it gets initialized immediately, not from On Idle handler.
        this->render();
}

Size GLCanvas3D::get_canvas_size() const
{
    int w = 0;
    int h = 0;

    if (m_canvas != nullptr)
        m_canvas->GetSize(&w, &h);

#if ENABLE_RETINA_GL
    const float factor = m_retina_helper->get_scale_factor();
    w *= factor;
    h *= factor;
#else
    const float factor = 1.0f;
#endif

    return Size(w, h, factor);
}

Vec2d GLCanvas3D::get_local_mouse_position() const
{
    if (m_canvas == nullptr)
		return Vec2d::Zero();

    wxPoint mouse_pos = m_canvas->ScreenToClient(wxGetMousePosition());
    const double factor = 
#if ENABLE_RETINA_GL
        m_retina_helper->get_scale_factor();
#else
        1.0;
#endif
    return Vec2d(factor * mouse_pos.x, factor * mouse_pos.y);
}

void GLCanvas3D::reset_legend_texture()
{
    if (m_legend_texture.get_id() != 0)
    {
        _set_current();
        m_legend_texture.reset();
    }
}

void GLCanvas3D::set_tooltip(const std::string& tooltip) const
{
    if (m_canvas != nullptr)
    {
        wxToolTip* t = m_canvas->GetToolTip();
        if (t != nullptr)
        {
            if (tooltip.empty())
                m_canvas->UnsetToolTip();
            else
                t->SetTip(tooltip);
        }
        else if (!tooltip.empty()) // Avoid "empty" tooltips => unset of the empty tooltip leads to application crash under OSX
            m_canvas->SetToolTip(tooltip);
    }
}


void GLCanvas3D::do_move()
{
    if (m_model == nullptr)
        return;

    std::set<std::pair<int, int>> done;  // keeps track of modified instances
    bool object_moved = false;
    Vec3d wipe_tower_origin = Vec3d::Zero();

    Selection::EMode selection_mode = m_selection.get_mode();

    for (const GLVolume* v : m_volumes.volumes)
    {
        int object_idx = v->object_idx();
        int instance_idx = v->instance_idx();
        int volume_idx = v->volume_idx();

        std::pair<int, int> done_id(object_idx, instance_idx);

        if ((0 <= object_idx) && (object_idx < (int)m_model->objects.size()))
        {
            done.insert(done_id);

            // Move instances/volumes
            ModelObject* model_object = m_model->objects[object_idx];
            if (model_object != nullptr)
            {
                if (selection_mode == Selection::Instance)
                    model_object->instances[instance_idx]->set_offset(v->get_instance_offset());
                else if (selection_mode == Selection::Volume)
                    model_object->volumes[volume_idx]->set_offset(v->get_volume_offset());

                object_moved = true;
                model_object->invalidate_bounding_box();
            }
        }
        else if (object_idx == 1000)
            // Move a wipe tower proxy.
            wipe_tower_origin = v->get_volume_offset();
    }

    // Fixes sinking/flying instances
    for (const std::pair<int, int>& i : done)
    {
        ModelObject* m = m_model->objects[i.first];
        Vec3d shift(0.0, 0.0, -m->get_instance_min_z(i.second));
        m_selection.translate(i.first, i.second, shift);
        m->translate_instance(i.second, shift);
    }

    if (object_moved)
        post_event(SimpleEvent(EVT_GLCANVAS_INSTANCE_MOVED));

    if (wipe_tower_origin != Vec3d::Zero())
        post_event(Vec3dEvent(EVT_GLCANVAS_WIPETOWER_MOVED, std::move(wipe_tower_origin)));
}

void GLCanvas3D::do_rotate()
{
    if (m_model == nullptr)
        return;

    std::set<std::pair<int, int>> done;  // keeps track of modified instances

    Selection::EMode selection_mode = m_selection.get_mode();

    for (const GLVolume* v : m_volumes.volumes)
    {
        int object_idx = v->object_idx();
        if ((object_idx < 0) || ((int)m_model->objects.size() <= object_idx))
            continue;

        int instance_idx = v->instance_idx();
        int volume_idx = v->volume_idx();

        done.insert(std::pair<int, int>(object_idx, instance_idx));

        // Rotate instances/volumes.
        ModelObject* model_object = m_model->objects[object_idx];
        if (model_object != nullptr)
        {
            if (selection_mode == Selection::Instance)
            {
                model_object->instances[instance_idx]->set_rotation(v->get_instance_rotation());
                model_object->instances[instance_idx]->set_offset(v->get_instance_offset());
            }
            else if (selection_mode == Selection::Volume)
            {
                model_object->volumes[volume_idx]->set_rotation(v->get_volume_rotation());
                model_object->volumes[volume_idx]->set_offset(v->get_volume_offset());
            }
            model_object->invalidate_bounding_box();
        }
    }

    // Fixes sinking/flying instances
    for (const std::pair<int, int>& i : done)
    {
        ModelObject* m = m_model->objects[i.first];
        Vec3d shift(0.0, 0.0, -m->get_instance_min_z(i.second));
        m_selection.translate(i.first, i.second, shift);
        m->translate_instance(i.second, shift);
    }

    if (!done.empty())
        post_event(SimpleEvent(EVT_GLCANVAS_INSTANCE_ROTATED));
}

void GLCanvas3D::do_scale()
{
    if (m_model == nullptr)
        return;

    std::set<std::pair<int, int>> done;  // keeps track of modified instances

    Selection::EMode selection_mode = m_selection.get_mode();

    for (const GLVolume* v : m_volumes.volumes)
    {
        int object_idx = v->object_idx();
        if ((object_idx < 0) || ((int)m_model->objects.size() <= object_idx))
            continue;

        int instance_idx = v->instance_idx();
        int volume_idx = v->volume_idx();

        done.insert(std::pair<int, int>(object_idx, instance_idx));

        // Rotate instances/volumes
        ModelObject* model_object = m_model->objects[object_idx];
        if (model_object != nullptr)
        {
            if (selection_mode == Selection::Instance)
            {
                model_object->instances[instance_idx]->set_scaling_factor(v->get_instance_scaling_factor());
                model_object->instances[instance_idx]->set_offset(v->get_instance_offset());
            }
            else if (selection_mode == Selection::Volume)
            {
                model_object->instances[instance_idx]->set_offset(v->get_instance_offset());
                model_object->volumes[volume_idx]->set_scaling_factor(v->get_volume_scaling_factor());
                model_object->volumes[volume_idx]->set_offset(v->get_volume_offset());
            }
            model_object->invalidate_bounding_box();
        }
    }

    // Fixes sinking/flying instances
    for (const std::pair<int, int>& i : done)
    {
        ModelObject* m = m_model->objects[i.first];
        Vec3d shift(0.0, 0.0, -m->get_instance_min_z(i.second));
        m_selection.translate(i.first, i.second, shift);
        m->translate_instance(i.second, shift);
    }

    if (!done.empty())
        post_event(SimpleEvent(EVT_GLCANVAS_INSTANCE_ROTATED));
}

void GLCanvas3D::do_flatten()
{
    do_rotate();
}

void GLCanvas3D::do_mirror()
{
    if (m_model == nullptr)
        return;

    std::set<std::pair<int, int>> done;  // keeps track of modified instances

    Selection::EMode selection_mode = m_selection.get_mode();

    for (const GLVolume* v : m_volumes.volumes)
    {
        int object_idx = v->object_idx();
        if ((object_idx < 0) || ((int)m_model->objects.size() <= object_idx))
            continue;

        int instance_idx = v->instance_idx();
        int volume_idx = v->volume_idx();

        done.insert(std::pair<int, int>(object_idx, instance_idx));

        // Mirror instances/volumes
        ModelObject* model_object = m_model->objects[object_idx];
        if (model_object != nullptr)
        {
            if (selection_mode == Selection::Instance)
                model_object->instances[instance_idx]->set_mirror(v->get_instance_mirror());
            else if (selection_mode == Selection::Volume)
                model_object->volumes[volume_idx]->set_mirror(v->get_volume_mirror());

            model_object->invalidate_bounding_box();
        }
    }

    // Fixes sinking/flying instances
    for (const std::pair<int, int>& i : done)
    {
        ModelObject* m = m_model->objects[i.first];
        Vec3d shift(0.0, 0.0, -m->get_instance_min_z(i.second));
        m_selection.translate(i.first, i.second, shift);
        m->translate_instance(i.second, shift);
    }

    post_event(SimpleEvent(EVT_GLCANVAS_SCHEDULE_BACKGROUND_PROCESS));
}

void GLCanvas3D::set_camera_zoom(float zoom)
{
    zoom = std::max(std::min(zoom, 4.0f), -4.0f) / 10.0f;
    zoom = m_camera.zoom / (1.0f - zoom);

    // Don't allow to zoom too far outside the scene.
    float zoom_min = _get_zoom_to_bounding_box_factor(_max_bounding_box());
    if (zoom_min > 0.0f)
        zoom = std::max(zoom, zoom_min * 0.7f);

    // Don't allow to zoom too close to the scene.
    zoom = std::min(zoom, 100.0f);

    m_camera.zoom = zoom;
    _refresh_if_shown_on_screen();
}

void GLCanvas3D::update_gizmos_on_off_state()
{
    set_as_dirty();
    m_gizmos.update_data(*this);
    m_gizmos.refresh_on_off_state(get_selection());
}

void GLCanvas3D::handle_sidebar_focus_event(const std::string& opt_key, bool focus_on)
{
    m_sidebar_field = focus_on ? opt_key : "";

    if (!m_sidebar_field.empty())
    {
        m_gizmos.reset_all_states();
        m_dirty = true;
    }
}

void GLCanvas3D::update_ui_from_settings()
{
#if ENABLE_RETINA_GL
    const float orig_scaling = m_retina_helper->get_scale_factor();

    const bool use_retina = wxGetApp().app_config->get("use_retina_opengl") == "1";
    BOOST_LOG_TRIVIAL(debug) << "GLCanvas3D: Use Retina OpenGL: " << use_retina;
    m_retina_helper->set_use_retina(use_retina);
    const float new_scaling = m_retina_helper->get_scale_factor();

    if (new_scaling != orig_scaling) {
        BOOST_LOG_TRIVIAL(debug) << "GLCanvas3D: Scaling factor: " << new_scaling;

        m_camera.zoom /= orig_scaling;
        m_camera.zoom *= new_scaling;
        _refresh_if_shown_on_screen();
    }
#endif
}

Linef3 GLCanvas3D::mouse_ray(const Point& mouse_pos)
{
    float z0 = 0.0f;
    float z1 = 1.0f;
    return Linef3(_mouse_to_3d(mouse_pos, &z0), _mouse_to_3d(mouse_pos, &z1));
}

bool GLCanvas3D::_is_shown_on_screen() const
{
    return (m_canvas != nullptr) ? m_canvas->IsShownOnScreen() : false;
}

bool GLCanvas3D::_init_toolbar()
{
    if (!m_toolbar.is_enabled())
        return true;

#if !ENABLE_SVG_ICONS
    ItemsIconsTexture::Metadata icons_data;
    icons_data.filename = "toolbar.png";
    icons_data.icon_size = 37;
#endif // !ENABLE_SVG_ICONS

    BackgroundTexture::Metadata background_data;
    background_data.filename = "toolbar_background.png";
    background_data.left = 16;
    background_data.top = 16;
    background_data.right = 16;
    background_data.bottom = 16;

#if ENABLE_SVG_ICONS
    if (!m_toolbar.init(background_data))
#else
    if (!m_toolbar.init(icons_data, background_data))
#endif // ENABLE_SVG_ICONS
    {
        // unable to init the toolbar texture, disable it
        m_toolbar.set_enabled(false);
        return true;
    }

#if ENABLE_SVG_ICONS
    m_toolbar.set_icons_size(40);
#endif // ENABLE_SVG_ICONS
//    m_toolbar.set_layout_type(GLToolbar::Layout::Vertical);
    m_toolbar.set_layout_type(GLToolbar::Layout::Horizontal);
    m_toolbar.set_layout_orientation(GLToolbar::Layout::Top);
    m_toolbar.set_border(5.0f);
    m_toolbar.set_separator_size(5);
    m_toolbar.set_gap_size(2);

    GLToolbarItem::Data item;

    item.name = "add";
#if ENABLE_SVG_ICONS
    item.icon_filename = "add.svg";
#endif // ENABLE_SVG_ICONS
    item.tooltip = GUI::L_str("Add...") + " [" + GUI::shortkey_ctrl_prefix() + "I]";
    item.sprite_id = 0;
    item.action_callback = [this]() { if (m_canvas != nullptr) wxPostEvent(m_canvas, SimpleEvent(EVT_GLTOOLBAR_ADD)); };
    if (!m_toolbar.add_item(item))
        return false;

    item.name = "delete";
#if ENABLE_SVG_ICONS
    item.icon_filename = "remove.svg";
#endif // ENABLE_SVG_ICONS
    item.tooltip = GUI::L_str("Delete") + " [Del]";
    item.sprite_id = 1;
    item.action_callback = [this]() { if (m_canvas != nullptr) wxPostEvent(m_canvas, SimpleEvent(EVT_GLTOOLBAR_DELETE)); };
    item.enabled_state_callback = []()->bool { return wxGetApp().plater()->can_delete(); };
    if (!m_toolbar.add_item(item))
        return false;

    item.name = "deleteall";
#if ENABLE_SVG_ICONS
    item.icon_filename = "delete_all.svg";
#endif // ENABLE_SVG_ICONS
    item.tooltip = GUI::L_str("Delete all") + " [" + GUI::shortkey_ctrl_prefix() + "Del]";
    item.sprite_id = 2;
    item.action_callback = [this]() { if (m_canvas != nullptr) wxPostEvent(m_canvas, SimpleEvent(EVT_GLTOOLBAR_DELETE_ALL)); };
    item.enabled_state_callback = []()->bool { return wxGetApp().plater()->can_delete_all(); };
    if (!m_toolbar.add_item(item))
        return false;

    item.name = "arrange";
#if ENABLE_SVG_ICONS
    item.icon_filename = "arrange.svg";
#endif // ENABLE_SVG_ICONS
    item.tooltip = GUI::L_str("Arrange [A]");
    item.sprite_id = 3;
    item.action_callback = [this]() { if (m_canvas != nullptr) wxPostEvent(m_canvas, SimpleEvent(EVT_GLTOOLBAR_ARRANGE)); };
    item.enabled_state_callback = []()->bool { return wxGetApp().plater()->can_arrange(); };
    if (!m_toolbar.add_item(item))
        return false;

    if (!m_toolbar.add_separator())
        return false;

    item.name = "more";
#if ENABLE_SVG_ICONS
    item.icon_filename = "instance_add.svg";
#endif // ENABLE_SVG_ICONS
    item.tooltip = GUI::L_str("Add instance [+]");
    item.sprite_id = 4;
    item.action_callback = [this]() { if (m_canvas != nullptr) wxPostEvent(m_canvas, SimpleEvent(EVT_GLTOOLBAR_MORE)); };
    item.visibility_callback = []()->bool { return wxGetApp().get_mode() != comSimple; };
    item.enabled_state_callback = []()->bool { return wxGetApp().plater()->can_increase_instances(); };
    if (!m_toolbar.add_item(item))
        return false;

    item.name = "fewer";
#if ENABLE_SVG_ICONS
    item.icon_filename = "instance_remove.svg";
#endif // ENABLE_SVG_ICONS
    item.tooltip = GUI::L_str("Remove instance [-]");
    item.sprite_id = 5;
    item.action_callback = [this]() { if (m_canvas != nullptr) wxPostEvent(m_canvas, SimpleEvent(EVT_GLTOOLBAR_FEWER)); };
    item.visibility_callback = []()->bool { return wxGetApp().get_mode() != comSimple; };
    item.enabled_state_callback = []()->bool { return wxGetApp().plater()->can_decrease_instances(); };
    if (!m_toolbar.add_item(item))
        return false;

    if (!m_toolbar.add_separator())
        return false;

    item.name = "splitobjects";
#if ENABLE_SVG_ICONS
    item.icon_filename = "split_objects.svg";
#endif // ENABLE_SVG_ICONS
    item.tooltip = GUI::L_str("Split to objects");
    item.sprite_id = 6;
    item.action_callback = [this]() { if (m_canvas != nullptr) wxPostEvent(m_canvas, SimpleEvent(EVT_GLTOOLBAR_SPLIT_OBJECTS)); };
    item.visibility_callback = GLToolbarItem::Default_Visibility_Callback;
    item.enabled_state_callback = []()->bool { return wxGetApp().plater()->can_split_to_objects(); };
    if (!m_toolbar.add_item(item))
        return false;

    item.name = "splitvolumes";
#if ENABLE_SVG_ICONS
    item.icon_filename = "split_parts.svg";
#endif // ENABLE_SVG_ICONS
    item.tooltip = GUI::L_str("Split to parts");
    item.sprite_id = 7;
    item.action_callback = [this]() { if (m_canvas != nullptr) wxPostEvent(m_canvas, SimpleEvent(EVT_GLTOOLBAR_SPLIT_VOLUMES)); };
    item.visibility_callback = []()->bool { return wxGetApp().get_mode() != comSimple; };
    item.enabled_state_callback = []()->bool { return wxGetApp().plater()->can_split_to_volumes(); };
    if (!m_toolbar.add_item(item))
        return false;

    if (!m_toolbar.add_separator())
        return false;

    item.name = "layersediting";
#if ENABLE_SVG_ICONS
    item.icon_filename = "layers.svg";
#endif // ENABLE_SVG_ICONS
    item.tooltip = GUI::L_str("Layers editing");
    item.sprite_id = 8;
    item.is_toggable = true;
    item.action_callback = [this]() { if (m_canvas != nullptr) wxPostEvent(m_canvas, SimpleEvent(EVT_GLTOOLBAR_LAYERSEDITING)); };
    item.visibility_callback = GLToolbarItem::Default_Visibility_Callback;
    item.enabled_state_callback = []()->bool { return wxGetApp().plater()->can_layers_editing(); };
    if (!m_toolbar.add_item(item))
        return false;

    return true;
}

bool GLCanvas3D::_set_current()
{
    if ((m_canvas != nullptr) && (m_context != nullptr))
        return m_canvas->SetCurrent(*m_context);

    return false;
}

void GLCanvas3D::_resize(unsigned int w, unsigned int h)
{
    if ((m_canvas == nullptr) && (m_context == nullptr))
        return;

    auto *imgui = wxGetApp().imgui();
    imgui->set_display_size((float)w, (float)h);
#if ENABLE_RETINA_GL
    const float scaling = m_retina_helper->get_scale_factor();
#else
    const float scaling = m_canvas->GetContentScaleFactor();
#endif
    imgui->set_scaling(m_canvas->GetFont().GetPixelSize().y, scaling);

    // ensures that this canvas is current
    _set_current();
    m_camera.apply_viewport(0, 0, w, h);

    const BoundingBoxf3& bbox = _max_bounding_box();

    switch (m_camera.type)
    {
    case Camera::Ortho:
    {
        float w2 = w;
        float h2 = h;
        float two_zoom = 2.0f * m_camera.zoom;
        if (two_zoom != 0.0f)
        {
            float inv_two_zoom = 1.0f / two_zoom;
            w2 *= inv_two_zoom;
            h2 *= inv_two_zoom;
        }

        // FIXME: calculate a tighter value for depth will improve z-fighting
        float depth = 5.0f * (float)bbox.max_size();
        m_camera.apply_ortho_projection(-w2, w2, -h2, h2, -depth, depth);

        break;
    }
//    case Camera::Perspective:
//    {
//        float bbox_r = (float)bbox.radius();
//        float fov = PI * 45.0f / 180.0f;
//        float fov_tan = tan(0.5f * fov);
//        float cam_distance = 0.5f * bbox_r / fov_tan;
//        m_camera.distance = cam_distance;
//
//        float nr = cam_distance - bbox_r * 1.1f;
//        float fr = cam_distance + bbox_r * 1.1f;
//        if (nr < 1.0f)
//            nr = 1.0f;
//
//        if (fr < nr + 1.0f)
//            fr = nr + 1.0f;
//
//        float h2 = fov_tan * nr;
//        float w2 = h2 * w / h;
//        ::glFrustum(-w2, w2, -h2, h2, nr, fr);
//
//        break;
//    }
    default:
    {
        throw std::runtime_error("Invalid camera type.");
        break;
    }
    }

    m_dirty = false;
}

BoundingBoxf3 GLCanvas3D::_max_bounding_box() const
{
    BoundingBoxf3 bb = volumes_bounding_box();
    bb.merge(m_bed.get_bounding_box());
    return bb;
}

void GLCanvas3D::_zoom_to_bounding_box(const BoundingBoxf3& bbox)
{
    // Calculate the zoom factor needed to adjust viewport to bounding box.
    float zoom = _get_zoom_to_bounding_box_factor(bbox);
    if (zoom > 0.0f)
    {
        m_camera.zoom = zoom;
        // center view around bounding box center
        m_camera.set_target(bbox.center());
        m_dirty = true;
    }
}

float GLCanvas3D::_get_zoom_to_bounding_box_factor(const BoundingBoxf3& bbox) const
{
    float max_bb_size = bbox.max_size();
    if (max_bb_size == 0.0f)
        return -1.0f;

    // project the bbox vertices on a plane perpendicular to the camera forward axis
    // then calculates the vertices coordinate on this plane along the camera xy axes

    // we need the view matrix, we let opengl calculate it (same as done in render())
    m_camera.apply_view_matrix();

    Vec3d right = m_camera.get_dir_right();
    Vec3d up = m_camera.get_dir_up();
    Vec3d forward = m_camera.get_dir_forward();

    Vec3d bb_min = bbox.min;
    Vec3d bb_max = bbox.max;
    Vec3d bb_center = bbox.center();

    // bbox vertices in world space
    std::vector<Vec3d> vertices;
    vertices.reserve(8);
    vertices.push_back(bb_min);
    vertices.emplace_back(bb_max(0), bb_min(1), bb_min(2));
    vertices.emplace_back(bb_max(0), bb_max(1), bb_min(2));
    vertices.emplace_back(bb_min(0), bb_max(1), bb_min(2));
    vertices.emplace_back(bb_min(0), bb_min(1), bb_max(2));
    vertices.emplace_back(bb_max(0), bb_min(1), bb_max(2));
    vertices.push_back(bb_max);
    vertices.emplace_back(bb_min(0), bb_max(1), bb_max(2));

    double max_x = 0.0;
    double max_y = 0.0;

    // margin factor to give some empty space around the bbox
    double margin_factor = 1.25;

    for (const Vec3d& v : vertices)
    {
        // project vertex on the plane perpendicular to camera forward axis
        Vec3d pos(v(0) - bb_center(0), v(1) - bb_center(1), v(2) - bb_center(2));
        Vec3d proj_on_plane = pos - pos.dot(forward) * forward;

        // calculates vertex coordinate along camera xy axes
        double x_on_plane = proj_on_plane.dot(right);
        double y_on_plane = proj_on_plane.dot(up);

        max_x = std::max(max_x, margin_factor * std::abs(x_on_plane));
        max_y = std::max(max_y, margin_factor * std::abs(y_on_plane));
    }

    if ((max_x == 0.0) || (max_y == 0.0))
        return -1.0f;

    max_x *= 2.0;
    max_y *= 2.0;

    const Size& cnv_size = get_canvas_size();
    return (float)std::min((double)cnv_size.get_width() / max_x, (double)cnv_size.get_height() / max_y);
}

void GLCanvas3D::_refresh_if_shown_on_screen()
{
    if (_is_shown_on_screen())
    {
        const Size& cnv_size = get_canvas_size();
        _resize((unsigned int)cnv_size.get_width(), (unsigned int)cnv_size.get_height());

        // Because of performance problems on macOS, where PaintEvents are not delivered
        // frequently enough, we call render() here directly when we can.
        render();
    }
}

void GLCanvas3D::_picking_pass() const
{
    const Vec2d& pos = m_mouse.position;

    if (m_picking_enabled && !m_mouse.dragging && (pos != Vec2d(DBL_MAX, DBL_MAX)))
    {
        // Render the object for picking.
        // FIXME This cannot possibly work in a multi - sampled context as the color gets mangled by the anti - aliasing.
        // Better to use software ray - casting on a bounding - box hierarchy.

        if (m_multisample_allowed)
            glsafe(::glDisable(GL_MULTISAMPLE));

        glsafe(::glDisable(GL_BLEND));
        glsafe(::glEnable(GL_DEPTH_TEST));

        glsafe(::glClear(GL_COLOR_BUFFER_BIT | GL_DEPTH_BUFFER_BIT));

        _render_volumes(true);
        m_gizmos.render_current_gizmo_for_picking_pass(m_selection);

        if (m_multisample_allowed)
            glsafe(::glEnable(GL_MULTISAMPLE));

        int volume_id = -1;

        GLubyte color[4] = { 0, 0, 0, 0 };
        const Size& cnv_size = get_canvas_size();
        bool inside = (0 <= pos(0)) && (pos(0) < cnv_size.get_width()) && (0 <= pos(1)) && (pos(1) < cnv_size.get_height());
        if (inside)
        {
            glsafe(::glReadPixels(pos(0), cnv_size.get_height() - pos(1) - 1, 1, 1, GL_RGBA, GL_UNSIGNED_BYTE, (void*)color));
            volume_id = color[0] + color[1] * 256 + color[2] * 256 * 256;
        }
        if ((0 <= volume_id) && (volume_id < (int)m_volumes.volumes.size()))
        {
            m_hover_volume_id = volume_id;
            m_gizmos.set_hover_id(-1);
        }
        else
        {
            m_hover_volume_id = -1;
            m_gizmos.set_hover_id(inside && volume_id <= GLGizmoBase::BASE_ID ? (GLGizmoBase::BASE_ID - volume_id) : -1);
        }

        _update_volumes_hover_state();
    }
}

void GLCanvas3D::_render_background() const
{
    glsafe(::glPushMatrix());
    glsafe(::glLoadIdentity());
    glsafe(::glMatrixMode(GL_PROJECTION));
    glsafe(::glPushMatrix());
    glsafe(::glLoadIdentity());

    // Draws a bottom to top gradient over the complete screen.
    glsafe(::glDisable(GL_DEPTH_TEST));

    ::glBegin(GL_QUADS);
    if (m_dynamic_background_enabled && _is_any_volume_outside())
        ::glColor3fv(ERROR_BG_DARK_COLOR);
    else
        ::glColor3fv(DEFAULT_BG_DARK_COLOR);

    ::glVertex2f(-1.0f, -1.0f);
    ::glVertex2f(1.0f, -1.0f);

    if (m_dynamic_background_enabled && _is_any_volume_outside())
        ::glColor3fv(ERROR_BG_LIGHT_COLOR);
    else
        ::glColor3fv(DEFAULT_BG_LIGHT_COLOR);

    ::glVertex2f(1.0f, 1.0f);
    ::glVertex2f(-1.0f, 1.0f);
    glsafe(::glEnd());

    glsafe(::glEnable(GL_DEPTH_TEST));

    glsafe(::glPopMatrix());
    glsafe(::glMatrixMode(GL_MODELVIEW));
    glsafe(::glPopMatrix());
}

void GLCanvas3D::_render_bed(float theta) const
{
    float scale_factor = 1.0;
#if ENABLE_RETINA_GL
    scale_factor = m_retina_helper->get_scale_factor();
#endif // ENABLE_RETINA_GL
    m_bed.render(theta, m_use_VBOs, scale_factor);
}

void GLCanvas3D::_render_axes() const
{
    m_bed.render_axes();
}

void GLCanvas3D::_render_objects() const
{
    if (m_volumes.empty())
        return;

    glsafe(::glEnable(GL_LIGHTING));
    glsafe(::glEnable(GL_DEPTH_TEST));

    if (m_use_VBOs)
    {
        if (m_picking_enabled)
        {
            // Update the layer editing selection to the first object selected, update the current object maximum Z.
            const_cast<LayersEditing&>(m_layers_editing).select_object(*m_model, this->is_layers_editing_enabled() ? m_selection.get_object_idx() : -1);

            if (m_config != nullptr)
            {
                const BoundingBoxf3& bed_bb = m_bed.get_bounding_box();
                m_volumes.set_print_box((float)bed_bb.min(0), (float)bed_bb.min(1), 0.0f, (float)bed_bb.max(0), (float)bed_bb.max(1), (float)m_config->opt_float("max_print_height"));
                m_volumes.check_outside_state(m_config, nullptr);
            }
        }

        if (m_use_clipping_planes)
            m_volumes.set_z_range(-m_clipping_planes[0].get_data()[3], m_clipping_planes[1].get_data()[3]);
        else
            m_volumes.set_z_range(-FLT_MAX, FLT_MAX);

        m_shader.start_using();
        if (m_picking_enabled && m_layers_editing.is_enabled() && m_layers_editing.last_object_id != -1) {
			int object_id = m_layers_editing.last_object_id;
            m_volumes.render_VBOs(GLVolumeCollection::Opaque, false, m_camera.get_view_matrix(), [object_id](const GLVolume &volume) {
                // Which volume to paint without the layer height profile shader?
                return volume.is_active && (volume.is_modifier || volume.composite_id.object_id != object_id);
            });
            // Let LayersEditing handle rendering of the active object using the layer height profile shader.
            m_layers_editing.render_volumes(*this, this->m_volumes);
        } else {
            // do not cull backfaces to show broken geometry, if any
            m_volumes.render_VBOs(GLVolumeCollection::Opaque, m_picking_enabled, m_camera.get_view_matrix(), [this](const GLVolume& volume) {
                return (m_render_sla_auxiliaries || volume.composite_id.volume_id >= 0);
            });
        }
        m_volumes.render_VBOs(GLVolumeCollection::Transparent, false, m_camera.get_view_matrix());
        m_shader.stop_using();
    }
    else
    {
        if (m_use_clipping_planes)
        {
            glsafe(::glClipPlane(GL_CLIP_PLANE0, (GLdouble*)m_clipping_planes[0].get_data()));
            glsafe(::glEnable(GL_CLIP_PLANE0));
            glsafe(::glClipPlane(GL_CLIP_PLANE1, (GLdouble*)m_clipping_planes[1].get_data()));
            glsafe(::glEnable(GL_CLIP_PLANE1));
        }

        // do not cull backfaces to show broken geometry, if any
        m_volumes.render_legacy(GLVolumeCollection::Opaque, m_picking_enabled, m_camera.get_view_matrix(), [this](const GLVolume& volume) {
            return (m_render_sla_auxiliaries || volume.composite_id.volume_id >= 0);
        });
        m_volumes.render_legacy(GLVolumeCollection::Transparent, false, m_camera.get_view_matrix());

        if (m_use_clipping_planes)
        {
            glsafe(::glDisable(GL_CLIP_PLANE0));
            glsafe(::glDisable(GL_CLIP_PLANE1));
        }
    }

    glsafe(::glDisable(GL_LIGHTING));
}

void GLCanvas3D::_render_selection() const
{
    float scale_factor = 1.0;
#if ENABLE_RETINA_GL
    scale_factor = m_retina_helper->get_scale_factor();
#endif

    if (!m_gizmos.is_running())
        m_selection.render(scale_factor);
}

#if ENABLE_RENDER_SELECTION_CENTER
void GLCanvas3D::_render_selection_center() const
{
    if (!m_gizmos.is_running())
        m_selection.render_center();
}
#endif // ENABLE_RENDER_SELECTION_CENTER

void GLCanvas3D::_render_warning_texture() const
{
    m_warning_texture.render(*this);
}

void GLCanvas3D::_render_legend_texture() const
{
    if (!m_legend_texture_enabled)
        return;

    m_legend_texture.render(*this);
}

void GLCanvas3D::_render_volumes(bool fake_colors) const
{
    static const GLfloat INV_255 = 1.0f / 255.0f;

    if (!fake_colors)
        glsafe(::glEnable(GL_LIGHTING));

    // do not cull backfaces to show broken geometry, if any
    glsafe(::glDisable(GL_CULL_FACE));

    glsafe(::glEnable(GL_BLEND));
    glsafe(::glBlendFunc(GL_SRC_ALPHA, GL_ONE_MINUS_SRC_ALPHA));

    glsafe(::glEnableClientState(GL_VERTEX_ARRAY));
    glsafe(::glEnableClientState(GL_NORMAL_ARRAY));

    unsigned int volume_id = 0;
    for (GLVolume* vol : m_volumes.volumes)
    {
        if (fake_colors)
        {
            // Object picking mode. Render the object with a color encoding the object index.
            unsigned int r = (volume_id & 0x000000FF) >> 0;
            unsigned int g = (volume_id & 0x0000FF00) >> 8;
            unsigned int b = (volume_id & 0x00FF0000) >> 16;
            glsafe(::glColor3f((GLfloat)r * INV_255, (GLfloat)g * INV_255, (GLfloat)b * INV_255));
        }
        else
        {
            vol->set_render_color();
            glsafe(::glColor4fv(vol->render_color));
        }

        if ((!fake_colors || !vol->disabled) && (vol->composite_id.volume_id >= 0 || m_render_sla_auxiliaries))
            vol->render();

        ++volume_id;
    }

    glsafe(::glDisableClientState(GL_NORMAL_ARRAY));
    glsafe(::glDisableClientState(GL_VERTEX_ARRAY));
    glsafe(::glDisable(GL_BLEND));

    glsafe(::glEnable(GL_CULL_FACE));

    if (!fake_colors)
        glsafe(::glDisable(GL_LIGHTING));
}

void GLCanvas3D::_render_current_gizmo() const
{
    m_gizmos.render_current_gizmo(m_selection);
}

void GLCanvas3D::_render_gizmos_overlay() const
{
#if ENABLE_RETINA_GL
    m_gizmos.set_overlay_scale(m_retina_helper->get_scale_factor());
#else
    m_gizmos.set_overlay_scale(m_canvas->GetContentScaleFactor());
#endif /* __WXMSW__ */

    m_gizmos.render_overlay(*this, m_selection);
}

void GLCanvas3D::_render_toolbar() const
{
#if ENABLE_SVG_ICONS
#if ENABLE_RETINA_GL
    m_toolbar.set_scale(m_retina_helper->get_scale_factor());
#else
    m_toolbar.set_scale(m_canvas->GetContentScaleFactor());
#endif // ENABLE_RETINA_GL

    Size cnv_size = get_canvas_size();
    float zoom = m_camera.zoom;
    float inv_zoom = (zoom != 0.0f) ? 1.0f / zoom : 0.0f;

    GLToolbar::Layout::EOrientation orientation = m_toolbar.get_layout_orientation();

    float top = 0.0f;
    float left = 0.0f;
    switch (m_toolbar.get_layout_type())
    {
    default:
    case GLToolbar::Layout::Horizontal:
    {
        // centers the toolbar on the top edge of the 3d scene
        if (orientation == GLToolbar::Layout::Top)
        {
            top = 0.5f * (float)cnv_size.get_height() * inv_zoom;
            left = -0.5f * m_toolbar.get_width() * inv_zoom;
        }
        else
        {
            top = (-0.5f * (float)cnv_size.get_height() + m_view_toolbar.get_height()) * inv_zoom;
            left = -0.5f * m_toolbar.get_width() * inv_zoom;
        }
        break;
    }
    case GLToolbar::Layout::Vertical:
    {
        // centers the toolbar on the right edge of the 3d scene
        if (orientation == GLToolbar::Layout::Left)
        {
            top = 0.5f * m_toolbar.get_height() * inv_zoom;
            left = (-0.5f * (float)cnv_size.get_width()) * inv_zoom;
        }
        else
        {
            top = 0.5f * m_toolbar.get_height() * inv_zoom;
            left = (0.5f * (float)cnv_size.get_width() - m_toolbar.get_width()) * inv_zoom;
        }
        break;
    }
    }
    m_toolbar.set_position(top, left);
#else
#if ENABLE_RETINA_GL
    m_toolbar.set_icons_scale(m_retina_helper->get_scale_factor());
#else
    m_toolbar.set_icons_scale(m_canvas->GetContentScaleFactor());
#endif /* __WXMSW__ */
#endif // ENABLE_SVG_ICONS

    m_toolbar.render(*this);
}

void GLCanvas3D::_render_view_toolbar() const
{
#if ENABLE_SVG_ICONS
#if ENABLE_RETINA_GL
    m_view_toolbar.set_scale(m_retina_helper->get_scale_factor());
#else
    m_view_toolbar.set_scale(m_canvas->GetContentScaleFactor());
#endif // ENABLE_RETINA_GL

    Size cnv_size = get_canvas_size();
    float zoom = m_camera.zoom;
    float inv_zoom = (zoom != 0.0f) ? 1.0f / zoom : 0.0f;

    // places the toolbar on the bottom-left corner of the 3d scene
    float top = (-0.5f * (float)cnv_size.get_height() + m_view_toolbar.get_height()) * inv_zoom;
    float left = -0.5f * (float)cnv_size.get_width() * inv_zoom;
    m_view_toolbar.set_position(top, left);
#else
#if ENABLE_RETINA_GL
    m_view_toolbar.set_icons_scale(m_retina_helper->get_scale_factor());
#else
    m_view_toolbar.set_icons_scale(m_canvas->GetContentScaleFactor());
#endif /* __WXMSW__ */
#endif // ENABLE_SVG_ICONS
    m_view_toolbar.render(*this);
}

#if ENABLE_SHOW_CAMERA_TARGET
void GLCanvas3D::_render_camera_target() const
{
    double half_length = 5.0;

    glsafe(::glDisable(GL_DEPTH_TEST));

    glsafe(::glLineWidth(2.0f));
    ::glBegin(GL_LINES);
    const Vec3d& target = m_camera.get_target();
    // draw line for x axis
    ::glColor3f(1.0f, 0.0f, 0.0f);
    ::glVertex3d(target(0) - half_length, target(1), target(2));
    ::glVertex3d(target(0) + half_length, target(1), target(2));
    // draw line for y axis
    ::glColor3f(0.0f, 1.0f, 0.0f);
    ::glVertex3d(target(0), target(1) - half_length, target(2));
    ::glVertex3d(target(0), target(1) + half_length, target(2));
    // draw line for z axis
    ::glColor3f(0.0f, 0.0f, 1.0f);
    ::glVertex3d(target(0), target(1), target(2) - half_length);
    ::glVertex3d(target(0), target(1), target(2) + half_length);
    glsafe(::glEnd());
}
#endif // ENABLE_SHOW_CAMERA_TARGET

void GLCanvas3D::_render_sla_slices() const
{
    if (!m_use_clipping_planes || wxGetApp().preset_bundle->printers.get_edited_preset().printer_technology() != ptSLA)
        return;

    const SLAPrint* print = this->sla_print();
    const PrintObjects& print_objects = print->objects();
    if (print_objects.empty())
        // nothing to render, return
        return;

    double clip_min_z = -m_clipping_planes[0].get_data()[3];
    double clip_max_z = m_clipping_planes[1].get_data()[3];
    for (unsigned int i = 0; i < (unsigned int)print_objects.size(); ++i)
    {
        const SLAPrintObject* obj = print_objects[i];

        if (!obj->is_step_done(slaposSliceSupports))
            continue;

        SlaCap::ObjectIdToTrianglesMap::iterator it_caps_bottom = m_sla_caps[0].triangles.find(i);
        SlaCap::ObjectIdToTrianglesMap::iterator it_caps_top    = m_sla_caps[1].triangles.find(i);
        {
			if (it_caps_bottom == m_sla_caps[0].triangles.end())
				it_caps_bottom = m_sla_caps[0].triangles.emplace(i, SlaCap::Triangles()).first;
            if (! m_sla_caps[0].matches(clip_min_z)) {
				m_sla_caps[0].z = clip_min_z;
                it_caps_bottom->second.object.clear();
                it_caps_bottom->second.supports.clear();
            }
            if (it_caps_top == m_sla_caps[1].triangles.end())
				it_caps_top = m_sla_caps[1].triangles.emplace(i, SlaCap::Triangles()).first;
            if (! m_sla_caps[1].matches(clip_max_z)) {
				m_sla_caps[1].z = clip_max_z;
                it_caps_top->second.object.clear();
                it_caps_top->second.supports.clear();
            }
        }
        Pointf3s &bottom_obj_triangles = it_caps_bottom->second.object;
        Pointf3s &bottom_sup_triangles = it_caps_bottom->second.supports;
        Pointf3s &top_obj_triangles    = it_caps_top->second.object;
        Pointf3s &top_sup_triangles    = it_caps_top->second.supports;

        if ((bottom_obj_triangles.empty() || bottom_sup_triangles.empty() || top_obj_triangles.empty() || top_sup_triangles.empty()) &&
            !obj->get_slice_index().empty())
        {
            double layer_height         = print->default_object_config().layer_height.value;
            double initial_layer_height = print->material_config().initial_layer_height.value;
            bool   left_handed          = obj->is_left_handed();

            coord_t key_zero = obj->get_slice_index().front().print_level();
            // Slice at the center of the slab starting at clip_min_z will be rendered for the lower plane.
            coord_t key_low  = coord_t((clip_min_z - initial_layer_height + layer_height) / SCALING_FACTOR) + key_zero;
            // Slice at the center of the slab ending at clip_max_z will be rendered for the upper plane.
            coord_t key_high = coord_t((clip_max_z - initial_layer_height) / SCALING_FACTOR) + key_zero;

            const SliceRecord& slice_low  = obj->closest_slice_to_print_level(key_low, coord_t(SCALED_EPSILON));
            const SliceRecord& slice_high = obj->closest_slice_to_print_level(key_high, coord_t(SCALED_EPSILON));

            // Offset to avoid OpenGL Z fighting between the object's horizontal surfaces and the triangluated surfaces of the cuts.
            double plane_shift_z = 0.002;

            if (slice_low.is_valid()) {
                const ExPolygons& obj_bottom = slice_low.get_slice(soModel);
                const ExPolygons& sup_bottom = slice_low.get_slice(soSupport);
                // calculate model bottom cap
                if (bottom_obj_triangles.empty() && !obj_bottom.empty())
                    bottom_obj_triangles = triangulate_expolygons_3d(obj_bottom, clip_min_z - plane_shift_z, ! left_handed);
                // calculate support bottom cap
                if (bottom_sup_triangles.empty() && !sup_bottom.empty())
                    bottom_sup_triangles = triangulate_expolygons_3d(sup_bottom, clip_min_z - plane_shift_z, ! left_handed);
            }

            if (slice_high.is_valid()) {
                const ExPolygons& obj_top = slice_high.get_slice(soModel);
                const ExPolygons& sup_top = slice_high.get_slice(soSupport);
                // calculate model top cap
                if (top_obj_triangles.empty() && !obj_top.empty())
                    top_obj_triangles = triangulate_expolygons_3d(obj_top, clip_max_z + plane_shift_z, left_handed);
                // calculate support top cap
                if (top_sup_triangles.empty() && !sup_top.empty())
                    top_sup_triangles = triangulate_expolygons_3d(sup_top, clip_max_z + plane_shift_z, left_handed);
            }
        }

        if (!bottom_obj_triangles.empty() || !top_obj_triangles.empty() || !bottom_sup_triangles.empty() || !top_sup_triangles.empty())
        {
			for (const SLAPrintObject::Instance& inst : obj->instances())
            {
<<<<<<< HEAD
                glsafe(::glPushMatrix());
                glsafe(::glTranslated(inst.offset(0), inst.offset(1), inst.offset(2)));
                glsafe(::glRotatef(inst.rotation, 0.0, 0.0, 1.0));

                ::glBegin(GL_TRIANGLES);

                ::glColor3f(1.0f, 0.37f, 0.0f);

                for (const Vec3d& v : bottom_obj_triangles)
                {
                    ::glVertex3dv((GLdouble*)v.data());
                }

                for (const Vec3d& v : top_obj_triangles)
                {
                    ::glVertex3dv((GLdouble*)v.data());
                }

                ::glColor3f(1.0f, 0.0f, 0.37f);

                for (const Vec3d& v : bottom_sup_triangles)
                {
                    ::glVertex3dv((GLdouble*)v.data());
                }

                for (const Vec3d& v : top_sup_triangles)
                {
                    ::glVertex3dv((GLdouble*)v.data());
                }

                glsafe(::glEnd());

                glsafe(::glPopMatrix());
=======
                ::glPushMatrix();
				::glTranslated(unscale<double>(inst.shift.x()), unscale<double>(inst.shift.y()), 0);
				::glRotatef(Geometry::rad2deg(inst.rotation), 0.0, 0.0, 1.0);
				if (obj->is_left_handed())
                    // The polygons are mirrored by X.
                    ::glScalef(-1.0, 1.0, 1.0);
                ::glColor3f(1.0f, 0.37f, 0.0f);
				::glEnableClientState(GL_VERTEX_ARRAY);
				::glVertexPointer(3, GL_DOUBLE, 0, (GLdouble*)bottom_obj_triangles.front().data());
				::glDrawArrays(GL_TRIANGLES, 0, bottom_obj_triangles.size());
				::glVertexPointer(3, GL_DOUBLE, 0, (GLdouble*)top_obj_triangles.front().data());
				::glDrawArrays(GL_TRIANGLES, 0, top_obj_triangles.size());
				::glColor3f(1.0f, 0.0f, 0.37f);
				::glVertexPointer(3, GL_DOUBLE, 0, (GLdouble*)bottom_sup_triangles.front().data());
				::glDrawArrays(GL_TRIANGLES, 0, bottom_sup_triangles.size());
				::glVertexPointer(3, GL_DOUBLE, 0, (GLdouble*)top_sup_triangles.front().data());
				::glDrawArrays(GL_TRIANGLES, 0, top_sup_triangles.size());
				::glDisableClientState(GL_VERTEX_ARRAY);
                ::glPopMatrix();
>>>>>>> ba4f0445
            }
        }
    }
}

void GLCanvas3D::_render_selection_sidebar_hints() const
{
    if (m_use_VBOs)
        m_shader.start_using();

    m_selection.render_sidebar_hints(m_sidebar_field);

    if (m_use_VBOs)
        m_shader.stop_using();
}

void GLCanvas3D::_update_volumes_hover_state() const
{
    for (GLVolume* v : m_volumes.volumes)
    {
        v->hover = false;
    }

    if (m_hover_volume_id == -1)
        return;

    GLVolume* volume = m_volumes.volumes[m_hover_volume_id];

    switch (m_selection.get_mode())
    {
    case Selection::Volume:
    {
        volume->hover = true;
        break;
    }
    case Selection::Instance:
    {
        int object_idx = volume->object_idx();
        int instance_idx = volume->instance_idx();

        for (GLVolume* v : m_volumes.volumes)
        {
            if ((v->object_idx() == object_idx) && (v->instance_idx() == instance_idx))
                v->hover = true;
        }

        break;
    }
    }
}

void GLCanvas3D::_perform_layer_editing_action(wxMouseEvent* evt)
{
    int object_idx_selected = m_layers_editing.last_object_id;
    if (object_idx_selected == -1)
        return;

    // A volume is selected. Test, whether hovering over a layer thickness bar.
    if (evt != nullptr)
    {
        const Rect& rect = LayersEditing::get_bar_rect_screen(*this);
        float b = rect.get_bottom();
        m_layers_editing.last_z = m_layers_editing.object_max_z() * (b - evt->GetY() - 1.0f) / (b - rect.get_top());
        m_layers_editing.last_action = 
            evt->ShiftDown() ? (evt->RightIsDown() ? LAYER_HEIGHT_EDIT_ACTION_SMOOTH : LAYER_HEIGHT_EDIT_ACTION_REDUCE) : 
                               (evt->RightIsDown() ? LAYER_HEIGHT_EDIT_ACTION_INCREASE : LAYER_HEIGHT_EDIT_ACTION_DECREASE);
    }

    m_layers_editing.adjust_layer_height_profile();
    _refresh_if_shown_on_screen();

    // Automatic action on mouse down with the same coordinate.
    _start_timer();
}

Vec3d GLCanvas3D::_mouse_to_3d(const Point& mouse_pos, float* z)
{
    if (m_canvas == nullptr)
        return Vec3d(DBL_MAX, DBL_MAX, DBL_MAX);


    const std::array<int, 4>& viewport = m_camera.get_viewport();
    const Transform3d& modelview_matrix = m_camera.get_view_matrix();
    const Transform3d& projection_matrix = m_camera.get_projection_matrix();

    GLint y = viewport[3] - (GLint)mouse_pos(1);
    GLfloat mouse_z;
    if (z == nullptr)
        glsafe(::glReadPixels((GLint)mouse_pos(0), y, 1, 1, GL_DEPTH_COMPONENT, GL_FLOAT, (void*)&mouse_z));
    else
        mouse_z = *z;

    GLdouble out_x, out_y, out_z;
    ::gluUnProject((GLdouble)mouse_pos(0), (GLdouble)y, (GLdouble)mouse_z, (GLdouble*)modelview_matrix.data(), (GLdouble*)projection_matrix.data(), (GLint*)viewport.data(), &out_x, &out_y, &out_z);
    return Vec3d((double)out_x, (double)out_y, (double)out_z);
}

Vec3d GLCanvas3D::_mouse_to_bed_3d(const Point& mouse_pos)
{
    return mouse_ray(mouse_pos).intersect_plane(0.0);
}

void GLCanvas3D::_start_timer()
{
    m_timer.Start(100, wxTIMER_CONTINUOUS);
}

void GLCanvas3D::_stop_timer()
{
    m_timer.Stop();
}

void GLCanvas3D::_load_print_toolpaths()
{
    const Print *print = this->fff_print();
    if (print == nullptr)
        return;

    if (!print->is_step_done(psSkirt) || !print->is_step_done(psBrim))
        return;

    if (!print->has_skirt() && (print->config().brim_width.value == 0))
        return;

    const float color[] = { 0.5f, 1.0f, 0.5f, 1.0f }; // greenish

    // number of skirt layers
    size_t total_layer_count = 0;
    for (const PrintObject* print_object : print->objects())
    {
        total_layer_count = std::max(total_layer_count, print_object->total_layer_count());
    }
    size_t skirt_height = print->has_infinite_skirt() ? total_layer_count : std::min<size_t>(print->config().skirt_height.value, total_layer_count);
    if ((skirt_height == 0) && (print->config().brim_width.value > 0))
        skirt_height = 1;

    // get first skirt_height layers (maybe this should be moved to a PrintObject method?)
    const PrintObject* object0 = print->objects().front();
    std::vector<float> print_zs;
    print_zs.reserve(skirt_height * 2);
    for (size_t i = 0; i < std::min(skirt_height, object0->layers().size()); ++i)
    {
        print_zs.push_back(float(object0->layers()[i]->print_z));
    }
    //FIXME why there are support layers?
    for (size_t i = 0; i < std::min(skirt_height, object0->support_layers().size()); ++i)
    {
        print_zs.push_back(float(object0->support_layers()[i]->print_z));
    }
    sort_remove_duplicates(print_zs);
    if (print_zs.size() > skirt_height)
        print_zs.erase(print_zs.begin() + skirt_height, print_zs.end());

    m_volumes.volumes.emplace_back(new GLVolume(color));
    GLVolume& volume = *m_volumes.volumes.back();
    for (size_t i = 0; i < skirt_height; ++i) {
        volume.print_zs.push_back(print_zs[i]);
        volume.offsets.push_back(volume.indexed_vertex_array.quad_indices.size());
        volume.offsets.push_back(volume.indexed_vertex_array.triangle_indices.size());
        if (i == 0)
            _3DScene::extrusionentity_to_verts(print->brim(), print_zs[i], Point(0, 0), volume);

        _3DScene::extrusionentity_to_verts(print->skirt(), print_zs[i], Point(0, 0), volume);
    }
    volume.bounding_box = volume.indexed_vertex_array.bounding_box();
    volume.indexed_vertex_array.finalize_geometry(m_use_VBOs && m_initialized);
}

void GLCanvas3D::_load_print_object_toolpaths(const PrintObject& print_object, const std::vector<std::string>& str_tool_colors, const std::vector<double>& color_print_values)
{
    std::vector<float> tool_colors = _parse_colors(str_tool_colors);

    struct Ctxt
    {
        const Points                *shifted_copies;
        std::vector<const Layer*>    layers;
        bool                         has_perimeters;
        bool                         has_infill;
        bool                         has_support;
        const std::vector<float>*    tool_colors;
        const std::vector<double>*   color_print_values;

        // Number of vertices (each vertex is 6x4=24 bytes long)
        static const size_t          alloc_size_max() { return 131072; } // 3.15MB
        //        static const size_t          alloc_size_max    () { return 65536; } // 1.57MB 
        //        static const size_t          alloc_size_max    () { return 32768; } // 786kB
        static const size_t          alloc_size_reserve() { return alloc_size_max() * 2; }

        static const float*          color_perimeters() { static float color[4] = { 1.0f, 1.0f, 0.0f, 1.f }; return color; } // yellow
        static const float*          color_infill() { static float color[4] = { 1.0f, 0.5f, 0.5f, 1.f }; return color; } // redish
        static const float*          color_support() { static float color[4] = { 0.5f, 1.0f, 0.5f, 1.f }; return color; } // greenish

        // For cloring by a tool, return a parsed color.
        bool                         color_by_tool() const { return tool_colors != nullptr; }
        size_t                       number_tools()  const { return this->color_by_tool() ? tool_colors->size() / 4 : 0; }
        const float*                 color_tool(size_t tool) const { return tool_colors->data() + tool * 4; }
        int                          volume_idx(int extruder, int feature) const
        {
            return this->color_by_color_print() ? 0 : this->color_by_tool() ? std::min<int>(this->number_tools() - 1, std::max<int>(extruder - 1, 0)) : feature;
        }

        // For coloring by a color_print(M600), return a parsed color.
        bool                         color_by_color_print() const { return color_print_values!=nullptr; }
        const float*                 color_print_by_layer_idx(const size_t layer_idx) const
        {
            auto it = std::lower_bound(color_print_values->begin(), color_print_values->end(), layers[layer_idx]->print_z + EPSILON);
            return color_tool((it - color_print_values->begin()) % number_tools());
        }
    } ctxt;

    ctxt.has_perimeters = print_object.is_step_done(posPerimeters);
    ctxt.has_infill = print_object.is_step_done(posInfill);
    ctxt.has_support = print_object.is_step_done(posSupportMaterial);
    ctxt.tool_colors = tool_colors.empty() ? nullptr : &tool_colors;
    ctxt.color_print_values = color_print_values.empty() ? nullptr : &color_print_values;

    ctxt.shifted_copies = &print_object.copies();

    // order layers by print_z
    {
        size_t nlayers = 0;
        if (ctxt.has_perimeters || ctxt.has_infill)
            nlayers = print_object.layers().size();
        if (ctxt.has_support)
            nlayers += print_object.support_layers().size();
        ctxt.layers.reserve(nlayers);
    }
    if (ctxt.has_perimeters || ctxt.has_infill)
        for (const Layer *layer : print_object.layers())
            ctxt.layers.push_back(layer);
    if (ctxt.has_support)
        for (const Layer *layer : print_object.support_layers())
            ctxt.layers.push_back(layer);
    std::sort(ctxt.layers.begin(), ctxt.layers.end(), [](const Layer *l1, const Layer *l2) { return l1->print_z < l2->print_z; });

    // Maximum size of an allocation block: 32MB / sizeof(float)
    BOOST_LOG_TRIVIAL(debug) << "Loading print object toolpaths in parallel - start";

    //FIXME Improve the heuristics for a grain size.
    size_t          grain_size = ctxt.color_by_color_print() ? size_t(1) : std::max(ctxt.layers.size() / 16, size_t(1));
    tbb::spin_mutex new_volume_mutex;
    auto            new_volume = [this, &new_volume_mutex](const float *color) -> GLVolume* {
        auto *volume = new GLVolume(color);
        new_volume_mutex.lock();
        m_volumes.volumes.emplace_back(volume);
        new_volume_mutex.unlock();
        return volume;
    };
    const size_t   volumes_cnt_initial = m_volumes.volumes.size();
    std::vector<GLVolumeCollection> volumes_per_thread(ctxt.layers.size());
    tbb::parallel_for(
        tbb::blocked_range<size_t>(0, ctxt.layers.size(), grain_size),
        [&ctxt, &new_volume](const tbb::blocked_range<size_t>& range) {
        GLVolumePtrs vols;
        if (ctxt.color_by_color_print())
            vols.emplace_back(new_volume(ctxt.color_print_by_layer_idx(range.begin())));
        else if (ctxt.color_by_tool()) {
            for (size_t i = 0; i < ctxt.number_tools(); ++i)
                vols.emplace_back(new_volume(ctxt.color_tool(i)));
        }
        else
            vols = { new_volume(ctxt.color_perimeters()), new_volume(ctxt.color_infill()), new_volume(ctxt.color_support()) };
        for (GLVolume *vol : vols)
            vol->indexed_vertex_array.reserve(ctxt.alloc_size_reserve());
        for (size_t idx_layer = range.begin(); idx_layer < range.end(); ++idx_layer) {
            const Layer *layer = ctxt.layers[idx_layer];
            for (size_t i = 0; i < vols.size(); ++i) {
                GLVolume &vol = *vols[i];
                if (vol.print_zs.empty() || vol.print_zs.back() != layer->print_z) {
                    vol.print_zs.push_back(layer->print_z);
                    vol.offsets.push_back(vol.indexed_vertex_array.quad_indices.size());
                    vol.offsets.push_back(vol.indexed_vertex_array.triangle_indices.size());
                }
            }
            for (const Point &copy : *ctxt.shifted_copies) {
                for (const LayerRegion *layerm : layer->regions()) {
                    if (ctxt.has_perimeters)
                        _3DScene::extrusionentity_to_verts(layerm->perimeters, float(layer->print_z), copy,
                        *vols[ctxt.volume_idx(layerm->region()->config().perimeter_extruder.value, 0)]);
                    if (ctxt.has_infill) {
                        for (const ExtrusionEntity *ee : layerm->fills.entities) {
                            // fill represents infill extrusions of a single island.
                            const auto *fill = dynamic_cast<const ExtrusionEntityCollection*>(ee);
                            if (!fill->entities.empty())
                                _3DScene::extrusionentity_to_verts(*fill, float(layer->print_z), copy,
                                *vols[ctxt.volume_idx(
                                is_solid_infill(fill->entities.front()->role()) ?
                                layerm->region()->config().solid_infill_extruder :
                                layerm->region()->config().infill_extruder,
                                1)]);
                        }
                    }
                }
                if (ctxt.has_support) {
                    const SupportLayer *support_layer = dynamic_cast<const SupportLayer*>(layer);
                    if (support_layer) {
                        for (const ExtrusionEntity *extrusion_entity : support_layer->support_fills.entities)
                            _3DScene::extrusionentity_to_verts(extrusion_entity, float(layer->print_z), copy,
                            *vols[ctxt.volume_idx(
                            (extrusion_entity->role() == erSupportMaterial) ?
                            support_layer->object()->config().support_material_extruder :
                            support_layer->object()->config().support_material_interface_extruder,
                            2)]);
                    }
                }
            }
            for (size_t i = 0; i < vols.size(); ++i) {
                GLVolume &vol = *vols[i];
                if (vol.indexed_vertex_array.vertices_and_normals_interleaved.size() / 6 > ctxt.alloc_size_max()) {
                    // Store the vertex arrays and restart their containers, 
                    vols[i] = new_volume(vol.color);
                    GLVolume &vol_new = *vols[i];
                    // Assign the large pre-allocated buffers to the new GLVolume.
                    vol_new.indexed_vertex_array = std::move(vol.indexed_vertex_array);
                    // Copy the content back to the old GLVolume.
                    vol.indexed_vertex_array = vol_new.indexed_vertex_array;
                    // Finalize a bounding box of the old GLVolume.
                    vol.bounding_box = vol.indexed_vertex_array.bounding_box();
                    // Clear the buffers, but keep them pre-allocated.
                    vol_new.indexed_vertex_array.clear();
                    // Just make sure that clear did not clear the reserved memory.
                    vol_new.indexed_vertex_array.reserve(ctxt.alloc_size_reserve());
                }
            }
        }
        for (GLVolume *vol : vols) {
            vol->bounding_box = vol->indexed_vertex_array.bounding_box();
            vol->indexed_vertex_array.shrink_to_fit();
        }
    });

    BOOST_LOG_TRIVIAL(debug) << "Loading print object toolpaths in parallel - finalizing results";
    // Remove empty volumes from the newly added volumes.
    m_volumes.volumes.erase(
        std::remove_if(m_volumes.volumes.begin() + volumes_cnt_initial, m_volumes.volumes.end(),
        [](const GLVolume *volume) { return volume->empty(); }),
        m_volumes.volumes.end());
    for (size_t i = volumes_cnt_initial; i < m_volumes.volumes.size(); ++i)
        m_volumes.volumes[i]->indexed_vertex_array.finalize_geometry(m_use_VBOs && m_initialized);

    BOOST_LOG_TRIVIAL(debug) << "Loading print object toolpaths in parallel - end";
}

void GLCanvas3D::_load_wipe_tower_toolpaths(const std::vector<std::string>& str_tool_colors)
{
    const Print *print = this->fff_print();
    if ((print == nullptr) || print->wipe_tower_data().tool_changes.empty())
        return;

    if (!print->is_step_done(psWipeTower))
        return;

    std::vector<float> tool_colors = _parse_colors(str_tool_colors);

    struct Ctxt
    {
        const Print                 *print;
        const std::vector<float>    *tool_colors;
        WipeTower::xy                wipe_tower_pos;
        float                        wipe_tower_angle;

        // Number of vertices (each vertex is 6x4=24 bytes long)
        static const size_t          alloc_size_max() { return 131072; } // 3.15MB
        static const size_t          alloc_size_reserve() { return alloc_size_max() * 2; }

        static const float*          color_support() { static float color[4] = { 0.5f, 1.0f, 0.5f, 1.f }; return color; } // greenish

        // For cloring by a tool, return a parsed color.
        bool                         color_by_tool() const { return tool_colors != nullptr; }
        size_t                       number_tools()  const { return this->color_by_tool() ? tool_colors->size() / 4 : 0; }
        const float*                 color_tool(size_t tool) const { return tool_colors->data() + tool * 4; }
        int                          volume_idx(int tool, int feature) const
        {
            return this->color_by_tool() ? std::min<int>(this->number_tools() - 1, std::max<int>(tool, 0)) : feature;
        }

        const std::vector<WipeTower::ToolChangeResult>& tool_change(size_t idx) {
            const auto &tool_changes = print->wipe_tower_data().tool_changes;
            return priming.empty() ?
                ((idx == tool_changes.size()) ? final : tool_changes[idx]) :
                ((idx == 0) ? priming : (idx == tool_changes.size() + 1) ? final : tool_changes[idx - 1]);
        }
        std::vector<WipeTower::ToolChangeResult> priming;
        std::vector<WipeTower::ToolChangeResult> final;
    } ctxt;

    ctxt.print = print;
    ctxt.tool_colors = tool_colors.empty() ? nullptr : &tool_colors;
    if (print->wipe_tower_data().priming && print->config().single_extruder_multi_material_priming)
        ctxt.priming.emplace_back(*print->wipe_tower_data().priming.get());
    if (print->wipe_tower_data().final_purge)
        ctxt.final.emplace_back(*print->wipe_tower_data().final_purge.get());

    ctxt.wipe_tower_angle = ctxt.print->config().wipe_tower_rotation_angle.value/180.f * PI;
    ctxt.wipe_tower_pos = WipeTower::xy(ctxt.print->config().wipe_tower_x.value, ctxt.print->config().wipe_tower_y.value);

    BOOST_LOG_TRIVIAL(debug) << "Loading wipe tower toolpaths in parallel - start";

    //FIXME Improve the heuristics for a grain size.
    size_t          n_items = print->wipe_tower_data().tool_changes.size() + (ctxt.priming.empty() ? 0 : 1);
    size_t          grain_size = std::max(n_items / 128, size_t(1));
    tbb::spin_mutex new_volume_mutex;
    auto            new_volume = [this, &new_volume_mutex](const float *color) -> GLVolume* {
        auto *volume = new GLVolume(color);
        new_volume_mutex.lock();
        m_volumes.volumes.emplace_back(volume);
        new_volume_mutex.unlock();
        return volume;
    };
    const size_t   volumes_cnt_initial = m_volumes.volumes.size();
    std::vector<GLVolumeCollection> volumes_per_thread(n_items);
    tbb::parallel_for(
        tbb::blocked_range<size_t>(0, n_items, grain_size),
        [&ctxt, &new_volume](const tbb::blocked_range<size_t>& range) {
        // Bounding box of this slab of a wipe tower.
        GLVolumePtrs vols;
        if (ctxt.color_by_tool()) {
            for (size_t i = 0; i < ctxt.number_tools(); ++i)
                vols.emplace_back(new_volume(ctxt.color_tool(i)));
        }
        else
            vols = { new_volume(ctxt.color_support()) };
        for (GLVolume *volume : vols)
            volume->indexed_vertex_array.reserve(ctxt.alloc_size_reserve());
        for (size_t idx_layer = range.begin(); idx_layer < range.end(); ++idx_layer) {
            const std::vector<WipeTower::ToolChangeResult> &layer = ctxt.tool_change(idx_layer);
            for (size_t i = 0; i < vols.size(); ++i) {
                GLVolume &vol = *vols[i];
                if (vol.print_zs.empty() || vol.print_zs.back() != layer.front().print_z) {
                    vol.print_zs.push_back(layer.front().print_z);
                    vol.offsets.push_back(vol.indexed_vertex_array.quad_indices.size());
                    vol.offsets.push_back(vol.indexed_vertex_array.triangle_indices.size());
                }
            }
            for (const WipeTower::ToolChangeResult &extrusions : layer) {
                for (size_t i = 1; i < extrusions.extrusions.size();) {
                    const WipeTower::Extrusion &e = extrusions.extrusions[i];
                    if (e.width == 0.) {
                        ++i;
                        continue;
                    }
                    size_t j = i + 1;
                    if (ctxt.color_by_tool())
                        for (; j < extrusions.extrusions.size() && extrusions.extrusions[j].tool == e.tool && extrusions.extrusions[j].width > 0.f; ++j);
                    else
                        for (; j < extrusions.extrusions.size() && extrusions.extrusions[j].width > 0.f; ++j);
                    size_t              n_lines = j - i;
                    Lines               lines;
                    std::vector<double> widths;
                    std::vector<double> heights;
                    lines.reserve(n_lines);
                    widths.reserve(n_lines);
                    heights.assign(n_lines, extrusions.layer_height);
                    WipeTower::Extrusion e_prev = extrusions.extrusions[i-1];

                    if (!extrusions.priming) { // wipe tower extrusions describe the wipe tower at the origin with no rotation
                        e_prev.pos.rotate(ctxt.wipe_tower_angle);
                        e_prev.pos.translate(ctxt.wipe_tower_pos);
                    }

                    for (; i < j; ++i) {
                        WipeTower::Extrusion e = extrusions.extrusions[i];
                        assert(e.width > 0.f);
                        if (!extrusions.priming) {
                            e.pos.rotate(ctxt.wipe_tower_angle);
                            e.pos.translate(ctxt.wipe_tower_pos);
                        }

                        lines.emplace_back(Point::new_scale(e_prev.pos.x, e_prev.pos.y), Point::new_scale(e.pos.x, e.pos.y));
                        widths.emplace_back(e.width);

                        e_prev = e;
                    }
                    _3DScene::thick_lines_to_verts(lines, widths, heights, lines.front().a == lines.back().b, extrusions.print_z,
                        *vols[ctxt.volume_idx(e.tool, 0)]);
                }
            }
        }
        for (size_t i = 0; i < vols.size(); ++i) {
            GLVolume &vol = *vols[i];
            if (vol.indexed_vertex_array.vertices_and_normals_interleaved.size() / 6 > ctxt.alloc_size_max()) {
                // Store the vertex arrays and restart their containers, 
                vols[i] = new_volume(vol.color);
                GLVolume &vol_new = *vols[i];
                // Assign the large pre-allocated buffers to the new GLVolume.
                vol_new.indexed_vertex_array = std::move(vol.indexed_vertex_array);
                // Copy the content back to the old GLVolume.
                vol.indexed_vertex_array = vol_new.indexed_vertex_array;
                // Finalize a bounding box of the old GLVolume.
                vol.bounding_box = vol.indexed_vertex_array.bounding_box();
                // Clear the buffers, but keep them pre-allocated.
                vol_new.indexed_vertex_array.clear();
                // Just make sure that clear did not clear the reserved memory.
                vol_new.indexed_vertex_array.reserve(ctxt.alloc_size_reserve());
            }
        }
        for (GLVolume *vol : vols) {
            vol->bounding_box = vol->indexed_vertex_array.bounding_box();
            vol->indexed_vertex_array.shrink_to_fit();
        }
    });

    BOOST_LOG_TRIVIAL(debug) << "Loading wipe tower toolpaths in parallel - finalizing results";
    // Remove empty volumes from the newly added volumes.
    m_volumes.volumes.erase(
        std::remove_if(m_volumes.volumes.begin() + volumes_cnt_initial, m_volumes.volumes.end(),
        [](const GLVolume *volume) { return volume->empty(); }),
        m_volumes.volumes.end());
    for (size_t i = volumes_cnt_initial; i < m_volumes.volumes.size(); ++i)
        m_volumes.volumes[i]->indexed_vertex_array.finalize_geometry(m_use_VBOs && m_initialized);

    BOOST_LOG_TRIVIAL(debug) << "Loading wipe tower toolpaths in parallel - end";
}

static inline int hex_digit_to_int(const char c)
{
    return
        (c >= '0' && c <= '9') ? int(c - '0') :
        (c >= 'A' && c <= 'F') ? int(c - 'A') + 10 :
        (c >= 'a' && c <= 'f') ? int(c - 'a') + 10 : -1;
}

void GLCanvas3D::_load_gcode_extrusion_paths(const GCodePreviewData& preview_data, const std::vector<float>& tool_colors)
{
    // helper functions to select data in dependence of the extrusion view type
    struct Helper
    {
        static float path_filter(GCodePreviewData::Extrusion::EViewType type, const ExtrusionPath& path)
        {
            switch (type)
            {
            case GCodePreviewData::Extrusion::FeatureType:
                return (float)path.role();
            case GCodePreviewData::Extrusion::Height:
                return path.height;
            case GCodePreviewData::Extrusion::Width:
                return path.width;
            case GCodePreviewData::Extrusion::Feedrate:
                return path.feedrate;
            case GCodePreviewData::Extrusion::VolumetricRate:
                return path.feedrate * (float)path.mm3_per_mm;
            case GCodePreviewData::Extrusion::Tool:
                return (float)path.extruder_id;
            case GCodePreviewData::Extrusion::ColorPrint:
                return (float)path.cp_color_id;
            default:
                return 0.0f;
            }

            return 0.0f;
        }

        static GCodePreviewData::Color path_color(const GCodePreviewData& data, const std::vector<float>& tool_colors, float value)
        {
            switch (data.extrusion.view_type)
            {
            case GCodePreviewData::Extrusion::FeatureType:
                return data.get_extrusion_role_color((ExtrusionRole)(int)value);
            case GCodePreviewData::Extrusion::Height:
                return data.get_height_color(value);
            case GCodePreviewData::Extrusion::Width:
                return data.get_width_color(value);
            case GCodePreviewData::Extrusion::Feedrate:
                return data.get_feedrate_color(value);
            case GCodePreviewData::Extrusion::VolumetricRate:
                return data.get_volumetric_rate_color(value);
            case GCodePreviewData::Extrusion::Tool:
            {
                GCodePreviewData::Color color;
                ::memcpy((void*)color.rgba, (const void*)(tool_colors.data() + (unsigned int)value * 4), 4 * sizeof(float));
                return color;
            }
            case GCodePreviewData::Extrusion::ColorPrint:
            {
                const size_t color_cnt = tool_colors.size() / 4;

                int val = int(value);
                while (val >= color_cnt)
                    val -= color_cnt;
                    
                GCodePreviewData::Color color;
                ::memcpy((void*)color.rgba, (const void*)(tool_colors.data() + val * 4), 4 * sizeof(float));

                return color;
            }
            default:
                return GCodePreviewData::Color::Dummy;
            }

            return GCodePreviewData::Color::Dummy;
        }
    };

    // Helper structure for filters
    struct Filter
    {
        float value;
        ExtrusionRole role;
        GLVolume* volume;

        Filter(float value, ExtrusionRole role)
            : value(value)
            , role(role)
            , volume(nullptr)
        {
        }

        bool operator == (const Filter& other) const
        {
            if (value != other.value)
                return false;

            if (role != other.role)
                return false;

            return true;
        }
    };

    typedef std::vector<Filter> FiltersList;
    size_t initial_volumes_count = m_volumes.volumes.size();

    // detects filters
    FiltersList filters;
    for (const GCodePreviewData::Extrusion::Layer& layer : preview_data.extrusion.layers)
    {
        for (const ExtrusionPath& path : layer.paths)
        {
            ExtrusionRole role = path.role();
            float path_filter = Helper::path_filter(preview_data.extrusion.view_type, path);
            if (std::find(filters.begin(), filters.end(), Filter(path_filter, role)) == filters.end())
                filters.emplace_back(path_filter, role);
        }
    }

    // nothing to render, return
    if (filters.empty())
        return;

    // creates a new volume for each filter
    for (Filter& filter : filters)
    {
        m_gcode_preview_volume_index.first_volumes.emplace_back(GCodePreviewVolumeIndex::Extrusion, (unsigned int)filter.role, (unsigned int)m_volumes.volumes.size());
        GLVolume* volume = new GLVolume(Helper::path_color(preview_data, tool_colors, filter.value).rgba);
        if (volume != nullptr)
        {
            filter.volume = volume;
            volume->is_extrusion_path = true;
            m_volumes.volumes.emplace_back(volume);
        }
        else
        {
            // an error occourred - restore to previous state and return
            m_gcode_preview_volume_index.first_volumes.pop_back();
            if (initial_volumes_count != m_volumes.volumes.size())
            {
                GLVolumePtrs::iterator begin = m_volumes.volumes.begin() + initial_volumes_count;
                GLVolumePtrs::iterator end = m_volumes.volumes.end();
                for (GLVolumePtrs::iterator it = begin; it < end; ++it)
                {
                    GLVolume* volume = *it;
                    delete volume;
                }
                m_volumes.volumes.erase(begin, end);
                return;
            }
        }
    }

    // populates volumes
    for (const GCodePreviewData::Extrusion::Layer& layer : preview_data.extrusion.layers)
    {
        for (const ExtrusionPath& path : layer.paths)
        {
            float path_filter = Helper::path_filter(preview_data.extrusion.view_type, path);
            FiltersList::iterator filter = std::find(filters.begin(), filters.end(), Filter(path_filter, path.role()));
            if (filter != filters.end())
            {
                filter->volume->print_zs.push_back(layer.z);
                filter->volume->offsets.push_back(filter->volume->indexed_vertex_array.quad_indices.size());
                filter->volume->offsets.push_back(filter->volume->indexed_vertex_array.triangle_indices.size());

                _3DScene::extrusionentity_to_verts(path, layer.z, *filter->volume);
            }
        }
    }

    // finalize volumes and sends geometry to gpu
    if (m_volumes.volumes.size() > initial_volumes_count)
    {
        for (size_t i = initial_volumes_count; i < m_volumes.volumes.size(); ++i)
        {
            GLVolume* volume = m_volumes.volumes[i];
            volume->bounding_box = volume->indexed_vertex_array.bounding_box();
            volume->indexed_vertex_array.finalize_geometry(m_use_VBOs && m_initialized);
        }
    }
}

void GLCanvas3D::_load_gcode_travel_paths(const GCodePreviewData& preview_data, const std::vector<float>& tool_colors)
{
    size_t initial_volumes_count = m_volumes.volumes.size();
    m_gcode_preview_volume_index.first_volumes.emplace_back(GCodePreviewVolumeIndex::Travel, 0, (unsigned int)initial_volumes_count);

    bool res = true;
    switch (preview_data.extrusion.view_type)
    {
    case GCodePreviewData::Extrusion::Feedrate:
    {
        res = _travel_paths_by_feedrate(preview_data);
        break;
    }
    case GCodePreviewData::Extrusion::Tool:
    {
        res = _travel_paths_by_tool(preview_data, tool_colors);
        break;
    }
    default:
    {
        res = _travel_paths_by_type(preview_data);
        break;
    }
    }

    if (!res)
    {
        // an error occourred - restore to previous state and return
        if (initial_volumes_count != m_volumes.volumes.size())
        {
            GLVolumePtrs::iterator begin = m_volumes.volumes.begin() + initial_volumes_count;
            GLVolumePtrs::iterator end = m_volumes.volumes.end();
            for (GLVolumePtrs::iterator it = begin; it < end; ++it)
            {
                GLVolume* volume = *it;
                delete volume;
            }
            m_volumes.volumes.erase(begin, end);
        }

        return;
    }

    // finalize volumes and sends geometry to gpu
    if (m_volumes.volumes.size() > initial_volumes_count)
    {
        for (size_t i = initial_volumes_count; i < m_volumes.volumes.size(); ++i)
        {
            GLVolume* volume = m_volumes.volumes[i];
            volume->bounding_box = volume->indexed_vertex_array.bounding_box();
            volume->indexed_vertex_array.finalize_geometry(m_use_VBOs && m_initialized);
        }
    }
}

bool GLCanvas3D::_travel_paths_by_type(const GCodePreviewData& preview_data)
{
    // Helper structure for types
    struct Type
    {
        GCodePreviewData::Travel::EType value;
        GLVolume* volume;

        explicit Type(GCodePreviewData::Travel::EType value)
            : value(value)
            , volume(nullptr)
        {
        }

        bool operator == (const Type& other) const
        {
            return value == other.value;
        }
    };

    typedef std::vector<Type> TypesList;

    // colors travels by travel type

    // detects types
    TypesList types;
    for (const GCodePreviewData::Travel::Polyline& polyline : preview_data.travel.polylines)
    {
        if (std::find(types.begin(), types.end(), Type(polyline.type)) == types.end())
            types.emplace_back(polyline.type);
    }

    // nothing to render, return
    if (types.empty())
        return true;

    // creates a new volume for each type
    for (Type& type : types)
    {
        GLVolume* volume = new GLVolume(preview_data.travel.type_colors[type.value].rgba);
        if (volume == nullptr)
            return false;
        else
        {
            type.volume = volume;
            m_volumes.volumes.emplace_back(volume);
        }
    }

    // populates volumes
    for (const GCodePreviewData::Travel::Polyline& polyline : preview_data.travel.polylines)
    {
        TypesList::iterator type = std::find(types.begin(), types.end(), Type(polyline.type));
        if (type != types.end())
        {
            type->volume->print_zs.push_back(unscale<double>(polyline.polyline.bounding_box().min(2)));
            type->volume->offsets.push_back(type->volume->indexed_vertex_array.quad_indices.size());
            type->volume->offsets.push_back(type->volume->indexed_vertex_array.triangle_indices.size());

            _3DScene::polyline3_to_verts(polyline.polyline, preview_data.travel.width, preview_data.travel.height, *type->volume);
        }
    }

    return true;
}

bool GLCanvas3D::_travel_paths_by_feedrate(const GCodePreviewData& preview_data)
{
    // Helper structure for feedrate
    struct Feedrate
    {
        float value;
        GLVolume* volume;

        explicit Feedrate(float value)
            : value(value)
            , volume(nullptr)
        {
        }

        bool operator == (const Feedrate& other) const
        {
            return value == other.value;
        }
    };

    typedef std::vector<Feedrate> FeedratesList;

    // colors travels by feedrate

    // detects feedrates
    FeedratesList feedrates;
    for (const GCodePreviewData::Travel::Polyline& polyline : preview_data.travel.polylines)
    {
        if (std::find(feedrates.begin(), feedrates.end(), Feedrate(polyline.feedrate)) == feedrates.end())
            feedrates.emplace_back(polyline.feedrate);
    }

    // nothing to render, return
    if (feedrates.empty())
        return true;

    // creates a new volume for each feedrate
    for (Feedrate& feedrate : feedrates)
    {
        GLVolume* volume = new GLVolume(preview_data.get_feedrate_color(feedrate.value).rgba);
        if (volume == nullptr)
            return false;
        else
        {
            feedrate.volume = volume;
            m_volumes.volumes.emplace_back(volume);
        }
    }

    // populates volumes
    for (const GCodePreviewData::Travel::Polyline& polyline : preview_data.travel.polylines)
    {
        FeedratesList::iterator feedrate = std::find(feedrates.begin(), feedrates.end(), Feedrate(polyline.feedrate));
        if (feedrate != feedrates.end())
        {
            feedrate->volume->print_zs.push_back(unscale<double>(polyline.polyline.bounding_box().min(2)));
            feedrate->volume->offsets.push_back(feedrate->volume->indexed_vertex_array.quad_indices.size());
            feedrate->volume->offsets.push_back(feedrate->volume->indexed_vertex_array.triangle_indices.size());

            _3DScene::polyline3_to_verts(polyline.polyline, preview_data.travel.width, preview_data.travel.height, *feedrate->volume);
        }
    }

    return true;
}

bool GLCanvas3D::_travel_paths_by_tool(const GCodePreviewData& preview_data, const std::vector<float>& tool_colors)
{
    // Helper structure for tool
    struct Tool
    {
        unsigned int value;
        GLVolume* volume;

        explicit Tool(unsigned int value)
            : value(value)
            , volume(nullptr)
        {
        }

        bool operator == (const Tool& other) const
        {
            return value == other.value;
        }
    };

    typedef std::vector<Tool> ToolsList;

    // colors travels by tool

    // detects tools
    ToolsList tools;
    for (const GCodePreviewData::Travel::Polyline& polyline : preview_data.travel.polylines)
    {
        if (std::find(tools.begin(), tools.end(), Tool(polyline.extruder_id)) == tools.end())
            tools.emplace_back(polyline.extruder_id);
    }

    // nothing to render, return
    if (tools.empty())
        return true;

    // creates a new volume for each tool
    for (Tool& tool : tools)
    {
        GLVolume* volume = new GLVolume(tool_colors.data() + tool.value * 4);
        if (volume == nullptr)
            return false;
        else
        {
            tool.volume = volume;
            m_volumes.volumes.emplace_back(volume);
        }
    }

    // populates volumes
    for (const GCodePreviewData::Travel::Polyline& polyline : preview_data.travel.polylines)
    {
        ToolsList::iterator tool = std::find(tools.begin(), tools.end(), Tool(polyline.extruder_id));
        if (tool != tools.end())
        {
            tool->volume->print_zs.push_back(unscale<double>(polyline.polyline.bounding_box().min(2)));
            tool->volume->offsets.push_back(tool->volume->indexed_vertex_array.quad_indices.size());
            tool->volume->offsets.push_back(tool->volume->indexed_vertex_array.triangle_indices.size());

            _3DScene::polyline3_to_verts(polyline.polyline, preview_data.travel.width, preview_data.travel.height, *tool->volume);
        }
    }

    return true;
}

void GLCanvas3D::_load_gcode_retractions(const GCodePreviewData& preview_data)
{
    m_gcode_preview_volume_index.first_volumes.emplace_back(GCodePreviewVolumeIndex::Retraction, 0, (unsigned int)m_volumes.volumes.size());

    // nothing to render, return
    if (preview_data.retraction.positions.empty())
        return;

    GLVolume* volume = new GLVolume(preview_data.retraction.color.rgba);
    if (volume != nullptr)
    {
        m_volumes.volumes.emplace_back(volume);

        GCodePreviewData::Retraction::PositionsList copy(preview_data.retraction.positions);
        std::sort(copy.begin(), copy.end(), [](const GCodePreviewData::Retraction::Position& p1, const GCodePreviewData::Retraction::Position& p2){ return p1.position(2) < p2.position(2); });

        for (const GCodePreviewData::Retraction::Position& position : copy)
        {
            volume->print_zs.push_back(unscale<double>(position.position(2)));
            volume->offsets.push_back(volume->indexed_vertex_array.quad_indices.size());
            volume->offsets.push_back(volume->indexed_vertex_array.triangle_indices.size());

            _3DScene::point3_to_verts(position.position, position.width, position.height, *volume);
        }

        // finalize volumes and sends geometry to gpu
        volume->bounding_box = volume->indexed_vertex_array.bounding_box();
        volume->indexed_vertex_array.finalize_geometry(m_use_VBOs && m_initialized);
    }
}

void GLCanvas3D::_load_gcode_unretractions(const GCodePreviewData& preview_data)
{
    m_gcode_preview_volume_index.first_volumes.emplace_back(GCodePreviewVolumeIndex::Unretraction, 0, (unsigned int)m_volumes.volumes.size());

    // nothing to render, return
    if (preview_data.unretraction.positions.empty())
        return;

    GLVolume* volume = new GLVolume(preview_data.unretraction.color.rgba);
    if (volume != nullptr)
    {
        m_volumes.volumes.emplace_back(volume);

        GCodePreviewData::Retraction::PositionsList copy(preview_data.unretraction.positions);
        std::sort(copy.begin(), copy.end(), [](const GCodePreviewData::Retraction::Position& p1, const GCodePreviewData::Retraction::Position& p2){ return p1.position(2) < p2.position(2); });

        for (const GCodePreviewData::Retraction::Position& position : copy)
        {
            volume->print_zs.push_back(unscale<double>(position.position(2)));
            volume->offsets.push_back(volume->indexed_vertex_array.quad_indices.size());
            volume->offsets.push_back(volume->indexed_vertex_array.triangle_indices.size());

            _3DScene::point3_to_verts(position.position, position.width, position.height, *volume);
        }

        // finalize volumes and sends geometry to gpu
        volume->bounding_box = volume->indexed_vertex_array.bounding_box();
        volume->indexed_vertex_array.finalize_geometry(m_use_VBOs && m_initialized);
    }
}

void GLCanvas3D::_load_shells_fff()
{
    size_t initial_volumes_count = m_volumes.volumes.size();
    m_gcode_preview_volume_index.first_volumes.emplace_back(GCodePreviewVolumeIndex::Shell, 0, (unsigned int)initial_volumes_count);

    const Print *print = this->fff_print();
    if (print->objects().empty())
        // nothing to render, return
        return;

    // adds objects' volumes 
    int object_id = 0;
    for (const PrintObject* obj : print->objects())
    {
        const ModelObject* model_obj = obj->model_object();

        std::vector<int> instance_ids(model_obj->instances.size());
        for (int i = 0; i < (int)model_obj->instances.size(); ++i)
        {
            instance_ids[i] = i;
        }

        m_volumes.load_object(model_obj, object_id, instance_ids, "object", m_use_VBOs && m_initialized);

        ++object_id;
    }

    if (wxGetApp().preset_bundle->printers.get_edited_preset().printer_technology() == ptFFF) {
        // adds wipe tower's volume
        double max_z = print->objects()[0]->model_object()->get_model()->bounding_box().max(2);
        const PrintConfig& config = print->config();
        unsigned int extruders_count = config.nozzle_diameter.size();
        if ((extruders_count > 1) && config.single_extruder_multi_material && config.wipe_tower && !config.complete_objects) {
            float depth = print->get_wipe_tower_depth();

            // Calculate wipe tower brim spacing.
            const DynamicPrintConfig &print_config  = wxGetApp().preset_bundle->prints.get_edited_preset().config;
            double layer_height                     = print_config.opt_float("layer_height");
            double first_layer_height               = print_config.get_abs_value("first_layer_height", layer_height);
            float brim_spacing = print->config().nozzle_diameter.values[0] * 1.25f - first_layer_height * (1. - M_PI_4);

            if (!print->is_step_done(psWipeTower))
                depth = (900.f/config.wipe_tower_width) * (float)(extruders_count - 1) ;
            m_volumes.load_wipe_tower_preview(1000, config.wipe_tower_x, config.wipe_tower_y, config.wipe_tower_width, depth, max_z, config.wipe_tower_rotation_angle,
                                              m_use_VBOs && m_initialized, !print->is_step_done(psWipeTower), brim_spacing * 4.5f);
        }
    }
}

void GLCanvas3D::_load_shells_sla()
{
    //FIXME use reload_scene
#if 1
    const SLAPrint* print = this->sla_print();
    if (print->objects().empty())
        // nothing to render, return
        return;

    // adds objects' volumes 
    int obj_idx = 0;
    for (const SLAPrintObject* obj : print->objects())
    {
        if (!obj->is_step_done(slaposSliceSupports))
            continue;

        unsigned int initial_volumes_count = (unsigned int)m_volumes.volumes.size();

        // selects only instances which were sliced
        const ModelObject* model_obj = obj->model_object();
        const std::vector<SLAPrintObject::Instance>& sla_instances = obj->instances();
        std::vector<int> instances_model_idxs(sla_instances.size());
        for (int i = 0; i < (int)sla_instances.size(); ++i)
        {
            instances_model_idxs[i] = (int)sla_instances[i].instance_id.id;
        }

        std::vector<int> sliced_instance_idxs;
        for (int i = 0; i < (int)model_obj->instances.size(); ++i)
        {
            if (std::find(instances_model_idxs.begin(), instances_model_idxs.end(), (int)model_obj->instances[i]->id().id) != instances_model_idxs.end())
                sliced_instance_idxs.push_back(i);
        }

        m_volumes.load_object(model_obj, obj_idx, sliced_instance_idxs, "object", m_use_VBOs && m_initialized);

        for (const SLAPrintObject::Instance& instance : sla_instances)
        {
            Vec3d offset = unscale(instance.shift(0), instance.shift(1), 0);
            Vec3d rotation(0.0, 0.0, (double)instance.rotation);

            unsigned int partial_volumes_count = (unsigned int)m_volumes.volumes.size();

            // add supports
            if (obj->is_step_done(slaposSupportTree) && obj->has_mesh(slaposSupportTree))
            {
                const TriangleMesh& mesh = obj->support_mesh();
                m_volumes.volumes.emplace_back(new GLVolume(GLVolume::SLA_SUPPORT_COLOR));
                GLVolume& v = *m_volumes.volumes.back();

                if (m_use_VBOs)
                    v.indexed_vertex_array.load_mesh_full_shading(mesh);
                else
                    v.indexed_vertex_array.load_mesh_flat_shading(mesh);

                v.shader_outside_printer_detection_enabled = true;
                v.composite_id.volume_id = -1;
                v.set_instance_offset(offset);
                v.set_instance_rotation(rotation);
                v.set_instance_mirror(X, obj->is_left_handed() ? -1. : 1.);
            }

            // add pad
            if (obj->is_step_done(slaposBasePool) && obj->has_mesh(slaposBasePool))
            {
                const TriangleMesh& mesh = obj->pad_mesh();
                m_volumes.volumes.emplace_back(new GLVolume(GLVolume::SLA_PAD_COLOR));
                GLVolume& v = *m_volumes.volumes.back();

                if (m_use_VBOs)
                    v.indexed_vertex_array.load_mesh_full_shading(mesh);
                else
                    v.indexed_vertex_array.load_mesh_flat_shading(mesh);

                v.shader_outside_printer_detection_enabled = false;
                v.composite_id.volume_id = -1;
                v.set_instance_offset(offset);
                v.set_instance_rotation(rotation);
                v.set_instance_mirror(X, obj->is_left_handed() ? -1. : 1.);
            }

            // finalize volumes and sends geometry to gpu
            for (unsigned int i = partial_volumes_count; i < m_volumes.volumes.size(); ++i)
            {
                GLVolume& v = *m_volumes.volumes[i];
                v.bounding_box = v.indexed_vertex_array.bounding_box();
                v.indexed_vertex_array.finalize_geometry(m_use_VBOs);
            }

            ++obj_idx;
        }

        // apply shift z
        double shift_z = obj->get_current_elevation();
        for (unsigned int i = initial_volumes_count; i < m_volumes.volumes.size(); ++i)
        {
            m_volumes.volumes[i]->set_sla_shift_z(shift_z);
        }
    }

    update_volumes_colors_by_extruder();
#else
    this->reload_scene(true, true);
#endif
}

void GLCanvas3D::_update_gcode_volumes_visibility(const GCodePreviewData& preview_data)
{
    unsigned int size = (unsigned int)m_gcode_preview_volume_index.first_volumes.size();
    for (unsigned int i = 0; i < size; ++i)
    {
        GLVolumePtrs::iterator begin = m_volumes.volumes.begin() + m_gcode_preview_volume_index.first_volumes[i].id;
        GLVolumePtrs::iterator end = (i + 1 < size) ? m_volumes.volumes.begin() + m_gcode_preview_volume_index.first_volumes[i + 1].id : m_volumes.volumes.end();

        for (GLVolumePtrs::iterator it = begin; it != end; ++it)
        {
            GLVolume* volume = *it;

            switch (m_gcode_preview_volume_index.first_volumes[i].type)
            {
            case GCodePreviewVolumeIndex::Extrusion:
            {
                if ((ExtrusionRole)m_gcode_preview_volume_index.first_volumes[i].flag == erCustom)
                    volume->zoom_to_volumes = false;

                volume->is_active = preview_data.extrusion.is_role_flag_set((ExtrusionRole)m_gcode_preview_volume_index.first_volumes[i].flag);
                break;
            }
            case GCodePreviewVolumeIndex::Travel:
            {
                volume->is_active = preview_data.travel.is_visible;
                volume->zoom_to_volumes = false;
                break;
            }
            case GCodePreviewVolumeIndex::Retraction:
            {
                volume->is_active = preview_data.retraction.is_visible;
                volume->zoom_to_volumes = false;
                break;
            }
            case GCodePreviewVolumeIndex::Unretraction:
            {
                volume->is_active = preview_data.unretraction.is_visible;
                volume->zoom_to_volumes = false;
                break;
            }
            case GCodePreviewVolumeIndex::Shell:
            {
                volume->is_active = preview_data.shell.is_visible;
                volume->color[3] = 0.25f;
                volume->zoom_to_volumes = false;
                break;
            }
            default:
            {
                volume->is_active = false;
                volume->zoom_to_volumes = false;
                break;
            }
            }
        }
    }
}

void GLCanvas3D::_update_toolpath_volumes_outside_state()
{
    // tolerance to avoid false detection at bed edges
    static const double tolerance_x = 0.05;
    static const double tolerance_y = 0.05;

    BoundingBoxf3 print_volume;
    if (m_config != nullptr)
    {
        const ConfigOptionPoints* opt = dynamic_cast<const ConfigOptionPoints*>(m_config->option("bed_shape"));
        if (opt != nullptr)
        {
            BoundingBox bed_box_2D = get_extents(Polygon::new_scale(opt->values));
            print_volume = BoundingBoxf3(Vec3d(unscale<double>(bed_box_2D.min(0)) - tolerance_x, unscale<double>(bed_box_2D.min(1)) - tolerance_y, 0.0), Vec3d(unscale<double>(bed_box_2D.max(0)) + tolerance_x, unscale<double>(bed_box_2D.max(1)) + tolerance_y, m_config->opt_float("max_print_height")));
            // Allow the objects to protrude below the print bed
            print_volume.min(2) = -1e10;
        }
    }

    for (GLVolume* volume : m_volumes.volumes)
    {
        volume->is_outside = ((print_volume.radius() > 0.0) && volume->is_extrusion_path) ? !print_volume.contains(volume->bounding_box) : false;
    }
}

void GLCanvas3D::_show_warning_texture_if_needed()
{
    _set_current();
    _set_warning_texture(WarningTexture::ToolpathOutside, _is_any_volume_outside());
}

std::vector<float> GLCanvas3D::_parse_colors(const std::vector<std::string>& colors)
{
    static const float INV_255 = 1.0f / 255.0f;

    std::vector<float> output(colors.size() * 4, 1.0f);
    for (size_t i = 0; i < colors.size(); ++i)
    {
        const std::string& color = colors[i];
        const char* c = color.data() + 1;
        if ((color.size() == 7) && (color.front() == '#'))
        {
            for (size_t j = 0; j < 3; ++j)
            {
                int digit1 = hex_digit_to_int(*c++);
                int digit2 = hex_digit_to_int(*c++);
                if ((digit1 == -1) || (digit2 == -1))
                    break;

                output[i * 4 + j] = float(digit1 * 16 + digit2) * INV_255;
            }
        }
    }
    return output;
}

void GLCanvas3D::_generate_legend_texture(const GCodePreviewData& preview_data, const std::vector<float>& tool_colors)
{
    m_legend_texture.generate(preview_data, tool_colors, *this);
}

void GLCanvas3D::_set_warning_texture(WarningTexture::Warning warning, bool state)
{
    m_warning_texture.activate(warning, state, *this);
}

bool GLCanvas3D::_is_any_volume_outside() const
{
    for (const GLVolume* volume : m_volumes.volumes)
    {
        if ((volume != nullptr) && volume->is_outside)
            return true;
    }

    return false;
}

#if !ENABLE_SVG_ICONS
void GLCanvas3D::_resize_toolbars() const
{
    Size cnv_size = get_canvas_size();
    float zoom = get_camera_zoom();
    float inv_zoom = (zoom != 0.0f) ? 1.0f / zoom : 0.0f;

#if ENABLE_RETINA_GL
    m_toolbar.set_icons_scale(m_retina_helper->get_scale_factor());
#else
    m_toolbar.set_icons_scale(m_canvas->GetContentScaleFactor());
#endif /* __WXMSW__ */

    GLToolbar::Layout::EOrientation orientation = m_toolbar.get_layout_orientation();

    switch (m_toolbar.get_layout_type())
    {
    default:
    case GLToolbar::Layout::Horizontal:
    {
        // centers the toolbar on the top edge of the 3d scene
        float top, left;
        if (orientation == GLToolbar::Layout::Top)
        {
            top = 0.5f * (float)cnv_size.get_height() * inv_zoom;
            left = -0.5f * m_toolbar.get_width() * inv_zoom;
        }
        else
        {
            top = (-0.5f * (float)cnv_size.get_height() + m_view_toolbar.get_height()) * inv_zoom;
            left = -0.5f * m_toolbar.get_width() * inv_zoom;
        }
        m_toolbar.set_position(top, left);
        break;
    }
    case GLToolbar::Layout::Vertical:
    {
        // centers the toolbar on the right edge of the 3d scene
        float top, left;
        if (orientation == GLToolbar::Layout::Left)
        {
            top = 0.5f * m_toolbar.get_height() * inv_zoom;
            left = (-0.5f * (float)cnv_size.get_width()) * inv_zoom;
        }
        else
        {
            top = 0.5f * m_toolbar.get_height() * inv_zoom;
            left = (0.5f * (float)cnv_size.get_width() - m_toolbar.get_width()) * inv_zoom;
        }
        m_toolbar.set_position(top, left);
        break;
    }
    }

    if (m_view_toolbar != nullptr)
    {
#if ENABLE_RETINA_GL
        m_view_toolbar.set_icons_scale(m_retina_helper->get_scale_factor());
#else
        m_view_toolbar.set_icons_scale(m_canvas->GetContentScaleFactor());
#endif /* __WXMSW__ */

        // places the toolbar on the bottom-left corner of the 3d scene
        float top = (-0.5f * (float)cnv_size.get_height() + m_view_toolbar.get_height()) * inv_zoom;
        float left = -0.5f * (float)cnv_size.get_width() * inv_zoom;
        m_view_toolbar.set_position(top, left);
    }
}
#endif // !ENABLE_SVG_ICONS

const Print* GLCanvas3D::fff_print() const
{
    return (m_process == nullptr) ? nullptr : m_process->fff_print();
}

const SLAPrint* GLCanvas3D::sla_print() const
{
    return (m_process == nullptr) ? nullptr : m_process->sla_print();
}

} // namespace GUI
} // namespace Slic3r<|MERGE_RESOLUTION|>--- conflicted
+++ resolved
@@ -3939,61 +3939,25 @@
         {
 			for (const SLAPrintObject::Instance& inst : obj->instances())
             {
-<<<<<<< HEAD
                 glsafe(::glPushMatrix());
-                glsafe(::glTranslated(inst.offset(0), inst.offset(1), inst.offset(2)));
-                glsafe(::glRotatef(inst.rotation, 0.0, 0.0, 1.0));
-
-                ::glBegin(GL_TRIANGLES);
-
-                ::glColor3f(1.0f, 0.37f, 0.0f);
-
-                for (const Vec3d& v : bottom_obj_triangles)
-                {
-                    ::glVertex3dv((GLdouble*)v.data());
-                }
-
-                for (const Vec3d& v : top_obj_triangles)
-                {
-                    ::glVertex3dv((GLdouble*)v.data());
-                }
-
-                ::glColor3f(1.0f, 0.0f, 0.37f);
-
-                for (const Vec3d& v : bottom_sup_triangles)
-                {
-                    ::glVertex3dv((GLdouble*)v.data());
-                }
-
-                for (const Vec3d& v : top_sup_triangles)
-                {
-                    ::glVertex3dv((GLdouble*)v.data());
-                }
-
-                glsafe(::glEnd());
-
-                glsafe(::glPopMatrix());
-=======
-                ::glPushMatrix();
-				::glTranslated(unscale<double>(inst.shift.x()), unscale<double>(inst.shift.y()), 0);
-				::glRotatef(Geometry::rad2deg(inst.rotation), 0.0, 0.0, 1.0);
+                glsafe(::glTranslated(unscale<double>(inst.shift.x()), unscale<double>(inst.shift.y()), 0));
+                glsafe(::glRotatef(Geometry::rad2deg(inst.rotation), 0.0, 0.0, 1.0));
 				if (obj->is_left_handed())
                     // The polygons are mirrored by X.
-                    ::glScalef(-1.0, 1.0, 1.0);
-                ::glColor3f(1.0f, 0.37f, 0.0f);
-				::glEnableClientState(GL_VERTEX_ARRAY);
-				::glVertexPointer(3, GL_DOUBLE, 0, (GLdouble*)bottom_obj_triangles.front().data());
-				::glDrawArrays(GL_TRIANGLES, 0, bottom_obj_triangles.size());
-				::glVertexPointer(3, GL_DOUBLE, 0, (GLdouble*)top_obj_triangles.front().data());
-				::glDrawArrays(GL_TRIANGLES, 0, top_obj_triangles.size());
-				::glColor3f(1.0f, 0.0f, 0.37f);
-				::glVertexPointer(3, GL_DOUBLE, 0, (GLdouble*)bottom_sup_triangles.front().data());
-				::glDrawArrays(GL_TRIANGLES, 0, bottom_sup_triangles.size());
-				::glVertexPointer(3, GL_DOUBLE, 0, (GLdouble*)top_sup_triangles.front().data());
-				::glDrawArrays(GL_TRIANGLES, 0, top_sup_triangles.size());
-				::glDisableClientState(GL_VERTEX_ARRAY);
-                ::glPopMatrix();
->>>>>>> ba4f0445
+                    glsafe(::glScalef(-1.0, 1.0, 1.0));
+                glsafe(::glColor3f(1.0f, 0.37f, 0.0f));
+                glsafe(::glEnableClientState(GL_VERTEX_ARRAY));
+                glsafe(::glVertexPointer(3, GL_DOUBLE, 0, (GLdouble*)bottom_obj_triangles.front().data()));
+                glsafe(::glDrawArrays(GL_TRIANGLES, 0, bottom_obj_triangles.size()));
+                glsafe(::glVertexPointer(3, GL_DOUBLE, 0, (GLdouble*)top_obj_triangles.front().data()));
+                glsafe(::glDrawArrays(GL_TRIANGLES, 0, top_obj_triangles.size()));
+                glsafe(::glColor3f(1.0f, 0.0f, 0.37f));
+                glsafe(::glVertexPointer(3, GL_DOUBLE, 0, (GLdouble*)bottom_sup_triangles.front().data()));
+                glsafe(::glDrawArrays(GL_TRIANGLES, 0, bottom_sup_triangles.size()));
+                glsafe(::glVertexPointer(3, GL_DOUBLE, 0, (GLdouble*)top_sup_triangles.front().data()));
+                glsafe(::glDrawArrays(GL_TRIANGLES, 0, top_sup_triangles.size()));
+                glsafe(::glDisableClientState(GL_VERTEX_ARRAY));
+                glsafe(::glPopMatrix());
             }
         }
     }
