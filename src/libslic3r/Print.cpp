#include "Exception.hpp"
#include "Print.hpp"
#include "BoundingBox.hpp"
#include "Brim.hpp"
#include "ClipperUtils.hpp"
#include "Extruder.hpp"
#include "Flow.hpp"
#include "Geometry/ConvexHull.hpp"
#include "I18N.hpp"
#include "ShortestPath.hpp"
#include "SupportMaterial.hpp"
#include "Thread.hpp"
#include "GCode.hpp"
#include "GCode/WipeTower.hpp"
#include "Utils.hpp"
#include "PrintConfig.hpp"
#include "Model.hpp"
#include <float.h>

#include <algorithm>
#include <limits>
#include <unordered_set>
#include <boost/filesystem/path.hpp>
#include <boost/format.hpp>
#include <boost/log/trivial.hpp>
#include <boost/regex.hpp>

//BBS: add json support
#include "nlohmann/json.hpp"

#include "GCode/ConflictChecker.hpp"

#include <codecvt>

using namespace nlohmann;

// Mark string for localization and translate.
#define L(s) Slic3r::I18N::translate(s)

namespace Slic3r {

template class PrintState<PrintStep, psCount>;
template class PrintState<PrintObjectStep, posCount>;

PrintRegion::PrintRegion(const PrintRegionConfig &config) : PrintRegion(config, config.hash()) {}
PrintRegion::PrintRegion(PrintRegionConfig &&config) : PrintRegion(std::move(config), config.hash()) {}

//BBS
float Print::min_skirt_length = 0;

void Print::clear()
{
	std::scoped_lock<std::mutex> lock(this->state_mutex());
    // The following call should stop background processing if it is running.
    this->invalidate_all_steps();
	for (PrintObject *object : m_objects)
		delete object;
	m_objects.clear();
    m_print_regions.clear();
    m_model.clear_objects();
}

// Called by Print::apply().
// This method only accepts PrintConfig option keys.
bool Print::invalidate_state_by_config_options(const ConfigOptionResolver & /* new_config */, const std::vector<t_config_option_key> &opt_keys)
{
    if (opt_keys.empty())
        return false;

    // Cache the plenty of parameters, which influence the G-code generator only,
    // or they are only notes not influencing the generated G-code.
    static std::unordered_set<std::string> steps_gcode = {
        //BBS
        "additional_cooling_fan_speed",
        "reduce_crossing_wall",
        "max_travel_detour_distance",
        "printable_area",
        //BBS: add bed_exclude_area
        "bed_exclude_area",
        "before_layer_change_gcode",
        "enable_pressure_advance",
        "pressure_advance",
<<<<<<< HEAD
        "enable_overhang_bridge_fan",
=======
        "enable_overhang_bridge_fan"
>>>>>>> 2f9434a8
        "overhang_fan_speed",
        "overhang_fan_threshold",
        "slow_down_for_layer_cooling",
        "default_acceleration",
        "deretraction_speed",
        "close_fan_the_first_x_layers",
        "machine_end_gcode",
        "filament_end_gcode",
        "post_process",
        "extruder_clearance_height_to_rod",
        "extruder_clearance_height_to_lid",
        "extruder_clearance_radius",
        "extruder_colour",
        "extruder_offset",
        "filament_flow_ratio",
        "reduce_fan_stop_start_freq",
        "fan_cooling_layer_time",
        "full_fan_speed_layer",
        "fan_kickstart",
        "fan_speedup_overhangs",
        "fan_speedup_time",
        "filament_colour",
        "default_filament_colour",
        "filament_diameter",
        "filament_density",
        "filament_cost",
        "outer_wall_acceleration",
        "inner_wall_acceleration",
        "initial_layer_acceleration",
        "top_surface_acceleration",
<<<<<<< HEAD
        "bridge_acceleration",
        "travel_acceleration",
        "sparse_infill_acceleration",
        "internal_solid_infill_acceleration"
=======
        "accel_to_decel_enable",
        "accel_to_decel_factor",
>>>>>>> 2f9434a8
        // BBS
        "cool_plate_temp_initial_layer",
        "eng_plate_temp_initial_layer",
        "hot_plate_temp_initial_layer",
        "textured_plate_temp_initial_layer",
        "gcode_add_line_number",
        "layer_change_gcode",
        "fan_min_speed",
        "fan_max_speed",
        "printable_height",
        "slow_down_min_speed",
#ifdef HAS_PRESSURE_EQUALIZER
        "max_volumetric_extrusion_rate_slope_positive",
        "max_volumetric_extrusion_rate_slope_negative",
#endif /* HAS_PRESSURE_EQUALIZER */
        "reduce_infill_retraction",
        "filename_format",
        "retraction_minimum_travel",
        "retract_before_wipe",
        "retract_when_changing_layer",
        "retraction_length",
        "retract_length_toolchange",
        "z_hop", 
        "retract_lift_above",
        "retract_lift_below", 
        "retract_lift_enforce",
        "retract_restart_extra",
        "retract_restart_extra_toolchange",
        "retraction_speed",
        "use_firmware_retraction",
        "slow_down_layer_time",
        "standby_temperature_delta",
        "machine_start_gcode",
        "filament_start_gcode",
        "change_filament_gcode",
        "wipe",
        // BBS
        "wipe_distance",
        "curr_bed_type",
        "nozzle_volume",
<<<<<<< HEAD
        "chamber_temperature",
        "thumbnails",
        "nozzle_hrc",
        "required_nozzle_HRC",
        "upward_compatible_machine",
        // SoftFever
        "seam_gap",
        "role_based_wipe_speed",
        "wipe_speed",
        "use_relative_e_distances",
        "accel_to_decel_enable",
        "accel_to_decel_factor",
        "wipe_on_loops",
        "gcode_comments",
        "gcode_label_objects", 
        "exclude_object",
        "support_material_interface_fan_speed"
=======
        "chamber_temperatures",
        "required_nozzle_HRC",
        "upward_compatible_machine",
        //OrcaSlicer
        "seam_gap",
        "wipe_speed"
        "default_jerk",
        "outer_wall_jerk",
        "inner_wall_jerk",
        "infill_jerk",
        "top_surface_jerk",
        "initial_layer_jerk",
        "travel_jerk",
        "inner_wall_acceleration",
        "sparse_infill_acceleration",
        "exclude_object",
        "use_relative_e_distances"
>>>>>>> 2f9434a8
    };

    static std::unordered_set<std::string> steps_ignore;

    std::vector<PrintStep> steps;
    std::vector<PrintObjectStep> osteps;
    bool invalidated = false;

    for (const t_config_option_key &opt_key : opt_keys) {
        if (steps_gcode.find(opt_key) != steps_gcode.end()) {
            // These options only affect G-code export or they are just notes without influence on the generated G-code,
            // so there is nothing to invalidate.
            steps.emplace_back(psGCodeExport);
        } else if (steps_ignore.find(opt_key) != steps_ignore.end()) {
            // These steps have no influence on the G-code whatsoever. Just ignore them.
        } else if (
               opt_key == "skirt_loops"
            || opt_key == "skirt_speed"
            || opt_key == "skirt_height"
            || opt_key == "draft_shield"
            || opt_key == "skirt_distance"
            || opt_key == "ooze_prevention"
            || opt_key == "wipe_tower_x"
            || opt_key == "wipe_tower_y"
            || opt_key == "wipe_tower_rotation_angle") {
            steps.emplace_back(psSkirtBrim);
        } else if (
               opt_key == "initial_layer_print_height"
            || opt_key == "nozzle_diameter"
<<<<<<< HEAD
            || opt_key == "filament_shrink"
=======
>>>>>>> 2f9434a8
            || opt_key == "resolution"
            // Spiral Vase forces different kind of slicing than the normal model:
            // In Spiral Vase mode, holes are closed and only the largest area contour is kept at each layer.
            // Therefore toggling the Spiral Vase on / off requires complete reslicing.
            || opt_key == "spiral_mode") {
            osteps.emplace_back(posSlice);
        } else if (
               opt_key == "print_sequence"
            || opt_key == "chamber_temperatures"
            || opt_key == "filament_type"
            || opt_key == "chamber_temperature"
            || opt_key == "nozzle_temperature_initial_layer"
            || opt_key == "filament_minimal_purge_on_wipe_tower"
            || opt_key == "filament_max_volumetric_speed"
            || opt_key == "gcode_flavor"
            || opt_key == "single_extruder_multi_material"
            || opt_key == "nozzle_temperature"
            // BBS
            || opt_key == "cool_plate_temp"
            || opt_key == "eng_plate_temp"
            || opt_key == "hot_plate_temp"
            || opt_key == "textured_plate_temp"
            || opt_key == "enable_prime_tower"
            || opt_key == "prime_tower_width"
            || opt_key == "prime_tower_brim_width"
            || opt_key == "first_layer_print_sequence"
            //|| opt_key == "wipe_tower_bridging"
            || opt_key == "wipe_tower_no_sparse_layers"
            || opt_key == "flush_volumes_matrix"
            || opt_key == "prime_volume"
            || opt_key == "flush_into_infill"
            || opt_key == "flush_into_support"
            || opt_key == "initial_layer_infill_speed"
            || opt_key == "travel_speed"
            || opt_key == "travel_speed_z"
            || opt_key == "initial_layer_speed"
            || opt_key == "initial_layer_travel_speed"
            || opt_key == "slow_down_layers") {
            //|| opt_key == "z_offset") {
            steps.emplace_back(psWipeTower);
            steps.emplace_back(psSkirtBrim);
        } else if (opt_key == "filament_soluble"
                || opt_key == "filament_is_support"
                || opt_key == "independent_support_layer_height") {
            steps.emplace_back(psWipeTower);
            // Soluble support interface / non-soluble base interface produces non-soluble interface layers below soluble interface layers.
            // Thus switching between soluble / non-soluble interface layer material may require recalculation of supports.
            //FIXME Killing supports on any change of "filament_soluble" is rough. We should check for each object whether that is necessary.
            osteps.emplace_back(posSupportMaterial);
            osteps.emplace_back(posSimplifySupportPath);
        } else if (
               opt_key == "initial_layer_line_width"
            || opt_key == "min_layer_height"
            || opt_key == "max_layer_height"
            //|| opt_key == "resolution"
            //BBS: when enable arc fitting, we must re-generate perimeter
            || opt_key == "enable_arc_fitting"
            || opt_key == "wall_infill_order") {
            osteps.emplace_back(posPerimeters);
            osteps.emplace_back(posInfill);
            osteps.emplace_back(posSupportMaterial);
<<<<<<< HEAD
			osteps.emplace_back(posSimplifyPath);
=======
            osteps.emplace_back(posSimplifyWall);
>>>>>>> 2f9434a8
            osteps.emplace_back(posSimplifyInfill);
            osteps.emplace_back(posSimplifySupportPath);
            steps.emplace_back(psSkirtBrim);
        }
        else if (opt_key == "z_hop_types") {
            osteps.emplace_back(posDetectOverhangsForLift);
        } else {
            // for legacy, if we can't handle this option let's invalidate all steps
            //FIXME invalidate all steps of all objects as well?
            invalidated |= this->invalidate_all_steps();
            // Continue with the other opt_keys to possibly invalidate any object specific steps.
        }
    }

    sort_remove_duplicates(steps);
    for (PrintStep step : steps)
        invalidated |= this->invalidate_step(step);
    sort_remove_duplicates(osteps);
    for (PrintObjectStep ostep : osteps)
        for (PrintObject *object : m_objects)
            invalidated |= object->invalidate_step(ostep);

    return invalidated;
}

<<<<<<< HEAD
void Print::set_calib_params(const Calib_Params& params) {
    m_calib_params = params;
    m_calib_params.mode = params.mode;
=======
void Print::set_calib_params(const Calib_Params &params)
{
    m_calib_params      = params;
>>>>>>> 2f9434a8
}

bool Print::invalidate_step(PrintStep step)
{
	bool invalidated = Inherited::invalidate_step(step);
    // Propagate to dependent steps.
    if (step != psGCodeExport)
        invalidated |= Inherited::invalidate_step(psGCodeExport);
    return invalidated;
}

// returns true if an object step is done on all objects
// and there's at least one object
bool Print::is_step_done(PrintObjectStep step) const
{
    if (m_objects.empty())
        return false;
    std::scoped_lock<std::mutex> lock(this->state_mutex());
    for (const PrintObject *object : m_objects)
        if (! object->is_step_done_unguarded(step))
            return false;
    return true;
}

// returns 0-based indices of used extruders
std::vector<unsigned int> Print::object_extruders() const
{
    std::vector<unsigned int> extruders;
    extruders.reserve(m_print_regions.size() * m_objects.size() * 3);
    // BBS
#if 0
    for (const PrintObject *object : m_objects)
		for (const PrintRegion &region : object->all_regions())
        	region.collect_object_printing_extruders(*this, extruders);
#else
    for (const PrintObject* object : m_objects) {
        const ModelObject* mo = object->model_object();
        for (const ModelVolume* mv : mo->volumes) {
            std::vector<int> volume_extruders = mv->get_extruders();
            for (int extruder : volume_extruders) {
                assert(extruder > 0);
                extruders.push_back(extruder - 1);
            }
        }

        // layer range
        for (auto layer_range : mo->layer_config_ranges) {
            if (layer_range.second.has("extruder")) {
                //BBS: actually when user doesn't change filament by height range(value is default 0), height range should not save key "extruder".
                //Don't know why height range always save key "extruder" because of no change(should only save difference)...
                //Add protection here to avoid overflow
                auto value = layer_range.second.option("extruder")->getInt();
                if (value > 0)
                    extruders.push_back(value - 1);
            }
        }
    }
#endif
    sort_remove_duplicates(extruders);
    return extruders;
}

// returns 0-based indices of used extruders
std::vector<unsigned int> Print::support_material_extruders() const
{
    std::vector<unsigned int> extruders;
    bool support_uses_current_extruder = false;
    // BBS
    auto num_extruders = (unsigned int)m_config.filament_diameter.size();

    for (PrintObject *object : m_objects) {
        if (object->has_support_material()) {
        	assert(object->config().support_filament >= 0);
            if (object->config().support_filament == 0)
                support_uses_current_extruder = true;
            else {
            	unsigned int i = (unsigned int)object->config().support_filament - 1;
                extruders.emplace_back((i >= num_extruders) ? 0 : i);
            }
        	assert(object->config().support_interface_filament >= 0);
            if (object->config().support_interface_filament == 0)
                support_uses_current_extruder = true;
            else {
            	unsigned int i = (unsigned int)object->config().support_interface_filament - 1;
                extruders.emplace_back((i >= num_extruders) ? 0 : i);
            }
        }
    }

    if (support_uses_current_extruder)
        // Add all object extruders to the support extruders as it is not know which one will be used to print supports.
        append(extruders, this->object_extruders());

    sort_remove_duplicates(extruders);
    return extruders;
}

// returns 0-based indices of used extruders
std::vector<unsigned int> Print::extruders(bool conside_custom_gcode) const
{
    std::vector<unsigned int> extruders = this->object_extruders();
    append(extruders, this->support_material_extruders());

    if (conside_custom_gcode) {
        //BBS
        int num_extruders = m_config.filament_colour.size();
        for (auto plate_data : m_model.plates_custom_gcodes) {
            for (auto item : plate_data.second.gcodes) {
                if (item.type == CustomGCode::Type::ToolChange && item.extruder <= num_extruders)
                    extruders.push_back((unsigned int)(item.extruder - 1));
            }
        }
    }

    sort_remove_duplicates(extruders);
    return extruders;
}

unsigned int Print::num_object_instances() const
{
	unsigned int instances = 0;
    for (const PrintObject *print_object : m_objects)
        instances += (unsigned int)print_object->instances().size();
    return instances;
}

double Print::max_allowed_layer_height() const
{
    double nozzle_diameter_max = 0.;
    for (unsigned int extruder_id : this->extruders())
        nozzle_diameter_max = std::max(nozzle_diameter_max, m_config.nozzle_diameter.get_at(extruder_id));
    return nozzle_diameter_max;
}

std::vector<ObjectID> Print::print_object_ids() const
{
    std::vector<ObjectID> out;
    // Reserve one more for the caller to append the ID of the Print itself.
    out.reserve(m_objects.size() + 1);
    for (const PrintObject *print_object : m_objects)
        out.emplace_back(print_object->id());
    return out;
}

bool Print::has_infinite_skirt() const
{
    return (m_config.draft_shield == dsEnabled && m_config.skirt_loops > 0) || (m_config.ooze_prevention && this->extruders().size() > 1);
}

bool Print::has_skirt() const
{
    return (m_config.skirt_height > 0 && m_config.skirt_loops > 0) || m_config.draft_shield != dsDisabled;
}

bool Print::has_brim() const
{
    return std::any_of(m_objects.begin(), m_objects.end(), [](PrintObject *object) { return object->has_brim(); });
}

//BBS
std::vector<size_t> Print::layers_sorted_for_object(float start, float end, std::vector<LayerPtrs> &layers_of_objects, std::vector<BoundingBox> &boundingBox_for_objects, std::vector<Points> &objects_instances_shift)
{
    std::vector<size_t> idx_of_object_sorted;
    size_t              idx = 0;
    for (const auto &object : m_objects) {
        idx_of_object_sorted.push_back(idx++);
        object->get_certain_layers(start, end, layers_of_objects, boundingBox_for_objects);
    }
    std::sort(idx_of_object_sorted.begin(), idx_of_object_sorted.end(),
              [boundingBox_for_objects](auto left, auto right) { return boundingBox_for_objects[left].area() > boundingBox_for_objects[right].area(); });

    objects_instances_shift.clear();
    objects_instances_shift.reserve(m_objects.size());
    for (const auto& object : m_objects)
        objects_instances_shift.emplace_back(object->get_instances_shift_without_plate_offset());

    return idx_of_object_sorted;
};

StringObjectException Print::sequential_print_clearance_valid(const Print &print, Polygons *polygons, std::vector<std::pair<Polygon, float>>* height_polygons)
{
    StringObjectException single_object_exception;
    auto print_config = print.config();
    Pointfs excluse_area_points = print_config.bed_exclude_area.values;
    Polygons exclude_polys;
    Polygon exclude_poly;
    const Vec3d print_origin = print.get_plate_origin();
    for (int i = 0; i < excluse_area_points.size(); i++) {
        auto pt = excluse_area_points[i];
        exclude_poly.points.emplace_back(scale_(pt.x() + print_origin.x()), scale_(pt.y() + print_origin.y()));
        if (i % 4 == 3) {  // exclude areas are always rectangle
            exclude_polys.push_back(exclude_poly);
            exclude_poly.points.clear();
        }
    }

    std::map<ObjectID, Polygon> map_model_object_to_convex_hull;
    struct print_instance_info
    {
        const PrintInstance *print_instance;
        BoundingBox    bounding_box;
        Polygon        hull_polygon;
        int                  object_index;
        double         arrange_score;
        double               height;
    };
    auto find_object_index = [](const Model& model, const ModelObject* obj) {
        for (int index = 0; index < model.objects.size(); index++)
        {
            if (model.objects[index] == obj)
                return index;
        }
        return -1;
    };
    std::vector<struct print_instance_info> print_instance_with_bounding_box;
    {
        // sequential_print_horizontal_clearance_valid
        Polygons convex_hulls_other;
        if (polygons != nullptr)
            polygons->clear();
        std::vector<size_t> intersecting_idxs;

        for (const PrintObject *print_object : print.objects()) {
            assert(! print_object->model_object()->instances.empty());
            assert(! print_object->instances().empty());
            ObjectID model_object_id = print_object->model_object()->id();
            auto it_convex_hull = map_model_object_to_convex_hull.find(model_object_id);
            // Get convex hull of all printable volumes assigned to this print object.
            ModelInstance *model_instance0 = print_object->model_object()->instances.front();
            if (it_convex_hull == map_model_object_to_convex_hull.end()) {
                // Calculate the convex hull of a printable object.
                // Grow convex hull with the clearance margin.
                // FIXME: Arrangement has different parameters for offsetting (jtMiter, limit 2)
                // which causes that the warning will be showed after arrangement with the
                // appropriate object distance. Even if I set this to jtMiter the warning still shows up.
                it_convex_hull = map_model_object_to_convex_hull.emplace_hint(it_convex_hull, model_object_id,
                            print_object->model_object()->convex_hull_2d(Geometry::assemble_transform(
                            { 0.0, 0.0, model_instance0->get_offset().z() }, model_instance0->get_rotation(), model_instance0->get_scaling_factor(), model_instance0->get_mirror())));
            }
            // Make a copy, so it may be rotated for instances.
            Polygon convex_hull0 = it_convex_hull->second;
            const double z_diff = Geometry::rotation_diff_z(model_instance0->get_rotation(), print_object->instances().front().model_instance->get_rotation());
            if (std::abs(z_diff) > EPSILON)
                convex_hull0.rotate(z_diff);
            // Now we check that no instance of convex_hull intersects any of the previously checked object instances.
            for (const PrintInstance &instance : print_object->instances()) {
                Polygon convex_hull_no_offset = convex_hull0, convex_hull;
                auto tmp = offset(convex_hull_no_offset,
                        // Shrink the extruder_clearance_radius a tiny bit, so that if the object arrangement algorithm placed the objects
                        // exactly by satisfying the extruder_clearance_radius, this test will not trigger collision.
                        float(scale_(0.5 * print.config().extruder_clearance_radius.value - EPSILON)),
                        jtRound, scale_(0.1));
                if (!tmp.empty()) { // tmp may be empty due to clipper's bug, see STUDIO-2452
                    convex_hull = tmp.front();
                    // instance.shift is a position of a centered object, while model object may not be centered.
                    // Convert the shift from the PrintObject's coordinates into ModelObject's coordinates by removing the centering offset.
                    convex_hull.translate(instance.shift - print_object->center_offset());
                }
                convex_hull_no_offset.translate(instance.shift - print_object->center_offset());
                //juedge the exclude area
                if (!intersection(exclude_polys, convex_hull_no_offset).empty()) {
                    if (single_object_exception.string.empty()) {
                        single_object_exception.string = (boost::format(L("%1% is too close to exclusion area, there may be collisions when printing.")) %instance.model_instance->get_object()->name).str();
                        single_object_exception.object = instance.model_instance->get_object();
                    }
                    else {
                        single_object_exception.string += "\n"+(boost::format(L("%1% is too close to exclusion area, there may be collisions when printing.")) %instance.model_instance->get_object()->name).str();
                        single_object_exception.object = nullptr;
                    }
                    //if (polygons) {
                    //    intersecting_idxs.emplace_back(convex_hulls_other.size());
                    //}
                }

                // if output needed, collect indices (inside convex_hulls_other) of intersecting hulls
                for (size_t i = 0; i < convex_hulls_other.size(); ++i) {
                    if (! intersection(convex_hulls_other[i], convex_hull).empty()) {
                        bool has_exception = false;
                        if (single_object_exception.string.empty()) {
                            single_object_exception.string = (boost::format(L("%1% is too close to others, and collisions may be caused.")) %instance.model_instance->get_object()->name).str();
                            single_object_exception.object = instance.model_instance->get_object();
                            has_exception                  = true;
                        }
                        else {
                            single_object_exception.string += "\n"+(boost::format(L("%1% is too close to others, and collisions may be caused.")) %instance.model_instance->get_object()->name).str();
                            single_object_exception.object = nullptr;
                            has_exception                  = true;
                        }

                        if (polygons) {
                            intersecting_idxs.emplace_back(i);
                            intersecting_idxs.emplace_back(convex_hulls_other.size());
                        }

                        if (has_exception) break;
                    }
                }
                struct print_instance_info print_info {&instance, convex_hull.bounding_box(), convex_hull};
                print_info.height = instance.print_object->height();
                print_info.object_index = find_object_index(print.model(), print_object->model_object());
                print_instance_with_bounding_box.push_back(std::move(print_info));
                convex_hulls_other.emplace_back(std::move(convex_hull));
            }
        }
        if (!intersecting_idxs.empty()) {
            // use collected indices (inside convex_hulls_other) to update output
            std::sort(intersecting_idxs.begin(), intersecting_idxs.end());
            intersecting_idxs.erase(std::unique(intersecting_idxs.begin(), intersecting_idxs.end()), intersecting_idxs.end());
            for (size_t i : intersecting_idxs) {
                polygons->emplace_back(std::move(convex_hulls_other[i]));
            }
        }
    }

    // calc sort order
    double hc1              = scale_(print.config().extruder_clearance_height_to_lid); // height to lid
    double hc2              = scale_(print.config().extruder_clearance_height_to_rod); // height to rod
    double printable_height = scale_(print.config().printable_height);

#if 0 //do not sort anymore, use the order in object list
    auto bed_points = get_bed_shape(print_config);
    float bed_width = bed_points[1].x() - bed_points[0].x();
    // 如果扩大以后的多边形的距离小于这个值，就需要严格保证从左到右的打印顺序，否则会撞工具头右侧
    float unsafe_dist = scale_(print_config.extruder_clearance_max_radius.value - print_config.extruder_clearance_radius.value);
    struct VecHash
    {
        size_t operator()(const Vec2i &n1) const
        {
            return std::hash<coord_t>()(int(n1(0) * 100 + 100)) + std::hash<coord_t>()(int(n1(1) * 100 + 100)) * 101;
        }
    };
    std::unordered_set<Vec2i, VecHash> left_right_pair; // pairs in this vector must strictly obey the left-right order
    for (size_t i = 0; i < print_instance_with_bounding_box.size();i++) {
        auto &inst         = print_instance_with_bounding_box[i];
        inst.index         = i;
        Point pt           = inst.bounding_box.center();
        inst.arrange_score = pt.x() / 2 + pt.y(); // we prefer print row-by-row, so cost on x-direction is smaller
    }
    for (size_t i = 0; i < print_instance_with_bounding_box.size(); i++) {
        auto &inst         = print_instance_with_bounding_box[i];
        auto &l            = print_instance_with_bounding_box[i];
        for (size_t j = 0; j < print_instance_with_bounding_box.size(); j++) {
            if (j != i) {
                auto &r        = print_instance_with_bounding_box[j];
                auto ly1       = l.bounding_box.min.y();
                auto ly2       = l.bounding_box.max.y();
                auto ry1       = r.bounding_box.min.y();
                auto ry2       = r.bounding_box.max.y();
                auto lx1       = l.bounding_box.min.x();
                auto rx1       = r.bounding_box.min.x();
                auto lx2       = l.bounding_box.max.x();
                auto rx2       = r.bounding_box.max.x();
                auto inter_min = std::max(ly1, ry1);
                auto inter_max = std::min(ly2, ry2);
                auto inter_y   = inter_max - inter_min;

                // 如果y方向的重合超过轮廓的膨胀量，说明两个物体在一行，应该先打左边的物体，即先比较二者的x坐标。
                if (inter_y > scale_(0.5 * print.config().extruder_clearance_radius.value)) {
                    if (std::max(rx1 - lx2, lx1 - rx2) < unsafe_dist) {
                        if (lx1 > rx1) {
                            left_right_pair.insert({j, i});
                            BOOST_LOG_TRIVIAL(debug) << "in-a-row, print_instance " << r.print_instance->model_instance->get_object()->name << "(" << r.arrange_score << ")"
                                                     << " -> " << l.print_instance->model_instance->get_object()->name << "(" << l.arrange_score << ")";
                        } else {
                            left_right_pair.insert({i, j});
                            BOOST_LOG_TRIVIAL(debug) << "in-a-row, print_instance " << l.print_instance->model_instance->get_object()->name << "(" << l.arrange_score << ")"
                                                     << " -> " << r.print_instance->model_instance->get_object()->name << "(" << r.arrange_score << ")";
                        }
                    }
                }
                if (l.height > hc1 && r.height < hc1) {
                    // 当前物体超过了顶盖高度，必须后打
                    left_right_pair.insert({j, i});
                    BOOST_LOG_TRIVIAL(debug) << "height>hc1, print_instance " << r.print_instance->model_instance->get_object()->name << "(" << r.arrange_score << ")"
                                             << " -> " << l.print_instance->model_instance->get_object()->name << "(" << l.arrange_score << ")";
                }
                else if (l.height > hc2 && l.height > r.height && l.arrange_score<r.arrange_score) {
                    // 如果当前物体的高度超过滑杆，且比r高，就给它加一点代价，尽量让高的物体后打（只有物体高度超过滑杆时才有必要按高度来）
                    if (l.arrange_score < r.arrange_score)
                        l.arrange_score = r.arrange_score + 10;
                    BOOST_LOG_TRIVIAL(debug) << "height>hc2, print_instance " << inst.print_instance->model_instance->get_object()->name
                                             << ", right=" << r.print_instance->model_instance->get_object()->name << ", l.score: " << l.arrange_score
                                             << ", r.score: " << r.arrange_score;
                }
            }
        }
    }
    // 多做几次代价传播，因为前一次有些值没有更新。
    // TODO 更好的办法是建立一颗树，一步到位。不过我暂时没精力搞，先就这样吧
    for (int k=0;k<5;k++)
    for (auto p : left_right_pair) {
        auto &l = print_instance_with_bounding_box[p(0)];
        auto &r = print_instance_with_bounding_box[p(1)];
        if(r.arrange_score<l.arrange_score)
            r.arrange_score = l.arrange_score + 10;
    }

    BOOST_LOG_TRIVIAL(debug) << "bed width: " << unscale_(bed_width) << ", unsafe_dist:" << unscale_(unsafe_dist) << ", height_to_lid: " << unscale_(hc1) << ", height_to_rod:" << unscale_(hc2) << ", final dependency:";
    for (auto p : left_right_pair) {
        auto &l         = print_instance_with_bounding_box[p(0)];
        auto &r         = print_instance_with_bounding_box[p(1)];
        BOOST_LOG_TRIVIAL(debug) << "print_instance " << I18N::translate(l.print_instance->model_instance->get_object()->name) << "(" << l.arrange_score << ")"
                                 << " -> " << I18N::translate(r.print_instance->model_instance->get_object()->name) << "(" << r.arrange_score << ")";
    }
    // sort the print instance
    std::sort(print_instance_with_bounding_box.begin(), print_instance_with_bounding_box.end(),
        [](print_instance_info& l, print_instance_info& r) {return l.arrange_score < r.arrange_score;});

    for (auto &inst : print_instance_with_bounding_box)
        BOOST_LOG_TRIVIAL(debug) << "after sorting print_instance " << inst.print_instance->model_instance->get_object()->name << ", score: " << inst.arrange_score
                                 << ", height:"<< inst.height;
#else
    // sort the print instance
    std::sort(print_instance_with_bounding_box.begin(), print_instance_with_bounding_box.end(),
        [](print_instance_info& l, print_instance_info& r) {return l.object_index < r.object_index;});

    for (auto &inst : print_instance_with_bounding_box)
        BOOST_LOG_TRIVIAL(debug) << "after sorting print_instance " << inst.print_instance->model_instance->get_object()->name << ", object_index: " << inst.object_index
                                 << ", height:"<< inst.height;

#endif
    // sequential_print_vertical_clearance_valid
    {
        // Ignore the last instance printed.
        //print_instance_with_bounding_box.pop_back();
        /*bool has_interlaced_objects = false;
        for (int k = 0; k < print_instance_count; k++)
        {
            auto inst = print_instance_with_bounding_box[k].print_instance;
            auto bbox = print_instance_with_bounding_box[k].bounding_box;
            auto iy1 = bbox.min.y();
            auto iy2 = bbox.max.y();

            for (int i = 0; i < k; i++)
            {
                auto& p = print_instance_with_bounding_box[i].print_instance;
                auto bbox2 = print_instance_with_bounding_box[i].bounding_box;
                auto py1 = bbox2.min.y();
                auto py2 = bbox2.max.y();
                auto inter_min = std::max(iy1, py1); // min y of intersection
                auto inter_max = std::min(iy2, py2); // max y of intersection. length=max_y-min_y>0 means intersection exists
                if (inter_max - inter_min > 0) {
                    has_interlaced_objects = true;
                    break;
                }
            }
            if (has_interlaced_objects)
                break;
        }*/

        // if objects are not overlapped on y-axis, they will not collide even if they are taller than extruder_clearance_height_to_rod
        int print_instance_count = print_instance_with_bounding_box.size();
        std::map<const PrintInstance*, std::pair<Polygon, float>> too_tall_instances;
        for (int k = 0; k < print_instance_count; k++)
        {
            auto inst = print_instance_with_bounding_box[k].print_instance;
            // 只需要考虑喷嘴到滑杆的偏移量，这个比整个工具头的碰撞半径要小得多
            auto bbox = print_instance_with_bounding_box[k].bounding_box.inflated(-scale_(0.5 * print.config().extruder_clearance_radius.value));
            auto iy1 = bbox.min.y();
            auto iy2 = bbox.max.y();
            (const_cast<ModelInstance*>(inst->model_instance))->arrange_order = k+1;
            double height = (k == (print_instance_count - 1))?printable_height:hc1;
            /*if (has_interlaced_objects) {
                if ((k < (print_instance_count - 1)) && (inst->print_object->height() > hc2)) {
                    too_tall_instances[inst] = std::make_pair(print_instance_with_bounding_box[k].hull_polygon, unscaled<double>(hc2));
                }
            }
            else {
                if ((k < (print_instance_count - 1)) && (inst->print_object->height() > hc1)) {
                    too_tall_instances[inst] = std::make_pair(print_instance_with_bounding_box[k].hull_polygon, unscaled<double>(hc1));
                }
            }*/

            for (int i = k+1; i < print_instance_count; i++)
            {
                auto& p = print_instance_with_bounding_box[i].print_instance;
                auto bbox2 = print_instance_with_bounding_box[i].bounding_box;
                auto py1 = bbox2.min.y();
                auto py2 = bbox2.max.y();
                auto inter_min = std::max(iy1, py1); // min y of intersection
                auto inter_max = std::min(iy2, py2); // max y of intersection. length=max_y-min_y>0 means intersection exists
                if (inter_max - inter_min > 0) {
                    height = hc2;
                    break;
                }
            }
            if (height < inst->print_object->height())
                too_tall_instances[inst] = std::make_pair(print_instance_with_bounding_box[k].hull_polygon, unscaled<double>(height));
        }

        if (too_tall_instances.size() > 0) {
            //return {, inst->model_instance->get_object()};
            for (auto& iter: too_tall_instances) {
                if (single_object_exception.string.empty()) {
                    single_object_exception.string = (boost::format(L("%1% is too tall, and collisions will be caused.")) %iter.first->model_instance->get_object()->name).str();
                    single_object_exception.object = iter.first->model_instance->get_object();
                }
                else {
                    single_object_exception.string += "\n" + (boost::format(L("%1% is too tall, and collisions will be caused.")) %iter.first->model_instance->get_object()->name).str();
                    single_object_exception.object = nullptr;
                }
                if (height_polygons)
                    height_polygons->emplace_back(std::move(iter.second));
            }
        }
    }

    return single_object_exception;
}

//BBS
static StringObjectException layered_print_cleareance_valid(const Print &print, StringObjectException *warning)
{
    std::vector<const PrintInstance*> print_instances_ordered = sort_object_instances_by_model_order(print, true);
    if (print_instances_ordered.size() < 1)
        return {};

    auto print_config = print.config();
    Pointfs excluse_area_points = print_config.bed_exclude_area.values;
    Polygons exclude_polys;
    Polygon exclude_poly;
    const Vec3d print_origin = print.get_plate_origin();
    for (int i = 0; i < excluse_area_points.size(); i++) {
        auto pt = excluse_area_points[i];
        exclude_poly.points.emplace_back(scale_(pt.x() + print_origin.x()), scale_(pt.y() + print_origin.y()));
        if (i % 4 == 3) {  // exclude areas are always rectangle
            exclude_polys.push_back(exclude_poly);
            exclude_poly.points.clear();
        }
    }

    std::map<const PrintInstance*, Polygon> map_model_object_to_convex_hull;
    // sequential_print_horizontal_clearance_valid
    Polygons convex_hulls_other;
    for (int k = 0; k < print_instances_ordered.size(); k++)
    {
        auto& inst = print_instances_ordered[k];
        auto it_convex_hull = map_model_object_to_convex_hull.find(inst);
        // Get convex hull of all printable volumes assigned to this print object.
        const ModelInstance* model_instance0 = inst->model_instance;
        if (it_convex_hull == map_model_object_to_convex_hull.end()) {
            // Calculate the convex hull of a printable object.
            auto convex_hull0 = inst->print_object->model_object()->convex_hull_2d(
                Geometry::assemble_transform(Vec3d::Zero(), model_instance0->get_rotation(), model_instance0->get_scaling_factor(), model_instance0->get_mirror()));

            double z_diff = Geometry::rotation_diff_z(model_instance0->get_rotation(), inst->model_instance->get_rotation());
            if (std::abs(z_diff) > EPSILON)
                convex_hull0.rotate(z_diff);

            // instance.shift is a position of a centered object, while model object may not be centered.
            // Conver the shift from the PrintObject's coordinates into ModelObject's coordinates by removing the centering offset.
            convex_hull0.translate(inst->shift - inst->print_object->center_offset());

            it_convex_hull = map_model_object_to_convex_hull.emplace_hint(it_convex_hull, inst, convex_hull0);
        }
        Polygon& convex_hull = it_convex_hull->second;
        Polygons convex_hulls_temp;
        convex_hulls_temp.push_back(convex_hull);
        if (!intersection(convex_hulls_other, convex_hulls_temp).empty()) {
            if (warning) {
                warning->string = inst->model_instance->get_object()->name + L(" is too close to others, there may be collisions when printing.") + "\n";
                warning->object = inst->model_instance->get_object();
            }
        }
        if (!intersection(exclude_polys, convex_hull).empty()) {
            return {inst->model_instance->get_object()->name + L(" is too close to exclusion area, there may be collisions when printing.") + "\n", inst->model_instance->get_object()};
            /*if (warning) {
                warning->string = inst->model_instance->get_object()->name + L(" is too close to exclusion area, there may be collisions when printing.") + "\n";
                warning->object = inst->model_instance->get_object();
            }*/
        }
        convex_hulls_other.emplace_back(convex_hull);
    }

    //BBS: add the wipe tower check logic
    const PrintConfig &       config   = print.config();
    int                 filaments_count = print.extruders().size();
    int                 plate_index = print.get_plate_index();
    const Vec3d         plate_origin = print.get_plate_origin();
    float               x            = config.wipe_tower_x.get_at(plate_index) + plate_origin(0);
    float               y            = config.wipe_tower_y.get_at(plate_index) + plate_origin(1);
    float               width        = config.prime_tower_width.value;
    float               a            = config.wipe_tower_rotation_angle.value;
    //float               v            = config.wiping_volume.value;

    float        depth                     = print.wipe_tower_data(filaments_count).depth;
    //float        brim_width                = print.wipe_tower_data(filaments_count).brim_width;

    Polygons convex_hulls_temp;
    if (print.has_wipe_tower()) {
        Polygon wipe_tower_convex_hull;
        wipe_tower_convex_hull.points.emplace_back(scale_(x), scale_(y));
        wipe_tower_convex_hull.points.emplace_back(scale_(x + width), scale_(y));
        wipe_tower_convex_hull.points.emplace_back(scale_(x + width), scale_(y + depth));
        wipe_tower_convex_hull.points.emplace_back(scale_(x), scale_(y + depth));
        wipe_tower_convex_hull.rotate(a);
        convex_hulls_temp.push_back(wipe_tower_convex_hull);
    }
    if (!intersection(convex_hulls_other, convex_hulls_temp).empty()) {
        if (warning) {
            warning->string += L("Prime Tower") + L(" is too close to others, and collisions may be caused.\n");
        }
    }
    if (!intersection(exclude_polys, convex_hulls_temp).empty()) {
        /*if (warning) {
            warning->string += L("Prime Tower is too close to exclusion area, there may be collisions when printing.\n");
        }*/
        return {L("Prime Tower") + L(" is too close to exclusion area, and collisions will be caused.\n")};
    }

    return {};
}

bool Print::check_multi_filaments_compatibility(const std::vector<std::string>& filament_types)
{
    static std::map<std::string, bool> filament_is_high_temp{
            {"PLA",     false},
            {"PLA-CF",  false},
            //{"PETG",    true},
            {"ABS",     true},
            {"TPU",     false},
            {"PA",      true},
            {"PA-CF",   true},
            {"PET-CF",  true},
            {"PC",      true},
            {"ASA",     true},
            {"HIPS",    true}
    };

    bool has_high_temperature_filament = false;
    bool has_low_temperature_filament = false;

    for (const auto& type : filament_types)
        if (filament_is_high_temp.find(type) != filament_is_high_temp.end()) {
            if (filament_is_high_temp[type])
                has_high_temperature_filament = true;
            else
                has_low_temperature_filament = true;
        }

    if (has_high_temperature_filament && has_low_temperature_filament)
        return false;

    return true;
}

//BBS: this function is used to check whether multi filament can be printed
StringObjectException Print::check_multi_filament_valid(const Print& print)
{
    auto print_config = print.config();
    std::vector<unsigned int> extruders = print.extruders();
    std::vector<std::string> filament_types;
    filament_types.reserve(extruders.size());

    for (const auto& extruder_idx : extruders)
        filament_types.push_back(print_config.filament_type.get_at(extruder_idx));

    if (!check_multi_filaments_compatibility(filament_types))
        return { L("Can not print multiple filaments which have large difference of temperature together. Otherwise, the extruder and nozzle may be blocked or damaged during printing") };

    return {std::string()};
}

// Orca: this g92e0 regex is used copied from PrusaSlicer
// Matches "G92 E0" with various forms of writing the zero and with an optional comment.
boost::regex regex_g92e0 { "^[ \\t]*[gG]92[ \\t]*[eE](0(\\.0*)?|\\.0+)[ \\t]*(;.*)?$" };

// Precondition: Print::validate() requires the Print::apply() to be called its invocation.
//BBS: refine seq-print validation logic
StringObjectException Print::validate(StringObjectException *warning, Polygons* collison_polygons, std::vector<std::pair<Polygon, float>>* height_polygons) const
{
    std::vector<unsigned int> extruders = this->extruders();

    if (m_objects.empty())
        return {std::string()};

    if (extruders.empty())
        return { L("No extrusions under current settings.") };

    if (extruders.size() > 1 && m_config.print_sequence != PrintSequence::ByObject) {
        auto ret = check_multi_filament_valid(*this);
        if (!ret.string.empty())
        {
            ret.type = STRING_EXCEPT_FILAMENTS_DIFFERENT_TEMP;
            return ret;
        }
    }

    if (m_config.print_sequence == PrintSequence::ByObject) {
        if (m_config.timelapse_type == TimelapseType::tlSmooth)
            return {L("Smooth mode of timelapse is not supported when \"by object\" sequence is enabled.")};

        //BBS: refine seq-print validation logic
        auto ret = sequential_print_clearance_valid(*this, collison_polygons, height_polygons);
        if (!ret.string.empty()) {
            ret.type = STRING_EXCEPT_OBJECT_COLLISION_IN_SEQ_PRINT;
            return ret;
        }
    }
    else {
        //BBS
        auto ret = layered_print_cleareance_valid(*this, warning);
        if (!ret.string.empty()) {
            ret.type = STRING_EXCEPT_OBJECT_COLLISION_IN_LAYER_PRINT;
            return ret;
        }
    }

    if (m_config.spiral_mode) {
        size_t total_copies_count = 0;
        for (const PrintObject *object : m_objects)
            total_copies_count += object->instances().size();
        // #4043
        if (total_copies_count > 1 && m_config.print_sequence != PrintSequence::ByObject)
            return {L("Please select \"By object\" print sequence to print multiple objects in spiral vase mode."), nullptr, "spiral_mode"};
        assert(m_objects.size() == 1);
        if (m_objects.front()->all_regions().size() > 1)
            return {L("The spiral vase mode does not work when an object contains more than one materials."), nullptr, "spiral_mode"};
    }

    if (this->has_wipe_tower() && ! m_objects.empty()) {
        // Make sure all extruders use same diameter filament and have the same nozzle diameter
        // EPSILON comparison is used for nozzles and 10 % tolerance is used for filaments
        double first_nozzle_diam = m_config.nozzle_diameter.get_at(extruders.front());
        double first_filament_diam = m_config.filament_diameter.get_at(extruders.front());
        for (const auto& extruder_idx : extruders) {
            double nozzle_diam = m_config.nozzle_diameter.get_at(extruder_idx);
            double filament_diam = m_config.filament_diameter.get_at(extruder_idx);
            if (nozzle_diam - EPSILON > first_nozzle_diam || nozzle_diam + EPSILON < first_nozzle_diam
                || std::abs((filament_diam - first_filament_diam) / first_filament_diam) > 0.1)
                // BBS: remove L()
                return { ("Different nozzle diameters and different filament diameters is not allowed when prime tower is enabled.") };
        }

        if (! m_config.use_relative_e_distances)
            return { ("The Wipe Tower is currently only supported with the relative extruder addressing (use_relative_e_distances=1).") };
        if (m_config.ooze_prevention)
            return { ("Ooze prevention is currently not supported with the prime tower enabled.") };

        // BBS: remove following logic and _L()
#if 0
        if (m_config.gcode_flavor != gcfRepRapSprinter && m_config.gcode_flavor != gcfRepRapFirmware &&
            m_config.gcode_flavor != gcfRepetier && m_config.gcode_flavor != gcfMarlinLegacy && m_config.gcode_flavor != gcfMarlinFirmware)
            return {("The prime tower is currently only supported for the Marlin, RepRap/Sprinter, RepRapFirmware and Repetier G-code flavors.")};

        if ((m_config.print_sequence == PrintSequence::ByObject) && extruders.size() > 1)
            return { L("The prime tower is not supported in \"By object\" print."), nullptr, "enable_prime_tower" };

        // BBS: When prime tower is on, object layer and support layer must be aligned. So support gap should be multiple of object layer height.
        for (size_t i = 0; i < m_objects.size(); i++) {
            const PrintObject* object = m_objects[i];
            const SlicingParameters& slicing_params = object->slicing_parameters();
            if (object->config().adaptive_layer_height) {
                return  { L("The prime tower is not supported when adaptive layer height is on. It requires that all objects have the same layer height."), object, "adaptive_layer_height" };
            }

            if (!object->config().enable_support)
                continue;

            double gap_layers = slicing_params.gap_object_support / slicing_params.layer_height;
            if (gap_layers - (int)gap_layers > EPSILON) {
                return  { L("The prime tower requires \"support gap\" to be multiple of layer height"), object };
            }
        }
#endif

        if (m_objects.size() > 1) {
            bool                                has_custom_layering = false;
            std::vector<std::vector<coordf_t>>  layer_height_profiles;
            for (const PrintObject *object : m_objects) {
                has_custom_layering = ! object->model_object()->layer_config_ranges.empty() || ! object->model_object()->layer_height_profile.empty();
                if (has_custom_layering) {
                    layer_height_profiles.assign(m_objects.size(), std::vector<coordf_t>());
                    break;
                }
            }
            const SlicingParameters &slicing_params0 = m_objects.front()->slicing_parameters();
            size_t            tallest_object_idx = 0;
            if (has_custom_layering)
                PrintObject::update_layer_height_profile(*m_objects.front()->model_object(), slicing_params0, layer_height_profiles.front());
            for (size_t i = 1; i < m_objects.size(); ++ i) {
                const PrintObject       *object         = m_objects[i];
                const SlicingParameters &slicing_params = object->slicing_parameters();
                if (std::abs(slicing_params.first_print_layer_height - slicing_params0.first_print_layer_height) > EPSILON ||
                    std::abs(slicing_params.layer_height             - slicing_params0.layer_height            ) > EPSILON)
                    return {L("The prime tower requires that all objects have the same layer heights"), object, "initial_layer_print_height"};
                if (slicing_params.raft_layers() != slicing_params0.raft_layers())
                    return {L("The prime tower requires that all objects are printed over the same number of raft layers"), object, "raft_layers"};
                // BBS: support gap can be multiple of object layer height, remove _L()
#if 0
                if (slicing_params0.gap_object_support != slicing_params.gap_object_support ||
                    slicing_params0.gap_support_object != slicing_params.gap_support_object)
                    return  {("The prime tower is only supported for multiple objects if they are printed with the same support_top_z_distance"), object};
#endif
                if (!equal_layering(slicing_params, slicing_params0))
                    return  { L("The prime tower requires that all objects are sliced with the same layer heights."), object };
                if (has_custom_layering) {
                    PrintObject::update_layer_height_profile(*object->model_object(), slicing_params, layer_height_profiles[i]);
                    if (*(layer_height_profiles[i].end()-2) > *(layer_height_profiles[tallest_object_idx].end()-2))
                        tallest_object_idx = i;
                }
            }

            // BBS: remove obsolete logics and _L()
            if (has_custom_layering) {
                for (size_t idx_object = 0; idx_object < m_objects.size(); ++idx_object) {
                    if (idx_object == tallest_object_idx) continue;
                    // Check that the layer height profiles are equal. This will happen when one object is
                    // a copy of another, or when a layer height modifier is used the same way on both objects.
                    // The latter case might create a floating point inaccuracy mismatch, so compare
                    // element-wise using an epsilon check.
                    size_t         i   = 0;
                    const coordf_t eps = 0.5 * EPSILON; // layers closer than EPSILON will be merged later. Let's make
                    // this check a bit more sensitive to make sure we never consider two different layers as one.
                    while (i < layer_height_profiles[idx_object].size() && i < layer_height_profiles[tallest_object_idx].size()) {
                        // BBS: remove the break condition, because a variable layer height object and a new object will not be checked when slicing
                        //if (i % 2 == 0 && layer_height_profiles[tallest_object_idx][i] > layer_height_profiles[idx_object][layer_height_profiles[idx_object].size() - 2])
                        //    break;
                        if (std::abs(layer_height_profiles[idx_object][i] - layer_height_profiles[tallest_object_idx][i]) > eps)
                            return {L("The prime tower is only supported if all objects have the same variable layer height")};
                        ++i;
                    }
                }
            }
        }
    }

	{
		// Find the smallest used nozzle diameter and the number of unique nozzle diameters.
		double min_nozzle_diameter = std::numeric_limits<double>::max();
		double max_nozzle_diameter = 0;
		for (unsigned int extruder_id : extruders) {
			double dmr = m_config.nozzle_diameter.get_at(extruder_id);
			min_nozzle_diameter = std::min(min_nozzle_diameter, dmr);
			max_nozzle_diameter = std::max(max_nozzle_diameter, dmr);
		}

        // BBS: remove L()
#if 0
        // We currently allow one to assign extruders with a higher index than the number
        // of physical extruders the machine is equipped with, as the Printer::apply() clamps them.
        unsigned int total_extruders_count = m_config.nozzle_diameter.size();
        for (const auto& extruder_idx : extruders)
            if ( extruder_idx >= total_extruders_count )
                return ("One or more object were assigned an extruder that the printer does not have.");
#endif

        auto validate_extrusion_width = [min_nozzle_diameter, max_nozzle_diameter](const ConfigBase &config, const char *opt_key, double layer_height, std::string &err_msg) -> bool {
            double extrusion_width_min = config.get_abs_value(opt_key, min_nozzle_diameter);
            double extrusion_width_max = config.get_abs_value(opt_key, max_nozzle_diameter);
        	if (extrusion_width_min == 0) {
        		// Default "auto-generated" extrusion width is always valid.
        	} else if (extrusion_width_min <= layer_height) {
                err_msg = L("Too small line width");
				return false;
			} else if (extrusion_width_max > max_nozzle_diameter * 5) {
                err_msg = L("Too large line width");
				return false;
			}
			return true;
		};
        for (PrintObject *object : m_objects) {
            if (object->has_support_material()) {
                // BBS: remove useless logics and L()
#if 0
				if ((object->config().support_filament == 0 || object->config().support_interface_filament == 0) && max_nozzle_diameter - min_nozzle_diameter > EPSILON) {
                    // The object has some form of support and either support_filament or support_interface_filament
                    // will be printed with the current tool without a forced tool change. Play safe, assert that all object nozzles
                    // are of the same diameter.
                    return {("Printing with multiple extruders of differing nozzle diameters. "
                           "If support is to be printed with the current filament (support_filament == 0 or support_interface_filament == 0), "
                           "all nozzles have to be of the same diameter."), object, "support_filament"};
                }
#endif

                // BBS
#if 0
                if (this->has_wipe_tower() && object->config().independent_support_layer_height) {
                    return {L("The prime tower requires that support has the same layer height with object."), object, "support_filament"};
                }
#endif
            }

            // Do we have custom support data that would not be used?
            // Notify the user in that case.
            if (! object->has_support() && warning) {
                for (const ModelVolume* mv : object->model_object()->volumes) {
                    bool has_enforcers = mv->is_support_enforcer() ||
                        (mv->is_model_part() && mv->supported_facets.has_facets(*mv, EnforcerBlockerType::ENFORCER));
                    if (has_enforcers) {
                        warning->string = L("Support enforcers are used but support is not enabled. Please enable support.");
                        warning->object = object;
                        break;
                    }
                }
            }

            double initial_layer_print_height = m_config.initial_layer_print_height.value;
            double first_layer_min_nozzle_diameter;
            if (object->has_raft()) {
                // if we have raft layers, only support material extruder is used on first layer
                size_t first_layer_extruder = object->config().raft_layers == 1
                    ? object->config().support_interface_filament-1
                    : object->config().support_filament-1;
                first_layer_min_nozzle_diameter = (first_layer_extruder == size_t(-1)) ?
                    min_nozzle_diameter :
                    m_config.nozzle_diameter.get_at(first_layer_extruder);
            } else {
                // if we don't have raft layers, any nozzle diameter is potentially used in first layer
                first_layer_min_nozzle_diameter = min_nozzle_diameter;
            }
            if (initial_layer_print_height > first_layer_min_nozzle_diameter)
                return  {L("Layer height cannot exceed nozzle diameter"), object, "initial_layer_print_height"};

            // validate layer_height
            double layer_height = object->config().layer_height.value;
            if (layer_height > min_nozzle_diameter)
                return  {L("Layer height cannot exceed nozzle diameter"), object, "layer_height"};

            for (auto range : object->m_model_object->layer_config_ranges) {
                double range_layer_height = range.second.opt_float("layer_height");
                if (range_layer_height > object->m_slicing_params.max_layer_height ||
                    range_layer_height < object->m_slicing_params.min_layer_height)
                    return  { L("Layer height cannot exceed nozzle diameter"), nullptr, "layer_height" };
            }

            // Validate extrusion widths.
            std::string err_msg;
            if (!validate_extrusion_width(object->config(), "line_width", layer_height, err_msg))
            	return {err_msg, object, "line_width"};
            if (object->has_support() || object->has_raft()) {
                if (!validate_extrusion_width(object->config(), "support_line_width", layer_height, err_msg))
                    return {err_msg, object, "support_line_width"};
            }
            for (const char *opt_key : { "inner_wall_line_width", "outer_wall_line_width", "sparse_infill_line_width", "internal_solid_infill_line_width", "top_surface_line_width" })
				for (const PrintRegion &region : object->all_regions())
                    if (!validate_extrusion_width(region.config(), opt_key, layer_height, err_msg))
		            	return  {err_msg, object, opt_key};
        }
    }

    // Orca: G92 E0 is not supported when using absolute extruder addressing
    // This check is copied from PrusaSlicer, the original author is Vojtech Bubnik
    {
        bool before_layer_gcode_resets_extruder =
            boost::regex_search(m_config.before_layer_change_gcode.value, regex_g92e0);
        bool layer_gcode_resets_extruder = boost::regex_search(m_config.layer_change_gcode.value, regex_g92e0);
        if (m_config.use_relative_e_distances) {
            // See GH issues #6336 #5073
            if ((m_config.gcode_flavor == gcfMarlinLegacy || m_config.gcode_flavor == gcfMarlinFirmware) &&
                !before_layer_gcode_resets_extruder && !layer_gcode_resets_extruder)
                return {L("Relative extruder addressing requires resetting the extruder position at each layer to "
                          "prevent loss of floating point accuracy. Add \"G92 E0\" to layer_gcode."),
                        nullptr, "before_layer_change_gcode"};
        } else if (before_layer_gcode_resets_extruder)
            return {L("\"G92 E0\" was found in before_layer_gcode, which is incompatible with absolute extruder "
                      "addressing."),
                    nullptr, "before_layer_change_gcode"};
        else if (layer_gcode_resets_extruder)
            return {L("\"G92 E0\" was found in layer_gcode, which is incompatible with absolute extruder addressing."),
                    nullptr, "layer_change_gcode"};
    }

    const ConfigOptionDef* bed_type_def = print_config_def.get("curr_bed_type");
    assert(bed_type_def != nullptr);

	    if (is_BBL_printer()) {
	    const t_config_enum_values* bed_type_keys_map = bed_type_def->enum_keys_map;
	    for (unsigned int extruder_id : extruders) {
	        const ConfigOptionInts* bed_temp_opt = m_config.option<ConfigOptionInts>(get_bed_temp_key(m_config.curr_bed_type));
	        for (unsigned int extruder_id : extruders) {
	            int curr_bed_temp = bed_temp_opt->get_at(extruder_id);
	            if (curr_bed_temp == 0 && bed_type_keys_map != nullptr) {
	                std::string bed_type_name;
	                for (auto item : *bed_type_keys_map) {
	                    if (item.second == m_config.curr_bed_type) {
	                        bed_type_name = item.first;
	                        break;
	                    }
	                }

	                StringObjectException except;
	                except.string = format(L("Plate %d: %s does not support filament %s"), this->get_plate_index() + 1, L(bed_type_name), extruder_id + 1);
	                except.string += "\n";
	                except.type   = STRING_EXCEPT_FILAMENT_NOT_MATCH_BED_TYPE;
	                except.params.push_back(std::to_string(this->get_plate_index() + 1));
	                except.params.push_back(L(bed_type_name));
	                except.params.push_back(std::to_string(extruder_id+1));
	                except.object = nullptr;
	                return except;
	           }
            }
        }
    }

    return {};
}

#if 0
// the bounding box of objects placed in copies position
// (without taking skirt/brim/support material into account)
BoundingBox Print::bounding_box() const
{
    BoundingBox bb;
    for (const PrintObject *object : m_objects)
        for (const PrintInstance &instance : object->instances()) {
        	BoundingBox bb2(object->bounding_box());
        	bb.merge(bb2.min + instance.shift);
        	bb.merge(bb2.max + instance.shift);
        }
    return bb;
}

// the total bounding box of extrusions, including skirt/brim/support material
// this methods needs to be called even when no steps were processed, so it should
// only use configuration values
BoundingBox Print::total_bounding_box() const
{
    // get objects bounding box
    BoundingBox bb = this->bounding_box();

    // we need to offset the objects bounding box by at least half the perimeters extrusion width
    Flow perimeter_flow = m_objects.front()->get_layer(0)->get_region(0)->flow(frPerimeter);
    double extra = perimeter_flow.width/2;

    // consider support material
    if (this->has_support_material()) {
        extra = std::max(extra, SUPPORT_MATERIAL_MARGIN);
    }

    // consider brim and skirt
    if (m_config.brim_width.value > 0) {
        Flow brim_flow = this->brim_flow();
        extra = std::max(extra, m_config.brim_width.value + brim_flow.width/2);
    }
    if (this->has_skirt()) {
        int skirts = m_config.skirt_loops.value;
        if (skirts == 0 && this->has_infinite_skirt()) skirts = 1;
        Flow skirt_flow = this->skirt_flow();
        extra = std::max(
            extra,
            m_config.brim_width.value
                + m_config.skirt_distance.value
                + skirts * skirt_flow.spacing()
                + skirt_flow.width/2
        );
    }

    if (extra > 0)
        bb.offset(scale_(extra));

    return bb;
}
#endif

double Print::skirt_first_layer_height() const
{
    return m_config.initial_layer_print_height.value;
}

Flow Print::brim_flow() const
{
    ConfigOptionFloatOrPercent width = m_config.initial_layer_line_width;
    if (width.value <= 0)
        width = m_print_regions.front()->config().inner_wall_line_width;
    if (width.value <= 0)
        width = m_objects.front()->config().line_width;

    /* We currently use a random region's perimeter extruder.
       While this works for most cases, we should probably consider all of the perimeter
       extruders and take the one with, say, the smallest index.
       The same logic should be applied to the code that selects the extruder during G-code
       generation as well. */
    return Flow::new_from_config_width(
        frPerimeter,
        // Flow::new_from_config_width takes care of the percent to value substitution
		width,
        (float)m_config.nozzle_diameter.get_at(m_print_regions.front()->config().wall_filament-1),
		(float)this->skirt_first_layer_height());
}

Flow Print::skirt_flow() const
{
    ConfigOptionFloatOrPercent width = m_config.initial_layer_line_width;
    if (width.value <= 0)
        width = m_objects.front()->config().line_width;

    /* We currently use a random object's support material extruder.
       While this works for most cases, we should probably consider all of the support material
       extruders and take the one with, say, the smallest index;
       The same logic should be applied to the code that selects the extruder during G-code
       generation as well. */
    return Flow::new_from_config_width(
        frPerimeter,
        // Flow::new_from_config_width takes care of the percent to value substitution
		width,
		(float)m_config.nozzle_diameter.get_at(m_objects.front()->config().support_filament-1),
		(float)this->skirt_first_layer_height());
}

bool Print::has_support_material() const
{
    for (const PrintObject *object : m_objects)
        if (object->has_support_material())
            return true;
    return false;
}

/*  This method assigns extruders to the volumes having a material
    but not having extruders set in the volume config. */
void Print::auto_assign_extruders(ModelObject* model_object) const
{
    // only assign extruders if object has more than one volume
    if (model_object->volumes.size() < 2)
        return;

//    size_t extruders = m_config.nozzle_diameter.values.size();
    for (size_t volume_id = 0; volume_id < model_object->volumes.size(); ++ volume_id) {
        ModelVolume *volume = model_object->volumes[volume_id];
        //FIXME Vojtech: This assigns an extruder ID even to a modifier volume, if it has a material assigned.
        if ((volume->is_model_part() || volume->is_modifier()) && ! volume->material_id().empty() && ! volume->config.has("extruder"))
            volume->config.set("extruder", int(volume_id + 1));
    }
}

void  PrintObject::set_shared_object(PrintObject *object)
{
    m_shared_object = object;
    BOOST_LOG_TRIVIAL(info) << __FUNCTION__ << boost::format(": this=%1%, found shared object from %2%")%this%m_shared_object;
}

void  PrintObject::clear_shared_object()
{
    if (m_shared_object) {
        BOOST_LOG_TRIVIAL(info) << __FUNCTION__ << boost::format(": this=%1%, clear previous shared object data %2%")%this %m_shared_object;
        m_layers.clear();
        m_support_layers.clear();

        m_shared_object = nullptr;

        invalidate_all_steps_without_cancel();
    }
}

void  PrintObject::copy_layers_from_shared_object()
{
    if (m_shared_object) {
        m_layers.clear();
        m_support_layers.clear();

        firstLayerObjSliceByVolume.clear();
        firstLayerObjSliceByGroups.clear();

        BOOST_LOG_TRIVIAL(info) << __FUNCTION__ << boost::format(": this=%1%, copied layers from object %2%")%this%m_shared_object;
        m_layers = m_shared_object->layers();
        m_support_layers = m_shared_object->support_layers();

        firstLayerObjSliceByVolume = m_shared_object->firstLayerObjSlice();
        firstLayerObjSliceByGroups = m_shared_object->firstLayerObjGroups();
    }
}

void  PrintObject::copy_layers_overhang_from_shared_object()
{
    if (m_shared_object) {
        for (size_t index = 0; index <  m_layers.size() && index <  m_shared_object->m_layers.size(); index++)
        {
            Layer* layer_src = m_layers[index];
            layer_src->loverhangs = m_shared_object->m_layers[index]->loverhangs;
            layer_src->loverhangs_bbox = m_shared_object->m_layers[index]->loverhangs_bbox;
        }
        BOOST_LOG_TRIVIAL(info) << __FUNCTION__ << boost::format(": this=%1%, copied layer overhang from object %2%")%this%m_shared_object;
    }
}


// BBS
BoundingBox PrintObject::get_first_layer_bbox(float& a, float& layer_height, std::string& name)
{
    BoundingBox bbox;
    a = 0;
    name = this->model_object()->name;
    if (layer_count() > 0) {
        auto layer = get_layer(0);
        layer_height = layer->height;
        // only work for object with single instance
        auto shift = instances()[0].shift_without_plate_offset();
        for (auto bb : layer->lslices_bboxes)
        {
            bb.translate(shift.x(), shift.y());
            bbox.merge(bb);
        }
        for (auto slice : layer->lslices) {
            a += area(slice);
        }
    }
    if (has_brim())
        bbox = firstLayerObjectBrimBoundingBox;
    return bbox;
}

// BBS: map print object with its first layer's first extruder
std::map<ObjectID, unsigned int> getObjectExtruderMap(const Print& print) {
    std::map<ObjectID, unsigned int> objectExtruderMap;
    for (const PrintObject* object : print.objects()) {
        // BBS
        unsigned int objectFirstLayerFirstExtruder = print.config().filament_diameter.size();
        auto firstLayerRegions = object->layers().front()->regions();
        if (!firstLayerRegions.empty()) {
            for (const LayerRegion* regionPtr : firstLayerRegions) {
                if (regionPtr -> has_extrusions())
                    objectFirstLayerFirstExtruder = std::min(objectFirstLayerFirstExtruder,
                        regionPtr->region().extruder(frExternalPerimeter));
            }
        }
        objectExtruderMap.insert(std::make_pair(object->id(), objectFirstLayerFirstExtruder));
    }
    return objectExtruderMap;
}

// Slicing process, running at a background thread.
void Print::process(bool use_cache)
{
    name_tbb_thread_pool_threads_set_locale();

    //compute the PrintObject with the same geometries
    BOOST_LOG_TRIVIAL(info) << __FUNCTION__ << boost::format(": this=%1%, enter, use_cache=%2%, object size=%3%")%this%use_cache%m_objects.size();
    if (m_objects.empty())
        return;

    for (PrintObject *obj : m_objects)
        obj->clear_shared_object();

    //add the print_object share check logic
    auto is_print_object_the_same = [this](const PrintObject* object1, const PrintObject* object2) -> bool{
        if (object1->trafo().matrix() != object2->trafo().matrix())
            return false;
        const ModelObject* model_obj1 = object1->model_object();
        const ModelObject* model_obj2 = object2->model_object();
        if (model_obj1->volumes.size() != model_obj2->volumes.size())
            return false;
        bool has_extruder1 = model_obj1->config.has("extruder");
        bool has_extruder2 = model_obj2->config.has("extruder");
        if ((has_extruder1 != has_extruder2)
            || (has_extruder1 && model_obj1->config.extruder() != model_obj2->config.extruder()))
            return false;
        for (int index = 0; index < model_obj1->volumes.size(); index++) {
            const ModelVolume &model_volume1 = *model_obj1->volumes[index];
            const ModelVolume &model_volume2 = *model_obj2->volumes[index];
            if (model_volume1.type() != model_volume2.type())
                return false;
            if (model_volume1.mesh_ptr() != model_volume2.mesh_ptr())
                return false;
            if (!(model_volume1.get_transformation() == model_volume2.get_transformation()))
                return false;
            has_extruder1 = model_volume1.config.has("extruder");
            has_extruder2 = model_volume2.config.has("extruder");
            if ((has_extruder1 != has_extruder2)
                || (has_extruder1 && model_volume1.config.extruder() != model_volume2.config.extruder()))
                return false;
            if (!model_volume1.supported_facets.equals(model_volume2.supported_facets))
                return false;
            if (!model_volume1.seam_facets.equals(model_volume2.seam_facets))
                return false;
            if (!model_volume1.mmu_segmentation_facets.equals(model_volume2.mmu_segmentation_facets))
                return false;
            if (model_volume1.config.get() != model_volume2.config.get())
                return false;
        }
        //if (!object1->config().equals(object2->config()))
        //    return false;
        if (model_obj1->config.get() != model_obj2->config.get())
            return false;
        return true;
    };
    int object_count = m_objects.size();
    std::set<PrintObject*> need_slicing_objects;
    std::set<PrintObject*> re_slicing_objects;
    if (!use_cache) {
        for (int index = 0; index < object_count; index++)
        {
            PrintObject *obj =  m_objects[index];
            for (PrintObject *slicing_obj : need_slicing_objects)
            {
                if (is_print_object_the_same(obj, slicing_obj)) {
                    obj->set_shared_object(slicing_obj);
                    break;
                }
            }
            if (!obj->get_shared_object())
                need_slicing_objects.insert(obj);
        }
    }
    else {
        for (int index = 0; index < object_count; index++)
        {
            PrintObject *obj =  m_objects[index];
            if (obj->layer_count() > 0)
                need_slicing_objects.insert(obj);
        }
        for (int index = 0; index < object_count; index++)
        {
            PrintObject *obj =  m_objects[index];
            bool found_shared = false;
            if (need_slicing_objects.find(obj) == need_slicing_objects.end()) {
                for (PrintObject *slicing_obj : need_slicing_objects)
                {
                    if (is_print_object_the_same(obj, slicing_obj)) {
                        obj->set_shared_object(slicing_obj);
                        found_shared = true;
                        break;
                    }
                }
                if (!found_shared) {
                    BOOST_LOG_TRIVIAL(warning) << boost::format("Also can not find the shared object, identify_id %1%, maybe shared object is skipped")%obj->model_object()->instances[0]->loaded_id;
                    //throw Slic3r::SlicingError("Can not find the cached data.");
                    //don't report errot, set use_cache to false, and reslice these objects
                    need_slicing_objects.insert(obj);
                    re_slicing_objects.insert(obj);
                    //use_cache = false;
                }
            }
        }
    }

    BOOST_LOG_TRIVIAL(info) << __FUNCTION__ << boost::format(": total object counts %1% in current print, need to slice %2%")%m_objects.size()%need_slicing_objects.size();
    BOOST_LOG_TRIVIAL(info) << "Starting the slicing process." << log_memory_info();
    if (!use_cache) {
        for (PrintObject *obj : m_objects) {
            if (need_slicing_objects.count(obj) != 0) {
                obj->make_perimeters();
            }
            else {
                if (obj->set_started(posSlice))
                    obj->set_done(posSlice);
                if (obj->set_started(posPerimeters))
                    obj->set_done(posPerimeters);
            }
        }
        for (PrintObject *obj : m_objects) {
            if (need_slicing_objects.count(obj) != 0) {
                obj->infill();
            }
            else {
                if (obj->set_started(posPrepareInfill))
                    obj->set_done(posPrepareInfill);
                if (obj->set_started(posInfill))
                    obj->set_done(posInfill);
            }
        }
        for (PrintObject *obj : m_objects) {
            if (need_slicing_objects.count(obj) != 0) {
                obj->ironing();
            }
            else {
                if (obj->set_started(posIroning))
                    obj->set_done(posIroning);
            }
        }

        tbb::parallel_for(tbb::blocked_range<int>(0, int(m_objects.size())),
            [this, need_slicing_objects](const tbb::blocked_range<int>& range) {
                for (int i = range.begin(); i < range.end(); i++) {
                    PrintObject* obj = m_objects[i];
                    if (need_slicing_objects.count(obj) != 0) {
                        obj->generate_support_material();
                    }
                    else {
                        if (obj->set_started(posSupportMaterial))
                            obj->set_done(posSupportMaterial);
                    }
                }
            }
        );
    }
    else {
        for (PrintObject *obj : m_objects) {
            if (re_slicing_objects.count(obj) == 0) {
                if (obj->set_started(posSlice))
                    obj->set_done(posSlice);
                if (obj->set_started(posPerimeters))
                    obj->set_done(posPerimeters);
                if (obj->set_started(posPrepareInfill))
                    obj->set_done(posPrepareInfill);
                if (obj->set_started(posInfill))
                    obj->set_done(posInfill);
                if (obj->set_started(posIroning))
                    obj->set_done(posIroning);
                if (obj->set_started(posSupportMaterial))
                    obj->set_done(posSupportMaterial);
            }
            else {
                obj->make_perimeters();
                obj->infill();
                obj->ironing();
                obj->generate_support_material();
            }
        }
    }

    for (PrintObject *obj : m_objects)
    {
        if (need_slicing_objects.count(obj) == 0)
            obj->copy_layers_from_shared_object();
    }

    if (this->set_started(psWipeTower)) {
        m_wipe_tower_data.clear();
        m_tool_ordering.clear();
        if (this->has_wipe_tower()) {
            this->_make_wipe_tower();
        } else if (this->config().print_sequence != PrintSequence::ByObject) {
        	// Initialize the tool ordering, so it could be used by the G-code preview slider for planning tool changes and filament switches.
        	m_tool_ordering = ToolOrdering(*this, -1, false);
            if (m_tool_ordering.empty() || m_tool_ordering.last_extruder() == unsigned(-1))
                throw Slic3r::SlicingError("The print is empty. The model is not printable with current print settings.");
        }
        this->set_done(psWipeTower);
    }
    if (this->set_started(psSkirtBrim)) {
        this->set_status(70, L("Generating skirt & brim"));

        m_skirt.clear();
        m_skirt_convex_hull.clear();
        m_first_layer_convex_hull.points.clear();
        const bool draft_shield = config().draft_shield != dsDisabled;

        if (this->has_skirt() && draft_shield) {
            // In case that draft shield is active, generate skirt first so brim
            // can be trimmed to make room for it.
            _make_skirt();
        }

        //BBS: get the objects' indices when GCodes are generated
        ToolOrdering tool_ordering;
        unsigned int initial_extruder_id = (unsigned int)-1;
        unsigned int final_extruder_id = (unsigned int)-1;
        bool         has_wipe_tower = false;
        std::vector<const PrintInstance*> 					print_object_instances_ordering;
        std::vector<const PrintInstance*>::const_iterator 	print_object_instance_sequential_active;
        std::vector<std::pair<coordf_t, std::vector<GCode::LayerToPrint>>> layers_to_print = GCode::collect_layers_to_print(*this);
        std::vector<unsigned int> printExtruders;
        if (this->config().print_sequence == PrintSequence::ByObject) {
            // Order object instances for sequential print.
            print_object_instances_ordering = sort_object_instances_by_model_order(*this);
            //        print_object_instances_ordering = sort_object_instances_by_max_z(print);
            print_object_instance_sequential_active = print_object_instances_ordering.begin();
            for (; print_object_instance_sequential_active != print_object_instances_ordering.end(); ++print_object_instance_sequential_active) {
                tool_ordering = ToolOrdering(*(*print_object_instance_sequential_active)->print_object, initial_extruder_id);
                if ((initial_extruder_id = tool_ordering.first_extruder()) != static_cast<unsigned int>(-1)) {
                    append(printExtruders, tool_ordering.tools_for_layer(layers_to_print.front().first).extruders);
                }
            }
        }
        else {
            tool_ordering = this->tool_ordering();
            tool_ordering.assign_custom_gcodes(*this);
            has_wipe_tower = this->has_wipe_tower() && tool_ordering.has_wipe_tower();
            //BBS: have no single_extruder_multi_material_priming
#if 0
            initial_extruder_id = (has_wipe_tower && !this->config().single_extruder_multi_material_priming) ?
                // The priming towers will be skipped.
                tool_ordering.all_extruders().back() :
                // Don't skip the priming towers.
                tool_ordering.first_extruder();
#endif
            initial_extruder_id = tool_ordering.first_extruder();
            print_object_instances_ordering = chain_print_object_instances(*this);
            append(printExtruders, tool_ordering.tools_for_layer(layers_to_print.front().first).extruders);
        }

        auto objectExtruderMap = getObjectExtruderMap(*this);
        std::vector<std::pair<ObjectID, unsigned int>> objPrintVec;
        for (const PrintInstance* instance : print_object_instances_ordering) {
            const ObjectID& print_object_ID = instance->print_object->id();
            bool existObject = false;
            for (auto& objIDPair : objPrintVec) {
                if (print_object_ID == objIDPair.first) existObject = true;
            }
            if (!existObject && objectExtruderMap.find(print_object_ID) != objectExtruderMap.end())
                objPrintVec.push_back(std::make_pair(print_object_ID, objectExtruderMap.at(print_object_ID)));
        }
        // BBS: m_brimMap and m_supportBrimMap are used instead of m_brim to generate brim of objs and supports seperately
        m_brimMap.clear();
        m_supportBrimMap.clear();
        m_first_layer_convex_hull.points.clear(); // BBS: plate offset is contained in this convexhull
        if (this->has_brim()) {
            Polygons islands_area;
            make_brim(*this, this->make_try_cancel(), islands_area, m_brimMap,
                m_supportBrimMap, objPrintVec, printExtruders);
            for (Polygon& poly_ex : islands_area)
                poly_ex.douglas_peucker(SCALED_RESOLUTION);
            for (Polygon &poly : union_(this->first_layer_islands(), islands_area))
                append(m_first_layer_convex_hull.points, std::move(poly.points));
        }


        if (has_skirt() && ! draft_shield) {
            // In case that draft shield is NOT active, generate skirt now.
            // It will be placed around the brim, so brim has to be ready.
            assert(m_skirt.empty());
            _make_skirt();
        }

        this->finalize_first_layer_convex_hull();
        this->set_done(psSkirtBrim);
    }
    //BBS
    for (PrintObject *obj : m_objects) {
        if (((!use_cache)&&(need_slicing_objects.count(obj) != 0))
            || (use_cache &&(re_slicing_objects.count(obj) != 0))){
            obj->simplify_extrusion_path();
        }
        else {
<<<<<<< HEAD
            if (obj->set_started(posSimplifyPath))
                obj->set_done(posSimplifyPath);
=======
            if (obj->set_started(posSimplifyWall))
                obj->set_done(posSimplifyWall);
>>>>>>> 2f9434a8
            if (obj->set_started(posSimplifyInfill))
                obj->set_done(posSimplifyInfill);
            if (obj->set_started(posSimplifySupportPath))
                obj->set_done(posSimplifySupportPath);
        }
    }

    // BBS
    for (PrintObject* obj : m_objects) {
        if (need_slicing_objects.count(obj) != 0) {
            obj->detect_overhangs_for_lift();
        }
        else {
            obj->copy_layers_overhang_from_shared_object();
            if (obj->set_started(posDetectOverhangsForLift))
                obj->set_done(posDetectOverhangsForLift);
        }
    }

    // BBS
    if(!m_no_check)
    {
        using Clock                 = std::chrono::high_resolution_clock;
        auto            startTime   = Clock::now();
        std::optional<const FakeWipeTower *> wipe_tower_opt = {};
        if (this->has_wipe_tower()) {
            m_fake_wipe_tower.set_pos({m_config.wipe_tower_x.get_at(m_plate_index), m_config.wipe_tower_y.get_at(m_plate_index)});
            wipe_tower_opt = std::make_optional<const FakeWipeTower *>(&m_fake_wipe_tower);
        }
        auto            conflictRes = ConflictChecker::find_inter_of_lines_in_diff_objs(m_objects, wipe_tower_opt);
        auto            endTime     = Clock::now();
        volatile double seconds     = std::chrono::duration_cast<std::chrono::milliseconds>(endTime - startTime).count() / (double) 1000;
        BOOST_LOG_TRIVIAL(info) << "gcode path conflicts check takes " << seconds << " secs.";

        m_conflict_result = conflictRes;
        if (conflictRes.has_value()) {
            BOOST_LOG_TRIVIAL(error) << boost::format("gcode path conflicts found between %1% and %2%")%conflictRes.value()._objName1 %conflictRes.value()._objName2;
        }
    }

    BOOST_LOG_TRIVIAL(info) << "Slicing process finished." << log_memory_info();
}

// G-code export process, running at a background thread.
// The export_gcode may die for various reasons (fails to process filename_format,
// write error into the G-code, cannot execute post-processing scripts).
// It is up to the caller to show an error message.
std::string Print::export_gcode(const std::string& path_template, GCodeProcessorResult* result, ThumbnailsGeneratorCallback thumbnail_cb)
{
    // output everything to a G-code file
    // The following call may die if the filename_format template substitution fails.
    std::string path = this->output_filepath(path_template);
    std::string message;
    if (!path.empty() && result == nullptr) {
        // Only show the path if preview_data is not set -> running from command line.
        message = L("Exporting G-code");
        message += " to ";
        message += path;
    } else
        message = L("Generating G-code");
    this->set_status(80, message);

    // The following line may die for multiple reasons.
    GCode gcode;
    //BBS: compute plate offset for gcode-generator
    const Vec3d origin = this->get_plate_origin();
    gcode.set_gcode_offset(origin(0), origin(1));
    gcode.do_export(this, path.c_str(), result, thumbnail_cb);
    //BBS
    result->conflict_result = m_conflict_result;
    return path.c_str();
}

void Print::_make_skirt()
{
    // First off we need to decide how tall the skirt must be.
    // The skirt_height option from config is expressed in layers, but our
    // object might have different layer heights, so we need to find the print_z
    // of the highest layer involved.
    // Note that unless has_infinite_skirt() == true
    // the actual skirt might not reach this $skirt_height_z value since the print
    // order of objects on each layer is not guaranteed and will not generally
    // include the thickest object first. It is just guaranteed that a skirt is
    // prepended to the first 'n' layers (with 'n' = skirt_height).
    // $skirt_height_z in this case is the highest possible skirt height for safety.
    coordf_t skirt_height_z = 0.;
    for (const PrintObject *object : m_objects) {
        size_t skirt_layers = this->has_infinite_skirt() ?
            object->layer_count() :
            std::min(size_t(m_config.skirt_height.value), object->layer_count());
        skirt_height_z = std::max(skirt_height_z, object->m_layers[skirt_layers-1]->print_z);
    }

    // Collect points from all layers contained in skirt height.
    Points points;

    // BBS
    std::map<PrintObject*, Polygon> object_convex_hulls;
    for (PrintObject *object : m_objects) {
        Points object_points;
        // Get object layers up to skirt_height_z.
        for (const Layer *layer : object->m_layers) {
            if (layer->print_z > skirt_height_z)
                break;
            for (const ExPolygon &expoly : layer->lslices)
                // Collect the outer contour points only, ignore holes for the calculation of the convex hull.
                append(object_points, expoly.contour.points);
        }
        // Get support layers up to skirt_height_z.
        for (const SupportLayer *layer : object->support_layers()) {
            if (layer->print_z > skirt_height_z)
                break;
            layer->support_fills.collect_points(object_points);
        }

        object_convex_hulls.insert({ object, Slic3r::Geometry::convex_hull(object_points) });

        // Repeat points for each object copy.
        for (const PrintInstance &instance : object->instances()) {
            Points copy_points = object_points;
            for (Point &pt : copy_points)
                pt += instance.shift;
            append(points, copy_points);
        }
    }

    // Include the wipe tower.
    append(points, this->first_layer_wipe_tower_corners());

    // Unless draft shield is enabled, include all brims as well.
    if (config().draft_shield == dsDisabled)
        append(points, m_first_layer_convex_hull.points);

    if (points.size() < 3)
        // At least three points required for a convex hull.
        return;

    this->throw_if_canceled();
    Polygon convex_hull = Slic3r::Geometry::convex_hull(points);

    // Skirt may be printed on several layers, having distinct layer heights,
    // but loops must be aligned so can't vary width/spacing
    // TODO: use each extruder's own flow
    double initial_layer_print_height = this->skirt_first_layer_height();
    Flow   flow = this->skirt_flow();
    float  spacing = flow.spacing();
    double mm3_per_mm = flow.mm3_per_mm();

    std::vector<size_t> extruders;
    std::vector<double> extruders_e_per_mm;
    {
        auto set_extruders = this->extruders();
        extruders.reserve(set_extruders.size());
        extruders_e_per_mm.reserve(set_extruders.size());
        for (auto &extruder_id : set_extruders) {
            extruders.push_back(extruder_id);
            extruders_e_per_mm.push_back(Extruder((unsigned int)extruder_id, &m_config, m_config.single_extruder_multi_material).e_per_mm(mm3_per_mm));
        }
    }

    // Number of skirt loops per skirt layer.
    size_t n_skirts = m_config.skirt_loops.value;
    if (this->has_infinite_skirt() && n_skirts == 0)
        n_skirts = 1;

    // Initial offset of the brim inner edge from the object (possible with a support & raft).
    // The skirt will touch the brim if the brim is extruded.
    auto   distance = float(scale_(m_config.skirt_distance.value) - spacing/2.);
    // Draw outlines from outside to inside.
    // Loop while we have less skirts than required or any extruder hasn't reached the min length if any.
    std::vector<coordf_t> extruded_length(extruders.size(), 0.);
    for (size_t i = n_skirts, extruder_idx = 0; i > 0; -- i) {
        this->throw_if_canceled();
        // Offset the skirt outside.
        distance += float(scale_(spacing));
        // Generate the skirt centerline.
        Polygon loop;
        {
            // BBS. skirt_distance is defined as the gap between skirt and outer most brim, so no need to add max_brim_width
            Polygons loops = offset(convex_hull, distance, ClipperLib::jtRound, float(scale_(0.1)));
            Geometry::simplify_polygons(loops, scale_(0.05), &loops);
			if (loops.empty())
				break;
			loop = loops.front();
        }
        // Extrude the skirt loop.
        ExtrusionLoop eloop(elrSkirt);
        eloop.paths.emplace_back(ExtrusionPath(
            ExtrusionPath(
                erSkirt,
                (float)mm3_per_mm,         // this will be overridden at G-code export time
                flow.width(),
				(float)initial_layer_print_height  // this will be overridden at G-code export time
            )));
        eloop.paths.back().polyline = loop.split_at_first_point();
        m_skirt.append(eloop);
        if (Print::min_skirt_length > 0) {
            // The skirt length is limited. Sum the total amount of filament length extruded, in mm.
            extruded_length[extruder_idx] += unscale<double>(loop.length()) * extruders_e_per_mm[extruder_idx];
            if (extruded_length[extruder_idx] < Print::min_skirt_length) {
                // Not extruded enough yet with the current extruder. Add another loop.
                if (i == 1)
                    ++ i;
            } else {
                assert(extruded_length[extruder_idx] >= Print::min_skirt_length);
                // Enough extruded with the current extruder. Extrude with the next one,
                // until the prescribed number of skirt loops is extruded.
                if (extruder_idx + 1 < extruders.size())
                    ++ extruder_idx;
            }
        } else {
            // The skirt lenght is not limited, extrude the skirt with the 1st extruder only.
        }
    }
    // Brims were generated inside out, reverse to print the outmost contour first.
    m_skirt.reverse();

    // Remember the outer edge of the last skirt line extruded as m_skirt_convex_hull.
    for (Polygon &poly : offset(convex_hull, distance + 0.5f * float(scale_(spacing)), ClipperLib::jtRound, float(scale_(0.1))))
        append(m_skirt_convex_hull, std::move(poly.points));

    // BBS
    const int n_object_skirts = 1;
    const double object_skirt_distance = scale_(1.0);
    for (auto obj_cvx_hull : object_convex_hulls) {
        PrintObject* object = obj_cvx_hull.first;
        for (int i = 0; i < n_object_skirts; i++) {
            distance += float(scale_(spacing));
            Polygon loop;
            {
                // BBS. skirt_distance is defined as the gap between skirt and outer most brim, so no need to add max_brim_width
                Polygons loops = offset(obj_cvx_hull.second, object_skirt_distance, ClipperLib::jtRound, float(scale_(0.1)));
                Geometry::simplify_polygons(loops, scale_(0.05), &loops);
                if (loops.empty())
                    break;
                loop = loops.front();
            }

            // Extrude the skirt loop.
            ExtrusionLoop eloop(elrSkirt);
            eloop.paths.emplace_back(ExtrusionPath(
                ExtrusionPath(
                    erSkirt,
                    (float)mm3_per_mm,         // this will be overridden at G-code export time
                    flow.width(),
                    (float)initial_layer_print_height  // this will be overridden at G-code export time
                )));
            eloop.paths.back().polyline = loop.split_at_first_point();
            object->m_skirt.append(std::move(eloop));
        }
    }
}

Polygons Print::first_layer_islands() const
{
    Polygons islands;
    for (PrintObject *object : m_objects) {
        Polygons object_islands;
        for (ExPolygon &expoly : object->m_layers.front()->lslices)
            object_islands.push_back(expoly.contour);
        if (!object->support_layers().empty()) {
            if (object->support_layers().front()->support_type==stInnerNormal)
                object->support_layers().front()->support_fills.polygons_covered_by_spacing(object_islands, float(SCALED_EPSILON));
            else if(object->support_layers().front()->support_type==stInnerTree) {
                ExPolygons &expolys_first_layer = object->m_support_layers.front()->lslices;
                for (ExPolygon &expoly : expolys_first_layer) { object_islands.push_back(expoly.contour); }
            }
        }
        islands.reserve(islands.size() + object_islands.size() * object->instances().size());
        for (const PrintInstance &instance : object->instances())
            for (Polygon &poly : object_islands) {
                islands.push_back(poly);
                islands.back().translate(instance.shift);
            }
    }
    return islands;
}

std::vector<Point> Print::first_layer_wipe_tower_corners(bool check_wipe_tower_existance) const
{
    std::vector<Point> corners;
    if (check_wipe_tower_existance && (!has_wipe_tower() || m_wipe_tower_data.tool_changes.empty()))
        return corners;
    {
        double width = m_config.prime_tower_width + 2*m_wipe_tower_data.brim_width;
        double depth = m_wipe_tower_data.depth + 2*m_wipe_tower_data.brim_width;
        Vec2d pt0(-m_wipe_tower_data.brim_width, -m_wipe_tower_data.brim_width);
        for (Vec2d pt : {
                pt0,
                Vec2d(pt0.x()+width, pt0.y()      ),
                Vec2d(pt0.x()+width, pt0.y()+depth),
                Vec2d(pt0.x(),       pt0.y()+depth)
            }) {
            pt = Eigen::Rotation2Dd(Geometry::deg2rad(m_config.wipe_tower_rotation_angle.value)) * pt;
            // BBS: add partplate logic
            pt += Vec2d(m_config.wipe_tower_x.get_at(m_plate_index) + m_origin(0), m_config.wipe_tower_y.get_at(m_plate_index) + m_origin(1));
            corners.emplace_back(Point(scale_(pt.x()), scale_(pt.y())));
        }
    }
    return corners;
}

<<<<<<< HEAD
//SoftFever
Vec2d Print::translate_to_print_space(const Vec2d &point) const {
=======
//OrcaSlicer
Vec2d Print::translate_to_print_space(const Vec2d& point) const {
>>>>>>> 2f9434a8
    //const BoundingBoxf bed_bbox(config().printable_area.values);
    return Vec2d(point(0) - m_origin(0), point(1) - m_origin(1));
}

<<<<<<< HEAD
Vec2d Print::translate_to_print_space(const Point &point) const {
    return Vec2d(unscaled(point.x()) - m_origin(0), unscaled(point.y()) - m_origin(1));
}
=======
Vec2d Print::translate_to_print_space(const Point& point) const {
    return Vec2d(unscaled(point.x()) - m_origin(0), unscaled(point.y()) - m_origin(1));
}

>>>>>>> 2f9434a8
void Print::finalize_first_layer_convex_hull()
{
    append(m_first_layer_convex_hull.points, m_skirt_convex_hull);
    if (m_first_layer_convex_hull.empty()) {
        // Neither skirt nor brim was extruded. Collect points of printed objects from 1st layer.
        for (Polygon &poly : this->first_layer_islands())
            append(m_first_layer_convex_hull.points, std::move(poly.points));
    }
    append(m_first_layer_convex_hull.points, this->first_layer_wipe_tower_corners());
    m_first_layer_convex_hull = Geometry::convex_hull(m_first_layer_convex_hull.points);
}

// Wipe tower support.
bool Print::has_wipe_tower() const
{
    if (m_config.enable_prime_tower.value == true) {
        if (enable_timelapse_print())
            return true;

        return !m_config.spiral_mode.value && m_config.filament_diameter.values.size() > 1;
    }
    return false;
}

const WipeTowerData& Print::wipe_tower_data(size_t filaments_cnt) const
{
    // If the wipe tower wasn't created yet, make sure the depth and brim_width members are set to default.
    if (! is_step_done(psWipeTower) && filaments_cnt !=0) {
        // BBS
        double width = m_config.prime_tower_width;
        double layer_height = 0.2; // hard code layer height
        double wipe_volume = m_config.prime_volume;
        if (filaments_cnt == 1 && enable_timelapse_print()) {
            const_cast<Print *>(this)->m_wipe_tower_data.depth = wipe_volume / (layer_height * width);
        } else {
            const_cast<Print *>(this)->m_wipe_tower_data.depth = wipe_volume * (filaments_cnt - 1) / (layer_height * width);
        }
        const_cast<Print*>(this)->m_wipe_tower_data.brim_width = m_config.prime_tower_brim_width;
    }

    return m_wipe_tower_data;
}

bool Print::enable_timelapse_print() const
{
    return m_config.timelapse_type.value == TimelapseType::tlSmooth;
}

void Print::_make_wipe_tower()
{
    m_wipe_tower_data.clear();

    // Get wiping matrix to get number of extruders and convert vector<double> to vector<float>:
    std::vector<float> flush_matrix(cast<float>(m_config.flush_volumes_matrix.values));

    // BBS
    const unsigned int number_of_extruders = (unsigned int)(sqrt(flush_matrix.size()) + EPSILON);
    // Extract purging volumes for each extruder pair:
    std::vector<std::vector<float>> wipe_volumes;
    for (unsigned int i = 0; i<number_of_extruders; ++i)
        wipe_volumes.push_back(std::vector<float>(flush_matrix.begin()+i*number_of_extruders, flush_matrix.begin()+(i+1)*number_of_extruders));

    // Let the ToolOrdering class know there will be initial priming extrusions at the start of the print.
    // BBS: priming logic is removed, so don't consider it in tool ordering
    m_wipe_tower_data.tool_ordering = ToolOrdering(*this, (unsigned int)-1, false);

    if (!m_wipe_tower_data.tool_ordering.has_wipe_tower())
        // Don't generate any wipe tower.
        return;

    // Check whether there are any layers in m_tool_ordering, which are marked with has_wipe_tower,
    // they print neither object, nor support. These layers are above the raft and below the object, and they
    // shall be added to the support layers to be printed.
    // see https://github.com/prusa3d/PrusaSlicer/issues/607
    {
        size_t idx_begin = size_t(-1);
        size_t idx_end   = m_wipe_tower_data.tool_ordering.layer_tools().size();
        // Find the first wipe tower layer, which does not have a counterpart in an object or a support layer.
        for (size_t i = 0; i < idx_end; ++ i) {
            const LayerTools &lt = m_wipe_tower_data.tool_ordering.layer_tools()[i];
            if (lt.has_wipe_tower && ! lt.has_object && ! lt.has_support) {
                idx_begin = i;
                break;
            }
        }
        if (idx_begin != size_t(-1)) {
            // Find the position in m_objects.first()->support_layers to insert these new support layers.
            double wipe_tower_new_layer_print_z_first = m_wipe_tower_data.tool_ordering.layer_tools()[idx_begin].print_z;
            auto it_layer = m_objects.front()->support_layers().begin();
            auto it_end   = m_objects.front()->support_layers().end();
            for (; it_layer != it_end && (*it_layer)->print_z - EPSILON < wipe_tower_new_layer_print_z_first; ++ it_layer);
            // Find the stopper of the sequence of wipe tower layers, which do not have a counterpart in an object or a support layer.
            for (size_t i = idx_begin; i < idx_end; ++ i) {
                LayerTools &lt = const_cast<LayerTools&>(m_wipe_tower_data.tool_ordering.layer_tools()[i]);
                if (! (lt.has_wipe_tower && ! lt.has_object && ! lt.has_support))
                    break;
                lt.has_support = true;
                // Insert the new support layer.
                double height    = lt.print_z - (i == 0 ? 0. : m_wipe_tower_data.tool_ordering.layer_tools()[i-1].print_z);
                //FIXME the support layer ID is set to -1, as Vojtech hopes it is not being used anyway.
                it_layer = m_objects.front()->insert_support_layer(it_layer, -1, 0, height, lt.print_z, lt.print_z - 0.5 * height);
                ++ it_layer;
            }
        }
    }
    this->throw_if_canceled();

    // Initialize the wipe tower.
    // BBS: in BBL machine, wipe tower is only use to prime extruder. So just use a global wipe volume.
    WipeTower wipe_tower(m_config, m_plate_index, m_origin, m_config.prime_volume, m_wipe_tower_data.tool_ordering.first_extruder(),
        m_wipe_tower_data.tool_ordering.empty() ? 0.f : m_wipe_tower_data.tool_ordering.back().print_z);

    //wipe_tower.set_retract();
    //wipe_tower.set_zhop();

    // Set the extruder & material properties at the wipe tower object.
    for (size_t i = 0; i < number_of_extruders; ++ i)
        wipe_tower.set_extruder(i, m_config);

    // BBS: remove priming logic
    //m_wipe_tower_data.priming = Slic3r::make_unique<std::vector<WipeTower::ToolChangeResult>>(
    //    wipe_tower.prime((float)this->skirt_first_layer_height(), m_wipe_tower_data.tool_ordering.all_extruders(), false));

    // Lets go through the wipe tower layers and determine pairs of extruder changes for each
    // to pass to wipe_tower (so that it can use it for planning the layout of the tower)
    {
        // BBS: priming logic is removed, so get the initial extruder by first_extruder()
        unsigned int current_extruder_id = m_wipe_tower_data.tool_ordering.first_extruder();
        for (auto &layer_tools : m_wipe_tower_data.tool_ordering.layer_tools()) { // for all layers
            if (!layer_tools.has_wipe_tower) continue;
            bool first_layer = &layer_tools == &m_wipe_tower_data.tool_ordering.front();
            wipe_tower.plan_toolchange((float)layer_tools.print_z, (float)layer_tools.wipe_tower_layer_height, current_extruder_id, current_extruder_id);

            for (const auto extruder_id : layer_tools.extruders) {
                // BBS: priming logic is removed, so no need to do toolchange for first extruder
                if (/*(first_layer && extruder_id == m_wipe_tower_data.tool_ordering.all_extruders().back()) || */extruder_id != current_extruder_id) {
                    float volume_to_purge = wipe_volumes[current_extruder_id][extruder_id];
                    volume_to_purge *= m_config.flush_multiplier;

                    // Not all of that can be used for infill purging:
                    //volume_to_purge -= (float)m_config.filament_minimal_purge_on_wipe_tower.get_at(extruder_id);

                    // try to assign some infills/objects for the wiping:
                    volume_to_purge = layer_tools.wiping_extrusions().mark_wiping_extrusions(*this, current_extruder_id, extruder_id, volume_to_purge);

                    // add back the minimal amount toforce on the wipe tower:
                    //volume_to_purge += (float)m_config.filament_minimal_purge_on_wipe_tower.get_at(extruder_id);

                    // request a toolchange at the wipe tower with at least volume_to_wipe purging amount
                    wipe_tower.plan_toolchange((float)layer_tools.print_z, (float)layer_tools.wipe_tower_layer_height,
                                               current_extruder_id, extruder_id, m_config.prime_volume, volume_to_purge);
                    current_extruder_id = extruder_id;
                }
            }
            layer_tools.wiping_extrusions().ensure_perimeters_infills_order(*this);

            // if enable timelapse, slice all layer
            if (enable_timelapse_print()) {
                if (layer_tools.wipe_tower_partitions == 0)
                    wipe_tower.set_last_layer_extruder_fill(false);
                continue;
            }

            if (&layer_tools == &m_wipe_tower_data.tool_ordering.back() || (&layer_tools + 1)->wipe_tower_partitions == 0)
                break;
        }
    }

    // Generate the wipe tower layers.
    m_wipe_tower_data.tool_changes.reserve(m_wipe_tower_data.tool_ordering.layer_tools().size());
    wipe_tower.generate(m_wipe_tower_data.tool_changes);
    m_wipe_tower_data.depth = wipe_tower.get_depth();
    m_wipe_tower_data.brim_width = wipe_tower.get_brim_width();

    // Unload the current filament over the purge tower.
    coordf_t layer_height = m_objects.front()->config().layer_height.value;
    if (m_wipe_tower_data.tool_ordering.back().wipe_tower_partitions > 0) {
        // The wipe tower goes up to the last layer of the print.
        if (wipe_tower.layer_finished()) {
            // The wipe tower is printed to the top of the print and it has no space left for the final extruder purge.
            // Lift Z to the next layer.
            wipe_tower.set_layer(float(m_wipe_tower_data.tool_ordering.back().print_z + layer_height), float(layer_height), 0, false, true);
        } else {
            // There is yet enough space at this layer of the wipe tower for the final purge.
        }
    } else {
        // The wipe tower does not reach the last print layer, perform the pruge at the last print layer.
        assert(m_wipe_tower_data.tool_ordering.back().wipe_tower_partitions == 0);
        wipe_tower.set_layer(float(m_wipe_tower_data.tool_ordering.back().print_z), float(layer_height), 0, false, true);
    }
    m_wipe_tower_data.final_purge = Slic3r::make_unique<WipeTower::ToolChangeResult>(
        wipe_tower.tool_change((unsigned int)(-1)));

    m_wipe_tower_data.used_filament         = wipe_tower.get_used_filament();
    m_wipe_tower_data.number_of_toolchanges = wipe_tower.get_number_of_toolchanges();
    const Vec3d origin                      = this->get_plate_origin();
    m_fake_wipe_tower.set_fake_extrusion_data(wipe_tower.position(), wipe_tower.width(), wipe_tower.get_height(), wipe_tower.get_layer_height(), m_wipe_tower_data.depth,
                                              m_wipe_tower_data.brim_width, {scale_(origin.x()), scale_(origin.y())});
}

// Generate a recommended G-code output file name based on the format template, default extension, and template parameters
// (timestamps, object placeholders derived from the model, current placeholder prameters and print statistics.
// Use the final print statistics if available, or just keep the print statistics placeholders if not available yet (before G-code is finalized).
std::string Print::output_filename(const std::string &filename_base) const
{
    // Set the placeholders for the data know first after the G-code export is finished.
    // These values will be just propagated into the output file name.
    DynamicConfig config = this->finished() ? this->print_statistics().config() : this->print_statistics().placeholders();
    config.set_key_value("num_filaments", new ConfigOptionInt((int)m_config.nozzle_diameter.size()));
    config.set_key_value("plate_name", new ConfigOptionString(get_plate_name()));

    return this->PrintBase::output_filename(m_config.filename_format.value, ".gcode", filename_base, &config);
}

//BBS: add gcode file preload logic
void Print::set_gcode_file_ready()
{
    this->set_started(psGCodeExport);
	this->set_done(psGCodeExport);
    BOOST_LOG_TRIVIAL(info) << __FUNCTION__ <<  boost::format(": done");
}
//BBS: add gcode file preload logic
void Print::set_gcode_file_invalidated()
{
    this->invalidate_step(psGCodeExport);
    BOOST_LOG_TRIVIAL(info) << __FUNCTION__ <<  boost::format(": done");
}

//BBS: add gcode file preload logic
void Print::export_gcode_from_previous_file(const std::string& file, GCodeProcessorResult* result, ThumbnailsGeneratorCallback thumbnail_cb)
{
    try {
        GCodeProcessor processor;
        const Vec3d origin = this->get_plate_origin();
        processor.set_xy_offset(origin(0), origin(1));
        //processor.enable_producers(true);
        processor.process_file(file);

        *result = std::move(processor.extract_result());
    } catch (std::exception & /* ex */) {
        BOOST_LOG_TRIVIAL(error) << __FUNCTION__ <<  boost::format(": found errors when process gcode file %1%") %file.c_str();
        throw Slic3r::RuntimeError(
            std::string("Failed to process the G-code file ") + file + " from previous 3mf\n");
    }

    BOOST_LOG_TRIVIAL(info) << __FUNCTION__ <<  boost::format(":  process the G-code file %1% successfully")%file.c_str();
}

DynamicConfig PrintStatistics::config() const
{
    DynamicConfig config;
    std::string normal_print_time = short_time(this->estimated_normal_print_time);
    std::string silent_print_time = short_time(this->estimated_silent_print_time);
    config.set_key_value("print_time", new ConfigOptionString(normal_print_time));
    config.set_key_value("normal_print_time", new ConfigOptionString(normal_print_time));
    config.set_key_value("silent_print_time", new ConfigOptionString(silent_print_time));
    config.set_key_value("used_filament",             new ConfigOptionFloat(this->total_used_filament / 1000.));
    config.set_key_value("extruded_volume",           new ConfigOptionFloat(this->total_extruded_volume));
    config.set_key_value("total_cost",                new ConfigOptionFloat(this->total_cost));
    config.set_key_value("total_toolchanges",         new ConfigOptionInt(this->total_toolchanges));
    config.set_key_value("total_weight",              new ConfigOptionFloat(this->total_weight));
    config.set_key_value("total_wipe_tower_cost",     new ConfigOptionFloat(this->total_wipe_tower_cost));
    config.set_key_value("total_wipe_tower_filament", new ConfigOptionFloat(this->total_wipe_tower_filament));
    return config;
}

DynamicConfig PrintStatistics::placeholders()
{
    DynamicConfig config;
    for (const std::string &key : {
        "print_time", "normal_print_time", "silent_print_time",
        "used_filament", "extruded_volume", "total_cost", "total_weight",
        "total_toolchanges", "total_wipe_tower_cost", "total_wipe_tower_filament"})
        config.set_key_value(key, new ConfigOptionString(std::string("{") + key + "}"));
    return config;
}

std::string PrintStatistics::finalize_output_path(const std::string &path_in) const
{
    std::string final_path;
    try {
        boost::filesystem::path path(path_in);
        DynamicConfig cfg = this->config();
        PlaceholderParser pp;
        std::string new_stem = pp.process(path.stem().string(), 0, &cfg);
        final_path = (path.parent_path() / (new_stem + path.extension().string())).string();
    } catch (const std::exception &ex) {
        BOOST_LOG_TRIVIAL(error) << "Failed to apply the print statistics to the export file name: " << ex.what();
        final_path = path_in;
    }
    return final_path;
}

/*add json export/import related functions */
#define JSON_POLYGON_CONTOUR                "contour"
#define JSON_POLYGON_HOLES                  "holes"
#define JSON_POINTS                 "points"
#define JSON_EXPOLYGON              "expolygon"
#define JSON_ARC_FITTING            "arc_fitting"
#define JSON_OBJECT_NAME            "name"
#define JSON_IDENTIFY_ID          "identify_id"


#define JSON_LAYERS                  "layers"
#define JSON_SUPPORT_LAYERS                  "support_layers"
#define JSON_TREE_SUPPORT_LAYERS                  "tree_support_layers"
#define JSON_LAYER_REGIONS                  "layer_regions"
#define JSON_FIRSTLAYER_GROUPS                  "first_layer_groups"

#define JSON_FIRSTLAYER_GROUP_ID                  "group_id"
#define JSON_FIRSTLAYER_GROUP_VOLUME_IDS          "volume_ids"
#define JSON_FIRSTLAYER_GROUP_SLICES               "slices"

#define JSON_LAYER_PRINT_Z            "print_z"
#define JSON_LAYER_SLICE_Z            "slice_z"
#define JSON_LAYER_HEIGHT             "height"
#define JSON_LAYER_ID                  "layer_id"
#define JSON_LAYER_SLICED_POLYGONS    "sliced_polygons"
#define JSON_LAYER_SLLICED_BBOXES      "sliced_bboxes"

#define JSON_SUPPORT_LAYER_ISLANDS                  "support_islands"
#define JSON_SUPPORT_LAYER_FILLS                    "support_fills"
#define JSON_SUPPORT_LAYER_INTERFACE_ID             "interface_id"
#define JSON_SUPPORT_LAYER_TYPE                     "support_type"

#define JSON_LAYER_REGION_CONFIG_HASH             "config_hash"
#define JSON_LAYER_REGION_SLICES                  "slices"
#define JSON_LAYER_REGION_RAW_SLICES              "raw_slices"
//#define JSON_LAYER_REGION_ENTITIES                "entities"
#define JSON_LAYER_REGION_THIN_FILLS                  "thin_fills"
#define JSON_LAYER_REGION_FILL_EXPOLYGONS             "fill_expolygons"
#define JSON_LAYER_REGION_FILL_SURFACES               "fill_surfaces"
#define JSON_LAYER_REGION_FILL_NO_OVERLAP             "fill_no_overlap_expolygons"
#define JSON_LAYER_REGION_UNSUPPORTED_BRIDGE_EDGES    "unsupported_bridge_edges"
#define JSON_LAYER_REGION_PERIMETERS                  "perimeters"
#define JSON_LAYER_REGION_FILLS                  "fills"



#define JSON_SURF_TYPE              "surface_type"
#define JSON_SURF_THICKNESS         "thickness"
#define JSON_SURF_THICKNESS_LAYER   "thickness_layers"
#define JSON_SURF_BRIDGE_ANGLE       "bridge_angle"
#define JSON_SURF_EXTRA_PERIMETERS   "extra_perimeters"

#define JSON_ARC_DATA                "arc_data"
#define JSON_ARC_START_INDEX         "start_index"
#define JSON_ARC_END_INDEX           "end_index"
#define JSON_ARC_PATH_TYPE           "path_type"

#define JSON_IS_ARC                  "is_arc"
#define JSON_ARC_LENGTH              "length"
#define JSON_ARC_ANGLE_RADIUS        "angle_radians"
#define JSON_ARC_POLAY_START_THETA   "polar_start_theta"
#define JSON_ARC_POLAY_END_THETA     "polar_end_theta"
#define JSON_ARC_START_POINT          "start_point"
#define JSON_ARC_END_POINT            "end_point"
#define JSON_ARC_DIRECTION            "direction"
#define JSON_ARC_RADIUS               "radius"
#define JSON_ARC_CENTER               "center"

//extrusions
#define JSON_EXTRUSION_ENTITY_TYPE             "entity_type"
#define JSON_EXTRUSION_NO_SORT                 "no_sort"
#define JSON_EXTRUSION_PATHS                   "paths"
#define JSON_EXTRUSION_ENTITIES                "entities"
#define JSON_EXTRUSION_TYPE_PATH               "path"
#define JSON_EXTRUSION_TYPE_MULTIPATH          "multipath"
#define JSON_EXTRUSION_TYPE_LOOP               "loop"
#define JSON_EXTRUSION_TYPE_COLLECTION         "collection"
#define JSON_EXTRUSION_POLYLINE                "polyline"
#define JSON_EXTRUSION_OVERHANG_DEGREE         "overhang_degree"
#define JSON_EXTRUSION_CURVE_DEGREE            "curve_degree"
#define JSON_EXTRUSION_MM3_PER_MM              "mm3_per_mm"
#define JSON_EXTRUSION_WIDTH                   "width"
#define JSON_EXTRUSION_HEIGHT                  "height"
#define JSON_EXTRUSION_ROLE                    "role"
#define JSON_EXTRUSION_NO_EXTRUSION            "no_extrusion"
#define JSON_EXTRUSION_LOOP_ROLE               "loop_role"


static void to_json(json& j, const Points& p_s) {
    for (const Point& p : p_s)
    {
        j.push_back(p.x());
        j.push_back(p.y());
    }
}

static void to_json(json& j, const BoundingBox& bb) {
    j.push_back(bb.min.x());
    j.push_back(bb.min.y());
    j.push_back(bb.max.x());
    j.push_back(bb.max.y());
}

static void to_json(json& j, const ExPolygon& polygon) {
    json contour_json = json::array(), holes_json = json::array();

    //contour
    const Polygon& slice_contour =   polygon.contour;
    contour_json = slice_contour.points;
    j[JSON_POLYGON_CONTOUR] = std::move(contour_json);

    //holes
    const Polygons& slice_holes =   polygon.holes;
    for (const Polygon& hole_polyon : slice_holes)
    {
        json hole_json = json::array();
        hole_json =  hole_polyon.points;
        holes_json.push_back(std::move(hole_json));
    }
    j[JSON_POLYGON_HOLES] = std::move(holes_json);
}

static void to_json(json& j, const Surface& surf) {
    j[JSON_EXPOLYGON] = surf.expolygon;
    j[JSON_SURF_TYPE] = surf.surface_type;
    j[JSON_SURF_THICKNESS] = surf.thickness;
    j[JSON_SURF_THICKNESS_LAYER] = surf.thickness_layers;
    j[JSON_SURF_BRIDGE_ANGLE] = surf.bridge_angle;
    j[JSON_SURF_EXTRA_PERIMETERS] = surf.extra_perimeters;
}

static void to_json(json& j, const ArcSegment& arc_seg) {
    json start_point_json = json::array(), end_point_json = json::array(), center_point_json = json::array();
    j[JSON_IS_ARC] = arc_seg.is_arc;
    j[JSON_ARC_LENGTH] = arc_seg.length;
    j[JSON_ARC_ANGLE_RADIUS] = arc_seg.angle_radians;
    j[JSON_ARC_POLAY_START_THETA] = arc_seg.polar_start_theta;
    j[JSON_ARC_POLAY_END_THETA] = arc_seg.polar_end_theta;
    start_point_json.push_back(arc_seg.start_point.x());
    start_point_json.push_back(arc_seg.start_point.y());
    j[JSON_ARC_START_POINT] = std::move(start_point_json);
    end_point_json.push_back(arc_seg.end_point.x());
    end_point_json.push_back(arc_seg.end_point.y());
    j[JSON_ARC_END_POINT] = std::move(end_point_json);
    j[JSON_ARC_DIRECTION] = arc_seg.direction;
    j[JSON_ARC_RADIUS] = arc_seg.radius;
    center_point_json.push_back(arc_seg.center.x());
    center_point_json.push_back(arc_seg.center.y());
    j[JSON_ARC_CENTER] = std::move(center_point_json);
}


static void to_json(json& j, const Polyline& poly_line) {
    json points_json = json::array(), fittings_json = json::array();
    points_json = poly_line.points;

    j[JSON_POINTS] = std::move(points_json);
    for (const PathFittingData& path_fitting : poly_line.fitting_result)
    {
        json fitting_json;
        fitting_json[JSON_ARC_START_INDEX] = path_fitting.start_point_index;
        fitting_json[JSON_ARC_END_INDEX] = path_fitting.end_point_index;
        fitting_json[JSON_ARC_PATH_TYPE] = path_fitting.path_type;
        if (path_fitting.arc_data.is_arc)
            fitting_json[JSON_ARC_DATA] = path_fitting.arc_data;

        fittings_json.push_back(std::move(fitting_json));
    }
    j[JSON_ARC_FITTING] = fittings_json;
}

static void to_json(json& j, const ExtrusionPath& extrusion_path) {
    j[JSON_EXTRUSION_POLYLINE] = extrusion_path.polyline;
    j[JSON_EXTRUSION_OVERHANG_DEGREE] = extrusion_path.overhang_degree;
    j[JSON_EXTRUSION_CURVE_DEGREE] = extrusion_path.curve_degree;
    j[JSON_EXTRUSION_MM3_PER_MM] = extrusion_path.mm3_per_mm;
    j[JSON_EXTRUSION_WIDTH] = extrusion_path.width;
    j[JSON_EXTRUSION_HEIGHT] = extrusion_path.height;
    j[JSON_EXTRUSION_ROLE] = extrusion_path.role();
    j[JSON_EXTRUSION_NO_EXTRUSION] = extrusion_path.is_force_no_extrusion();
}

static bool convert_extrusion_to_json(json& entity_json, json& entity_paths_json, const ExtrusionEntity* extrusion_entity) {
    std::string path_type;
    const ExtrusionPath* path = NULL;
    const ExtrusionMultiPath* multipath = NULL;
    const ExtrusionLoop* loop = NULL;
    const ExtrusionEntityCollection* collection = dynamic_cast<const ExtrusionEntityCollection*>(extrusion_entity);

    if (!collection)
        path = dynamic_cast<const ExtrusionPath*>(extrusion_entity);

    if (!collection && !path)
        multipath = dynamic_cast<const ExtrusionMultiPath*>(extrusion_entity);

    if (!collection && !path && !multipath)
        loop = dynamic_cast<const ExtrusionLoop*>(extrusion_entity);

    path_type = path?JSON_EXTRUSION_TYPE_PATH:(multipath?JSON_EXTRUSION_TYPE_MULTIPATH:(loop?JSON_EXTRUSION_TYPE_LOOP:JSON_EXTRUSION_TYPE_COLLECTION));
    if (path_type.empty()) {
        BOOST_LOG_TRIVIAL(error) << __FUNCTION__ << boost::format(":invalid extrusion path type Found");
        return false;
    }

    entity_json[JSON_EXTRUSION_ENTITY_TYPE] = path_type;

    if (path) {
        json entity_path_json = *path;
        entity_paths_json.push_back(std::move(entity_path_json));
    }
    else if (multipath) {
        for (const ExtrusionPath& extrusion_path : multipath->paths)
        {
            json entity_path_json = extrusion_path;
            entity_paths_json.push_back(std::move(entity_path_json));
        }
    }
    else if (loop) {
        entity_json[JSON_EXTRUSION_LOOP_ROLE] = loop->loop_role();
        for (const ExtrusionPath& extrusion_path : loop->paths)
        {
            json entity_path_json = extrusion_path;
            entity_paths_json.push_back(std::move(entity_path_json));
        }
    }
    else {
        //recursive collections
        entity_json[JSON_EXTRUSION_NO_SORT] = collection->no_sort;
        for (const ExtrusionEntity* recursive_extrusion_entity : collection->entities) {
            json recursive_entity_json, recursive_entity_paths_json = json::array();
            bool ret = convert_extrusion_to_json(recursive_entity_json, recursive_entity_paths_json, recursive_extrusion_entity);
            if (!ret) {
                continue;
            }
            entity_paths_json.push_back(std::move(recursive_entity_json));
        }
    }

    if (collection)
        entity_json[JSON_EXTRUSION_ENTITIES] = std::move(entity_paths_json);
    else
        entity_json[JSON_EXTRUSION_PATHS] = std::move(entity_paths_json);
    return true;
}

static void to_json(json& j, const LayerRegion& layer_region) {
    json unsupported_bridge_edges_json = json::array(), slices_surfaces_json = json::array(), raw_slices_json = json::array(), thin_fills_json, thin_fill_entities_json = json::array();
    json fill_expolygons_json = json::array(), fill_no_overlap_expolygons_json = json::array(), fill_surfaces_json = json::array(), perimeters_json, perimeter_entities_json = json::array(), fills_json, fill_entities_json = json::array();

    j[JSON_LAYER_REGION_CONFIG_HASH] = layer_region.region().config_hash();
    //slices
    for (const Surface& slice_surface : layer_region.slices.surfaces) {
        json surface_json = slice_surface;
        slices_surfaces_json.push_back(std::move(surface_json));
    }
    j.push_back({JSON_LAYER_REGION_SLICES, std::move(slices_surfaces_json)});

    //raw_slices
    for (const ExPolygon& raw_slice_explogyon : layer_region.raw_slices) {
        json raw_polygon_json = raw_slice_explogyon;

        raw_slices_json.push_back(std::move(raw_polygon_json));
    }
    j.push_back({JSON_LAYER_REGION_RAW_SLICES, std::move(raw_slices_json)});

    //thin fills
    thin_fills_json[JSON_EXTRUSION_NO_SORT] = layer_region.thin_fills.no_sort;
    thin_fills_json[JSON_EXTRUSION_ENTITY_TYPE] = JSON_EXTRUSION_TYPE_COLLECTION;
    for (const ExtrusionEntity* extrusion_entity : layer_region.thin_fills.entities) {
        json thinfills_entity_json, thinfill_entity_paths_json = json::array();
        bool ret = convert_extrusion_to_json(thinfills_entity_json, thinfill_entity_paths_json, extrusion_entity);
        if (!ret) {
            BOOST_LOG_TRIVIAL(error) << __FUNCTION__ << boost::format(":error found at print_z %1%") % layer_region.layer()->print_z;
            continue;
        }

        thin_fill_entities_json.push_back(std::move(thinfills_entity_json));
    }
    thin_fills_json[JSON_EXTRUSION_ENTITIES] = std::move(thin_fill_entities_json);
    j.push_back({JSON_LAYER_REGION_THIN_FILLS, std::move(thin_fills_json)});

    //fill_expolygons
    for (const ExPolygon& fill_expolygon : layer_region.fill_expolygons) {
        json fill_expolygon_json = fill_expolygon;

        fill_expolygons_json.push_back(std::move(fill_expolygon_json));
    }
    j.push_back({JSON_LAYER_REGION_FILL_EXPOLYGONS, std::move(fill_expolygons_json)});

    //fill_surfaces
    for (const Surface& fill_surface : layer_region.fill_surfaces.surfaces) {
        json surface_json = fill_surface;
        fill_surfaces_json.push_back(std::move(surface_json));
    }
    j.push_back({JSON_LAYER_REGION_FILL_SURFACES, std::move(fill_surfaces_json)});

    //fill_no_overlap_expolygons
    for (const ExPolygon& fill_no_overlap_expolygon : layer_region.fill_no_overlap_expolygons) {
        json fill_no_overlap_expolygon_json = fill_no_overlap_expolygon;

        fill_no_overlap_expolygons_json.push_back(std::move(fill_no_overlap_expolygon_json));
    }
    j.push_back({JSON_LAYER_REGION_FILL_NO_OVERLAP, std::move(fill_no_overlap_expolygons_json)});

    //unsupported_bridge_edges
    for (const Polyline& poly_line : layer_region.unsupported_bridge_edges)
    {
        json polyline_json = poly_line;

        unsupported_bridge_edges_json.push_back(std::move(polyline_json));
    }
    j.push_back({JSON_LAYER_REGION_UNSUPPORTED_BRIDGE_EDGES, std::move(unsupported_bridge_edges_json)});

    //perimeters
    perimeters_json[JSON_EXTRUSION_NO_SORT] = layer_region.perimeters.no_sort;
    perimeters_json[JSON_EXTRUSION_ENTITY_TYPE] = JSON_EXTRUSION_TYPE_COLLECTION;
    for (const ExtrusionEntity* extrusion_entity : layer_region.perimeters.entities) {
        json perimeters_entity_json, perimeters_entity_paths_json = json::array();
        bool ret = convert_extrusion_to_json(perimeters_entity_json, perimeters_entity_paths_json, extrusion_entity);
        if (!ret)
            continue;

        perimeter_entities_json.push_back(std::move(perimeters_entity_json));
    }
    perimeters_json[JSON_EXTRUSION_ENTITIES] = std::move(perimeter_entities_json);
    j.push_back({JSON_LAYER_REGION_PERIMETERS, std::move(perimeters_json)});

    //fills
    fills_json[JSON_EXTRUSION_NO_SORT] = layer_region.fills.no_sort;
    fills_json[JSON_EXTRUSION_ENTITY_TYPE] = JSON_EXTRUSION_TYPE_COLLECTION;
    for (const ExtrusionEntity* extrusion_entity : layer_region.fills.entities) {
        json fill_entity_json, fill_entity_paths_json = json::array();
        bool ret = convert_extrusion_to_json(fill_entity_json, fill_entity_paths_json, extrusion_entity);
        if (!ret)
            continue;

        fill_entities_json.push_back(std::move(fill_entity_json));
    }
    fills_json[JSON_EXTRUSION_ENTITIES] = std::move(fill_entities_json);
    j.push_back({JSON_LAYER_REGION_FILLS, std::move(fills_json)});

    return;
}

static void to_json(json& j, const groupedVolumeSlices& first_layer_group) {
    json volumes_json = json::array(), slices_json = json::array();
    j[JSON_FIRSTLAYER_GROUP_ID] = first_layer_group.groupId;

    for (const ObjectID& obj_id : first_layer_group.volume_ids)
    {
        volumes_json.push_back(obj_id.id);
    }
    j[JSON_FIRSTLAYER_GROUP_VOLUME_IDS] = std::move(volumes_json);

    for (const ExPolygon& slice_expolygon : first_layer_group.slices) {
        json slice_expolygon_json = slice_expolygon;

        slices_json.push_back(std::move(slice_expolygon_json));
    }
    j[JSON_FIRSTLAYER_GROUP_SLICES] = std::move(slices_json);
}

//load apis from json
static void from_json(const json& j, Points& p_s) {
    int array_size = j.size();
    for (int index = 0; index < array_size/2; index++)
    {
        coord_t x = j[2*index], y = j[2*index+1];
        Point p(x, y);
        p_s.push_back(std::move(p));
    }
    return;
}

static void from_json(const json& j, BoundingBox& bbox) {
    bbox.min[0] = j[0];
    bbox.min[1] = j[1];
    bbox.max[0] = j[2];
    bbox.max[1] = j[3];
    bbox.defined = true;

    return;
}

static void from_json(const json& j, ExPolygon& polygon) {
    polygon.contour.points = j[JSON_POLYGON_CONTOUR];

    int holes_count = j[JSON_POLYGON_HOLES].size();
    for (int holes_index = 0; holes_index < holes_count; holes_index++)
    {
        Polygon poly;

        poly.points = j[JSON_POLYGON_HOLES][holes_index];
        polygon.holes.push_back(std::move(poly));
    }
    return;
}

static void from_json(const json& j, Surface& surf) {
    surf.expolygon = j[JSON_EXPOLYGON];
    surf.surface_type = j[JSON_SURF_TYPE];
    surf.thickness = j[JSON_SURF_THICKNESS];
    surf.thickness_layers = j[JSON_SURF_THICKNESS_LAYER];
    surf.bridge_angle = j[JSON_SURF_BRIDGE_ANGLE];
    surf.extra_perimeters = j[JSON_SURF_EXTRA_PERIMETERS];

    return;
}

static void from_json(const json& j, ArcSegment& arc_seg) {
    arc_seg.is_arc = j[JSON_IS_ARC];
    arc_seg.length = j[JSON_ARC_LENGTH];
    arc_seg.angle_radians = j[JSON_ARC_ANGLE_RADIUS];
    arc_seg.polar_start_theta = j[JSON_ARC_POLAY_START_THETA];
    arc_seg.polar_end_theta = j[JSON_ARC_POLAY_END_THETA];
    arc_seg.start_point.x() = j[JSON_ARC_START_POINT][0];
    arc_seg.start_point.y() = j[JSON_ARC_START_POINT][1];
    arc_seg.end_point.x() = j[JSON_ARC_END_POINT][0];
    arc_seg.end_point.y() = j[JSON_ARC_END_POINT][1];
    arc_seg.direction = j[JSON_ARC_DIRECTION];
    arc_seg.radius    = j[JSON_ARC_RADIUS];
    arc_seg.center.x() = j[JSON_ARC_CENTER][0];
    arc_seg.center.y() = j[JSON_ARC_CENTER][1];

    return;
}


static void from_json(const json& j, Polyline& poly_line) {
    poly_line.points = j[JSON_POINTS];

    int arc_fitting_count = j[JSON_ARC_FITTING].size();
    for (int arc_fitting_index = 0; arc_fitting_index < arc_fitting_count; arc_fitting_index++)
    {
        const json& fitting_json = j[JSON_ARC_FITTING][arc_fitting_index];
        PathFittingData path_fitting;
        path_fitting.start_point_index = fitting_json[JSON_ARC_START_INDEX];
        path_fitting.end_point_index = fitting_json[JSON_ARC_END_INDEX];
        path_fitting.path_type = fitting_json[JSON_ARC_PATH_TYPE];

        if (fitting_json.contains(JSON_ARC_DATA)) {
            path_fitting.arc_data = fitting_json[JSON_ARC_DATA];
        }

        poly_line.fitting_result.push_back(std::move(path_fitting));
    }
    return;
}

static void from_json(const json& j, ExtrusionPath& extrusion_path) {
    extrusion_path.polyline               =    j[JSON_EXTRUSION_POLYLINE];
    extrusion_path.overhang_degree        =    j[JSON_EXTRUSION_OVERHANG_DEGREE];
    extrusion_path.curve_degree           =    j[JSON_EXTRUSION_CURVE_DEGREE];
    extrusion_path.mm3_per_mm             =    j[JSON_EXTRUSION_MM3_PER_MM];
    extrusion_path.width                  =    j[JSON_EXTRUSION_WIDTH];
    extrusion_path.height                 =    j[JSON_EXTRUSION_HEIGHT];
    extrusion_path.set_extrusion_role(j[JSON_EXTRUSION_ROLE]);
    extrusion_path.set_force_no_extrusion(j[JSON_EXTRUSION_NO_EXTRUSION]);
}

static bool convert_extrusion_from_json(const json& entity_json, ExtrusionEntityCollection& entity_collection) {
    std::string path_type = entity_json[JSON_EXTRUSION_ENTITY_TYPE];
    bool ret = false;

    if (path_type == JSON_EXTRUSION_TYPE_PATH) {
        ExtrusionPath* path = new ExtrusionPath();
        if (!path) {
            BOOST_LOG_TRIVIAL(error) << __FUNCTION__ << boost::format(": oom when new ExtrusionPath");
            return false;
        }
        *path = entity_json[JSON_EXTRUSION_PATHS][0];
        entity_collection.entities.push_back(path);
    }
    else if (path_type == JSON_EXTRUSION_TYPE_MULTIPATH) {
        ExtrusionMultiPath* multipath = new ExtrusionMultiPath();
        if (!multipath) {
            BOOST_LOG_TRIVIAL(error) << __FUNCTION__ << boost::format(": oom when new ExtrusionMultiPath");
            return false;
        }
        int paths_count = entity_json[JSON_EXTRUSION_PATHS].size();
        for (int path_index = 0; path_index < paths_count; path_index++)
        {
            ExtrusionPath path;
            path = entity_json[JSON_EXTRUSION_PATHS][path_index];
            multipath->paths.push_back(std::move(path));
        }
        entity_collection.entities.push_back(multipath);
    }
    else if (path_type == JSON_EXTRUSION_TYPE_LOOP) {
        ExtrusionLoop* loop = new ExtrusionLoop();
        if (!loop) {
            BOOST_LOG_TRIVIAL(error) << __FUNCTION__ << boost::format(": oom when new ExtrusionLoop");
            return false;
        }
        loop->set_loop_role(entity_json[JSON_EXTRUSION_LOOP_ROLE]);
        int paths_count = entity_json[JSON_EXTRUSION_PATHS].size();
        for (int path_index = 0; path_index < paths_count; path_index++)
        {
            ExtrusionPath path;
            path = entity_json[JSON_EXTRUSION_PATHS][path_index];
            loop->paths.push_back(std::move(path));
        }
        entity_collection.entities.push_back(loop);
    }
    else if (path_type == JSON_EXTRUSION_TYPE_COLLECTION) {
        ExtrusionEntityCollection* collection = new ExtrusionEntityCollection();
        if (!collection) {
            BOOST_LOG_TRIVIAL(error) << __FUNCTION__ << boost::format(": oom when new ExtrusionEntityCollection");
            return false;
        }
        collection->no_sort = entity_json[JSON_EXTRUSION_NO_SORT];
        int entities_count = entity_json[JSON_EXTRUSION_ENTITIES].size();
        for (int entity_index = 0; entity_index < entities_count; entity_index++)
        {
            const json& entity_item_json = entity_json[JSON_EXTRUSION_ENTITIES][entity_index];
            ret = convert_extrusion_from_json(entity_item_json, *collection);
            if (!ret) {
                BOOST_LOG_TRIVIAL(error) << __FUNCTION__ << boost::format(": convert_extrusion_from_json failed");
                return false;
            }
        }
        entity_collection.entities.push_back(collection);
    }
    else {
        BOOST_LOG_TRIVIAL(error) << __FUNCTION__ << boost::format(": unknown path type %1%")%path_type;
        return false;
    }

    return true;
}

static void convert_layer_region_from_json(const json& j, LayerRegion& layer_region) {
    //slices
    int slices_count = j[JSON_LAYER_REGION_SLICES].size();
    for (int slices_index = 0; slices_index < slices_count; slices_index++)
    {
        Surface surface;

        surface = j[JSON_LAYER_REGION_SLICES][slices_index];
        layer_region.slices.surfaces.push_back(std::move(surface));
    }

    //raw_slices
    int raw_slices_count = j[JSON_LAYER_REGION_RAW_SLICES].size();
    for (int raw_slices_index = 0; raw_slices_index < raw_slices_count; raw_slices_index++)
    {
        ExPolygon polygon;

        polygon = j[JSON_LAYER_REGION_RAW_SLICES][raw_slices_index];
        layer_region.raw_slices.push_back(std::move(polygon));
    }

    //thin fills
    layer_region.thin_fills.no_sort = j[JSON_LAYER_REGION_THIN_FILLS][JSON_EXTRUSION_NO_SORT];
    int thinfills_entities_count = j[JSON_LAYER_REGION_THIN_FILLS][JSON_EXTRUSION_ENTITIES].size();
    for (int thinfills_entities_index = 0; thinfills_entities_index < thinfills_entities_count; thinfills_entities_index++)
    {
        const json& extrusion_entity_json =  j[JSON_LAYER_REGION_THIN_FILLS][JSON_EXTRUSION_ENTITIES][thinfills_entities_index];
        bool ret = convert_extrusion_from_json(extrusion_entity_json, layer_region.thin_fills);
        if (!ret) {
            BOOST_LOG_TRIVIAL(error) << __FUNCTION__ << boost::format(":error parsing thin_fills found at layer %1%, print_z %2%") %layer_region.layer()->id() %layer_region.layer()->print_z;
            char error_buf[1024];
            ::sprintf(error_buf, "Error while parsing thin_fills at layer %d, print_z %f", layer_region.layer()->id(), layer_region.layer()->print_z);
            throw Slic3r::FileIOError(error_buf);
        }
    }

    //fill_expolygons
    int fill_expolygons_count = j[JSON_LAYER_REGION_FILL_EXPOLYGONS].size();
    for (int fill_expolygons_index = 0; fill_expolygons_index < fill_expolygons_count; fill_expolygons_index++)
    {
        ExPolygon polygon;

        polygon = j[JSON_LAYER_REGION_FILL_EXPOLYGONS][fill_expolygons_index];
        layer_region.fill_expolygons.push_back(std::move(polygon));
    }

    //fill_surfaces
    int fill_surfaces_count = j[JSON_LAYER_REGION_FILL_SURFACES].size();
    for (int fill_surfaces_index = 0; fill_surfaces_index < fill_surfaces_count; fill_surfaces_index++)
    {
        Surface surface;

        surface = j[JSON_LAYER_REGION_FILL_SURFACES][fill_surfaces_index];
        layer_region.fill_surfaces.surfaces.push_back(std::move(surface));
    }

    //fill_no_overlap_expolygons
    int fill_no_overlap_expolygons_count = j[JSON_LAYER_REGION_FILL_NO_OVERLAP].size();
    for (int fill_no_overlap_expolygons_index = 0; fill_no_overlap_expolygons_index < fill_no_overlap_expolygons_count; fill_no_overlap_expolygons_index++)
    {
        ExPolygon polygon;

        polygon = j[JSON_LAYER_REGION_FILL_NO_OVERLAP][fill_no_overlap_expolygons_index];
        layer_region.fill_no_overlap_expolygons.push_back(std::move(polygon));
    }

    //unsupported_bridge_edges
    int unsupported_bridge_edges_count = j[JSON_LAYER_REGION_UNSUPPORTED_BRIDGE_EDGES].size();
    for (int unsupported_bridge_edges_index = 0; unsupported_bridge_edges_index < unsupported_bridge_edges_count; unsupported_bridge_edges_index++)
    {
        Polyline polyline;

        polyline = j[JSON_LAYER_REGION_UNSUPPORTED_BRIDGE_EDGES][unsupported_bridge_edges_index];
        layer_region.unsupported_bridge_edges.push_back(std::move(polyline));
    }

    //perimeters
    layer_region.perimeters.no_sort = j[JSON_LAYER_REGION_PERIMETERS][JSON_EXTRUSION_NO_SORT];
    int perimeters_entities_count = j[JSON_LAYER_REGION_PERIMETERS][JSON_EXTRUSION_ENTITIES].size();
    for (int perimeters_entities_index = 0; perimeters_entities_index < perimeters_entities_count; perimeters_entities_index++)
    {
        const json& extrusion_entity_json =  j[JSON_LAYER_REGION_PERIMETERS][JSON_EXTRUSION_ENTITIES][perimeters_entities_index];
        bool ret = convert_extrusion_from_json(extrusion_entity_json, layer_region.perimeters);
        if (!ret) {
            BOOST_LOG_TRIVIAL(error) << __FUNCTION__ << boost::format(": error parsing perimeters found at layer %1%, print_z %2%") %layer_region.layer()->id() %layer_region.layer()->print_z;
            char error_buf[1024];
            ::sprintf(error_buf, "Error while parsing perimeters at layer %d, print_z %f", layer_region.layer()->id(), layer_region.layer()->print_z);
            throw Slic3r::FileIOError(error_buf);
        }
    }

    //fills
    layer_region.fills.no_sort = j[JSON_LAYER_REGION_FILLS][JSON_EXTRUSION_NO_SORT];
    int fills_entities_count = j[JSON_LAYER_REGION_FILLS][JSON_EXTRUSION_ENTITIES].size();
    for (int fills_entities_index = 0; fills_entities_index < fills_entities_count; fills_entities_index++)
    {
        const json& extrusion_entity_json =  j[JSON_LAYER_REGION_FILLS][JSON_EXTRUSION_ENTITIES][fills_entities_index];
        bool ret = convert_extrusion_from_json(extrusion_entity_json, layer_region.fills);
        if (!ret) {
            BOOST_LOG_TRIVIAL(error) << __FUNCTION__ << boost::format(": error parsing fills found at layer %1%, print_z %2%") %layer_region.layer()->id() %layer_region.layer()->print_z;
            char error_buf[1024];
            ::sprintf(error_buf, "Error while parsing fills at layer %d, print_z %f", layer_region.layer()->id(), layer_region.layer()->print_z);
            throw Slic3r::FileIOError(error_buf);
        }
    }

    return;
}


void extract_layer(const json& layer_json, Layer& layer) {
    //slice_polygons
    int slice_polygons_count = layer_json[JSON_LAYER_SLICED_POLYGONS].size();
    for (int polygon_index = 0; polygon_index < slice_polygons_count; polygon_index++)
    {
        ExPolygon polygon;

        polygon = layer_json[JSON_LAYER_SLICED_POLYGONS][polygon_index];
        layer.lslices.push_back(std::move(polygon));
    }

    //slice_bboxes
    int sliced_bboxes_count = layer_json[JSON_LAYER_SLLICED_BBOXES].size();
    for (int bbox_index = 0; bbox_index < sliced_bboxes_count; bbox_index++)
    {
        BoundingBox bbox;

        bbox = layer_json[JSON_LAYER_SLLICED_BBOXES][bbox_index];
        layer.lslices_bboxes.push_back(std::move(bbox));
    }

    //layer_regions
    int layer_region_count = layer.region_count();
    for (int layer_region_index = 0; layer_region_index < layer_region_count; layer_region_index++)
    {
        LayerRegion* layer_region = layer.get_region(layer_region_index);
        const json& layer_region_json = layer_json[JSON_LAYER_REGIONS][layer_region_index];
        convert_layer_region_from_json(layer_region_json, *layer_region);

        //LayerRegion layer_region = layer_json[JSON_LAYER_REGIONS][layer_region_index];
    }

    return;
}

void extract_support_layer(const json& support_layer_json, SupportLayer& support_layer) {
    extract_layer(support_layer_json, support_layer);

    support_layer.support_type = support_layer_json[JSON_SUPPORT_LAYER_TYPE];
    //support_islands
    int islands_count = support_layer_json[JSON_SUPPORT_LAYER_ISLANDS].size();
    for (int islands_index = 0; islands_index < islands_count; islands_index++)
    {
        ExPolygon polygon;

        polygon = support_layer_json[JSON_SUPPORT_LAYER_ISLANDS][islands_index];
        support_layer.support_islands.push_back(std::move(polygon));
    }

    //support_fills
    support_layer.support_fills.no_sort = support_layer_json[JSON_SUPPORT_LAYER_FILLS][JSON_EXTRUSION_NO_SORT];
    int support_fills_entities_count = support_layer_json[JSON_SUPPORT_LAYER_FILLS][JSON_EXTRUSION_ENTITIES].size();
    for (int support_fills_entities_index = 0; support_fills_entities_index < support_fills_entities_count; support_fills_entities_index++)
    {
        const json& extrusion_entity_json =  support_layer_json[JSON_SUPPORT_LAYER_FILLS][JSON_EXTRUSION_ENTITIES][support_fills_entities_index];
        bool ret = convert_extrusion_from_json(extrusion_entity_json, support_layer.support_fills);
        if (!ret) {
            BOOST_LOG_TRIVIAL(error) << __FUNCTION__ << boost::format(": error parsing fills found at support_layer %1%, print_z %2%")%support_layer.id() %support_layer.print_z;
            char error_buf[1024];
            ::sprintf(error_buf, "Error while parsing fills at support_layer %d, print_z %f", support_layer.id(), support_layer.print_z);
            throw Slic3r::FileIOError(error_buf);
        }
    }

    return;
}

static void from_json(const json& j, groupedVolumeSlices& firstlayer_group)
{
    firstlayer_group.groupId               =   j[JSON_FIRSTLAYER_GROUP_ID];

    int volume_count = j[JSON_FIRSTLAYER_GROUP_VOLUME_IDS].size();
    for (int volume_index = 0; volume_index < volume_count; volume_index++)
    {
        ObjectID obj_id;

        obj_id.id = j[JSON_FIRSTLAYER_GROUP_VOLUME_IDS][volume_index];
        firstlayer_group.volume_ids.push_back(std::move(obj_id));
    }

    int slices_count = j[JSON_FIRSTLAYER_GROUP_SLICES].size();
    for (int slice_index = 0; slice_index < slices_count; slice_index++)
    {
        ExPolygon polygon;

        polygon = j[JSON_FIRSTLAYER_GROUP_SLICES][slice_index];
        firstlayer_group.slices.push_back(std::move(polygon));
    }
}

int Print::export_cached_data(const std::string& directory, bool with_space)
{
    int ret = 0;
    boost::filesystem::path directory_path(directory);

    auto convert_layer_to_json = [](json& layer_json, const Layer* layer) {
        json slice_polygons_json = json::array(), slice_bboxs_json = json::array(), layer_regions_json = json::array();
        layer_json[JSON_LAYER_PRINT_Z] = layer->print_z;
        layer_json[JSON_LAYER_HEIGHT] = layer->height;
        layer_json[JSON_LAYER_SLICE_Z] = layer->slice_z;
        layer_json[JSON_LAYER_ID] = layer->id();
        //layer_json["slicing_errors"] = layer->slicing_errors;

        //sliced_polygons
        for (const ExPolygon& slice_polygon : layer->lslices) {
            json slice_polygon_json = slice_polygon;
            slice_polygons_json.push_back(std::move(slice_polygon_json));
        }
        layer_json[JSON_LAYER_SLICED_POLYGONS] = std::move(slice_polygons_json);

        //sliced_bbox
        for (const BoundingBox& slice_bbox : layer->lslices_bboxes) {
            json bbox_json = json::array();

            bbox_json = slice_bbox;
            slice_bboxs_json.push_back(std::move(bbox_json));
        }
        layer_json[JSON_LAYER_SLLICED_BBOXES] = std::move(slice_bboxs_json);

        for (const LayerRegion *layer_region : layer->regions()) {
            json region_json = *layer_region;

            layer_regions_json.push_back(std::move(region_json));
        }
        layer_json[JSON_LAYER_REGIONS] = std::move(layer_regions_json);

        return;
    };

    //firstly clear this directory
    if (fs::exists(directory_path)) {
        fs::remove_all(directory_path);
    }
    try {
        if (!fs::create_directory(directory_path)) {
            BOOST_LOG_TRIVIAL(error) << boost::format("create directory %1% failed")%directory;
            return CLI_EXPORT_CACHE_DIRECTORY_CREATE_FAILED;
        }
    }
    catch (...)
    {
        BOOST_LOG_TRIVIAL(error) << boost::format("create directory %1% failed")%directory;
        return CLI_EXPORT_CACHE_DIRECTORY_CREATE_FAILED;
    }

    int count = 0;
    std::vector<std::string> filename_vector;
    std::vector<json> json_vector;
    for (PrintObject *obj : m_objects) {
        const ModelObject* model_obj = obj->model_object();
        if (obj->get_shared_object()) {
            BOOST_LOG_TRIVIAL(info) << boost::format("shared object %1%, skip directly")%model_obj->name;
            continue;
        }

        const PrintInstance &print_instance = obj->instances()[0];
        const ModelInstance *model_instance = print_instance.model_instance;
        size_t identify_id = (model_instance->loaded_id > 0)?model_instance->loaded_id: model_instance->id().id;
        std::string file_name = directory +"/obj_"+std::to_string(identify_id)+".json";

        BOOST_LOG_TRIVIAL(info) << boost::format("begin to dump object %1%, identify_id %2% to %3%")%model_obj->name %identify_id %file_name;

        try {
            json root_json, layers_json = json::array(), support_layers_json = json::array(), first_layer_groups = json::array();

            root_json[JSON_OBJECT_NAME] = model_obj->name;
            root_json[JSON_IDENTIFY_ID] = identify_id;

            //export the layers
            std::vector<json> layers_json_vector(obj->layer_count());
            tbb::parallel_for(
                tbb::blocked_range<size_t>(0, obj->layer_count()),
                [&layers_json_vector, obj, convert_layer_to_json](const tbb::blocked_range<size_t>& layer_range) {
                    for (size_t layer_index = layer_range.begin(); layer_index < layer_range.end(); ++ layer_index) {
                        const Layer *layer = obj->get_layer(layer_index);
                        json layer_json;
                        convert_layer_to_json(layer_json, layer);
                        layers_json_vector[layer_index] = std::move(layer_json);
                    }
                }
            );
            for (int l_index = 0; l_index < layers_json_vector.size(); l_index++) {
                layers_json.push_back(std::move(layers_json_vector[l_index]));
            }
            layers_json_vector.clear();
            /*for (const Layer *layer : obj->layers()) {
                // for each layer
                json layer_json;

                convert_layer_to_json(layer_json, layer);

                layers_json.push_back(std::move(layer_json));
            }*/

            root_json[JSON_LAYERS] = std::move(layers_json);

            //export the support layers
            std::vector<json> support_layers_json_vector(obj->support_layer_count());
            tbb::parallel_for(
                tbb::blocked_range<size_t>(0, obj->support_layer_count()),
                [&support_layers_json_vector, obj, convert_layer_to_json](const tbb::blocked_range<size_t>& support_layer_range) {
                    for (size_t s_layer_index = support_layer_range.begin(); s_layer_index < support_layer_range.end(); ++ s_layer_index) {
                        const SupportLayer *support_layer = obj->get_support_layer(s_layer_index);
                        json support_layer_json, support_islands_json = json::array(), support_fills_json, supportfills_entities_json = json::array();

                        convert_layer_to_json(support_layer_json, support_layer);

                        support_layer_json[JSON_SUPPORT_LAYER_INTERFACE_ID] = support_layer->interface_id();
                        support_layer_json[JSON_SUPPORT_LAYER_TYPE] = support_layer->support_type;

                        //support_islands
                        for (const ExPolygon& support_island : support_layer->support_islands) {
                            json support_island_json = support_island;
                            support_islands_json.push_back(std::move(support_island_json));
                        }
                        support_layer_json[JSON_SUPPORT_LAYER_ISLANDS] = std::move(support_islands_json);

                        //support_fills
                        support_fills_json[JSON_EXTRUSION_NO_SORT] = support_layer->support_fills.no_sort;
                        support_fills_json[JSON_EXTRUSION_ENTITY_TYPE] = JSON_EXTRUSION_TYPE_COLLECTION;
                        for (const ExtrusionEntity* extrusion_entity : support_layer->support_fills.entities) {
                            json supportfill_entity_json, supportfill_entity_paths_json = json::array();
                            bool ret = convert_extrusion_to_json(supportfill_entity_json, supportfill_entity_paths_json, extrusion_entity);
                            if (!ret)
                                continue;

                            supportfills_entities_json.push_back(std::move(supportfill_entity_json));
                        }
                        support_fills_json[JSON_EXTRUSION_ENTITIES] = std::move(supportfills_entities_json);
                        support_layer_json[JSON_SUPPORT_LAYER_FILLS] = std::move(support_fills_json);

                        support_layers_json_vector[s_layer_index] = std::move(support_layer_json);
                    }
                }
            );
            for (int s_index = 0; s_index < support_layers_json_vector.size(); s_index++) {
                support_layers_json.push_back(std::move(support_layers_json_vector[s_index]));
            }
            support_layers_json_vector.clear();

            /*for (const SupportLayer *support_layer : obj->support_layers()) {
                json support_layer_json, support_islands_json = json::array(), support_fills_json, supportfills_entities_json = json::array();

                convert_layer_to_json(support_layer_json, support_layer);

                support_layer_json[JSON_SUPPORT_LAYER_INTERFACE_ID] = support_layer->interface_id();

                //support_islands
                for (const ExPolygon& support_island : support_layer->support_islands.expolygons) {
                    json support_island_json = support_island;
                    support_islands_json.push_back(std::move(support_island_json));
                }
                support_layer_json[JSON_SUPPORT_LAYER_ISLANDS] = std::move(support_islands_json);

                //support_fills
                support_fills_json[JSON_EXTRUSION_NO_SORT] = support_layer->support_fills.no_sort;
                support_fills_json[JSON_EXTRUSION_ENTITY_TYPE] = JSON_EXTRUSION_TYPE_COLLECTION;
                for (const ExtrusionEntity* extrusion_entity : support_layer->support_fills.entities) {
                    json supportfill_entity_json, supportfill_entity_paths_json = json::array();
                    bool ret = convert_extrusion_to_json(supportfill_entity_json, supportfill_entity_paths_json, extrusion_entity);
                    if (!ret)
                        continue;

                    supportfills_entities_json.push_back(std::move(supportfill_entity_json));
                }
                support_fills_json[JSON_EXTRUSION_ENTITIES] = std::move(supportfills_entities_json);
                support_layer_json[JSON_SUPPORT_LAYER_FILLS] = std::move(support_fills_json);

                support_layers_json.push_back(std::move(support_layer_json));
            } // for each layer*/
            root_json[JSON_SUPPORT_LAYERS] = std::move(support_layers_json);

            const std::vector<groupedVolumeSlices> &first_layer_obj_groups =  obj->firstLayerObjGroups();
            for (size_t s_group_index = 0; s_group_index < first_layer_obj_groups.size(); ++ s_group_index) {
                groupedVolumeSlices group = first_layer_obj_groups[s_group_index];

                //convert the id
                for (ObjectID& obj_id : group.volume_ids)
                {
                    const ModelVolume* currentModelVolumePtr = nullptr;
                    //BBS: support shared object logic
                    const PrintObject* shared_object = obj->get_shared_object();
                    if (!shared_object)
                        shared_object = obj;
                    const ModelVolumePtrs& volumes_ptr = shared_object->model_object()->volumes;
                    size_t volume_count = volumes_ptr.size();
                    for (size_t index = 0; index < volume_count; index ++) {
                        currentModelVolumePtr = volumes_ptr[index];
                        if (currentModelVolumePtr->id() == obj_id) {
                            obj_id.id = index;
                            break;
                        }
                    }
                }

                json first_layer_group_json;

                first_layer_group_json = group;
                first_layer_groups.push_back(std::move(first_layer_group_json));
            }
            root_json[JSON_FIRSTLAYER_GROUPS] = std::move(first_layer_groups);

            filename_vector.push_back(file_name);
            json_vector.push_back(std::move(root_json));
            /*boost::nowide::ofstream c;
            c.open(file_name, std::ios::out | std::ios::trunc);
            if (with_space)
                c << std::setw(4) << root_json << std::endl;
            else
                c << root_json.dump(0) << std::endl;
            c.close();*/
            count ++;
            BOOST_LOG_TRIVIAL(info) << boost::format("will dump object %1%'s json to %2%.")%model_obj->name%file_name;
        }
        catch(std::exception &err) {
            BOOST_LOG_TRIVIAL(error) << __FUNCTION__<< ": save to "<<file_name<<" got a generic exception, reason = " << err.what();
            ret = CLI_EXPORT_CACHE_WRITE_FAILED;
        }
    }

    boost::mutex mutex;
    tbb::parallel_for(
        tbb::blocked_range<size_t>(0, filename_vector.size()),
        [filename_vector, &json_vector, with_space, &ret, &mutex](const tbb::blocked_range<size_t>& output_range) {
            for (size_t object_index = output_range.begin(); object_index < output_range.end(); ++ object_index) {
                try {
                    boost::nowide::ofstream c;
                    c.open(filename_vector[object_index], std::ios::out | std::ios::trunc);
                    if (with_space)
                        c << std::setw(4) << json_vector[object_index] << std::endl;
                    else
                        c << json_vector[object_index].dump(0) << std::endl;
                    c.close();
                }
                catch(std::exception &err) {
                    BOOST_LOG_TRIVIAL(error) << __FUNCTION__<< ": save to "<<filename_vector[object_index]<<" got a generic exception, reason = " << err.what();
                    boost::unique_lock l(mutex);
                    ret = CLI_EXPORT_CACHE_WRITE_FAILED;
                }
            }
        }
    );

    BOOST_LOG_TRIVIAL(info) << __FUNCTION__<< boost::format(": total printobject count %1%, saved %2%, ret=%3%")%m_objects.size() %count %ret;
    return ret;
}


int Print::load_cached_data(const std::string& directory)
{
    int ret = 0;
    boost::filesystem::path directory_path(directory);

    if (!fs::exists(directory_path)) {
        BOOST_LOG_TRIVIAL(info) << boost::format("directory %1% not exist.")%directory;
        return CLI_IMPORT_CACHE_NOT_FOUND;
    }

    auto find_region = [this](PrintObject* object, size_t config_hash) -> const PrintRegion* {
        int regions_count = object->num_printing_regions();
        for (int index = 0; index < regions_count; index++ )
        {
            const PrintRegion&  print_region = object->printing_region(index);
            if (print_region.config_hash() == config_hash ) {
                return &print_region;
            }
        }
        return NULL;
    };

    int count = 0;
    std::vector<std::pair<std::string, PrintObject*>> object_filenames;
    for (PrintObject *obj : m_objects) {
        const ModelObject* model_obj = obj->model_object();
        const PrintInstance &print_instance = obj->instances()[0];
        const ModelInstance *model_instance = print_instance.model_instance;

        obj->clear_layers();
        obj->clear_support_layers();

        int identify_id = model_instance->loaded_id;
        if (identify_id <= 0) {
            //for old 3mf
            identify_id = model_instance->id().id;
            BOOST_LOG_TRIVIAL(info) << __FUNCTION__<< boost::format(": object %1%'s loaded_id is 0, need to use the instance_id %2%")%model_obj->name %identify_id;
            //continue;
        }
        std::string file_name = directory +"/obj_"+std::to_string(identify_id)+".json";

        if (!fs::exists(file_name)) {
            BOOST_LOG_TRIVIAL(info) << __FUNCTION__<<boost::format(": file %1% not exist, maybe a shared object, skip it")%file_name;
            continue;
        }
        object_filenames.push_back({file_name, obj});
    }

    boost::mutex mutex;
    std::vector<json> object_jsons(object_filenames.size());
    tbb::parallel_for(
        tbb::blocked_range<size_t>(0, object_filenames.size()),
        [object_filenames, &ret, &object_jsons, &mutex](const tbb::blocked_range<size_t>& filename_range) {
            for (size_t filename_index = filename_range.begin(); filename_index < filename_range.end(); ++ filename_index) {
                try {
                    json root_json;
                    boost::nowide::ifstream ifs(object_filenames[filename_index].first);
                    ifs >> root_json;
                    object_jsons[filename_index] = std::move(root_json);
                }
                catch(std::exception &err) {
                    BOOST_LOG_TRIVIAL(error) << __FUNCTION__<< ": load from "<<object_filenames[filename_index].first<<" got a generic exception, reason = " << err.what();
                    boost::unique_lock l(mutex);
                    ret = CLI_IMPORT_CACHE_LOAD_FAILED;
                }
            }
        }
    );

    if (ret) {
        BOOST_LOG_TRIVIAL(error) << __FUNCTION__<< boost::format(": load json failed.");
        return ret;
    }

    for (int obj_index = 0; obj_index < object_jsons.size(); obj_index++) {
        json& root_json = object_jsons[obj_index];
        PrintObject *obj = object_filenames[obj_index].second;

        try {
            //boost::nowide::ifstream ifs(file_name);
            //ifs >> root_json;

            std::string name = root_json.at(JSON_OBJECT_NAME);
            int identify_id = root_json.at(JSON_IDENTIFY_ID);
            int layer_count = 0, support_layer_count = 0, firstlayer_group_count = 0;

            layer_count = root_json[JSON_LAYERS].size();
            support_layer_count = root_json[JSON_SUPPORT_LAYERS].size();
            firstlayer_group_count = root_json[JSON_FIRSTLAYER_GROUPS].size();

            BOOST_LOG_TRIVIAL(info) << __FUNCTION__<<boost::format(":will load %1%, identify_id %2%, layer_count %3%, support_layer_count %4%, firstlayer_group_count %5%")
                %name %identify_id %layer_count %support_layer_count %firstlayer_group_count;

            Layer* previous_layer = NULL;
            //create layer and layer regions
            for (int index = 0; index < layer_count; index++)
            {
                json& layer_json = root_json[JSON_LAYERS][index];
                Layer* new_layer = obj->add_layer(layer_json[JSON_LAYER_ID], layer_json[JSON_LAYER_HEIGHT], layer_json[JSON_LAYER_PRINT_Z], layer_json[JSON_LAYER_SLICE_Z]);
                if (!new_layer) {
                    BOOST_LOG_TRIVIAL(error) <<__FUNCTION__<< boost::format(":create_layer failed, out of memory");
                    return CLI_OUT_OF_MEMORY;
                }
                if (previous_layer) {
                    previous_layer->upper_layer = new_layer;
                    new_layer->lower_layer = previous_layer;
                }
                previous_layer = new_layer;

                //layer regions
                int layer_regions_count = layer_json[JSON_LAYER_REGIONS].size();
                for (int region_index = 0; region_index < layer_regions_count; region_index++)
                {
                    json& region_json = layer_json[JSON_LAYER_REGIONS][region_index];
                    size_t config_hash = region_json[JSON_LAYER_REGION_CONFIG_HASH];
                    const PrintRegion *print_region = find_region(obj, config_hash);

                    if (!print_region){
                        BOOST_LOG_TRIVIAL(error) <<__FUNCTION__<< boost::format(":can not find print region of object %1%, layer %2%, print_z %3%, layer_region %4%")
                            %name % index %new_layer->print_z %region_index;
                        //delete new_layer;
                        return CLI_IMPORT_CACHE_DATA_CAN_NOT_USE;
                    }

                    new_layer->add_region(print_region);
                }

            }

            //load the layer data parallel
            BOOST_LOG_TRIVIAL(info) << __FUNCTION__<<boost::format(": load the layers in parallel");
            tbb::parallel_for(
                tbb::blocked_range<size_t>(0, obj->layer_count()),
                [&root_json, &obj](const tbb::blocked_range<size_t>& layer_range) {
                    for (size_t layer_index = layer_range.begin(); layer_index < layer_range.end(); ++ layer_index) {
                        const json& layer_json = root_json[JSON_LAYERS][layer_index];
                        Layer* layer = obj->get_layer(layer_index);
                        extract_layer(layer_json, *layer);
                    }
                }
            );

            //support layers
            Layer* previous_support_layer = NULL;
            //create support_layers
            for (int index = 0; index < support_layer_count; index++)
            {
                json& layer_json = root_json[JSON_SUPPORT_LAYERS][index];
                SupportLayer* new_support_layer = obj->add_support_layer(layer_json[JSON_LAYER_ID], layer_json[JSON_SUPPORT_LAYER_INTERFACE_ID], layer_json[JSON_LAYER_HEIGHT], layer_json[JSON_LAYER_PRINT_Z]);
                if (!new_support_layer) {
                    BOOST_LOG_TRIVIAL(error) <<__FUNCTION__<< boost::format(":add_support_layer failed, out of memory");
                    return CLI_OUT_OF_MEMORY;
                }
                if (previous_support_layer) {
                    previous_support_layer->upper_layer = new_support_layer;
                    new_support_layer->lower_layer = previous_support_layer;
                }
                previous_support_layer = new_support_layer;
            }

            BOOST_LOG_TRIVIAL(info) << __FUNCTION__<< boost::format(": finished load layers, start to load support_layers.");
            tbb::parallel_for(
                tbb::blocked_range<size_t>(0, obj->support_layer_count()),
                [&root_json, &obj](const tbb::blocked_range<size_t>& support_layer_range) {
                    for (size_t layer_index = support_layer_range.begin(); layer_index < support_layer_range.end(); ++ layer_index) {
                        const json& layer_json = root_json[JSON_SUPPORT_LAYERS][layer_index];
                        SupportLayer* support_layer = obj->get_support_layer(layer_index);
                        extract_support_layer(layer_json, *support_layer);
                    }
                }
            );

            //load first group volumes
            std::vector<groupedVolumeSlices>& firstlayer_objgroups = obj->firstLayerObjGroupsMod();
            for (int index = 0; index < firstlayer_group_count; index++)
            {
                json& firstlayer_group_json = root_json[JSON_FIRSTLAYER_GROUPS][index];
                groupedVolumeSlices firstlayer_group = firstlayer_group_json;
                //convert the id
                for (ObjectID& obj_id : firstlayer_group.volume_ids)
                {
                    ModelVolume* currentModelVolumePtr = nullptr;
                    ModelVolumePtrs& volumes_ptr = obj->model_object()->volumes;
                    size_t volume_count = volumes_ptr.size();
                    if (obj_id.id < volume_count) {
                        currentModelVolumePtr = volumes_ptr[obj_id.id];
                        obj_id = currentModelVolumePtr->id();
                    }
                    else {
                        BOOST_LOG_TRIVIAL(error) << __FUNCTION__<< boost::format(": can not find volume_id %1% from object file %2% in firstlayer groups, volume_count %3%!")
                            %obj_id.id %object_filenames[obj_index].first %volume_count;
                        return CLI_IMPORT_CACHE_LOAD_FAILED;
                    }
                }
                firstlayer_objgroups.push_back(std::move(firstlayer_group));
            }

            count ++;
            BOOST_LOG_TRIVIAL(info) << __FUNCTION__<< boost::format(": load object %1% from %2% successfully.")%count%object_filenames[obj_index].first;
        }
        catch(nlohmann::detail::parse_error &err) {
            BOOST_LOG_TRIVIAL(error) << __FUNCTION__<< ": parse "<<object_filenames[obj_index].first<<" got a nlohmann::detail::parse_error, reason = " << err.what();
            return CLI_IMPORT_CACHE_LOAD_FAILED;
        }
        catch(std::exception &err) {
            BOOST_LOG_TRIVIAL(error) << __FUNCTION__<< ": load from "<<object_filenames[obj_index].first<<" got a generic exception, reason = " << err.what();
            ret = CLI_IMPORT_CACHE_LOAD_FAILED;
        }
    }

    object_jsons.clear();
    object_filenames.clear();
    BOOST_LOG_TRIVIAL(info) << __FUNCTION__<< boost::format(": total printobject count %1%, loaded %2%, ret=%3%")%m_objects.size() %count %ret;
    return ret;
}

BoundingBoxf3 PrintInstance::get_bounding_box() {
    return print_object->model_object()->instance_bounding_box(*model_instance, false);
}

Polygon PrintInstance::get_convex_hull_2d() {
    Polygon poly = print_object->model_object()->convex_hull_2d(model_instance->get_matrix());
    poly.douglas_peucker(0.1);
    return poly;
}

//BBS: instance_shift is too large because of multi-plate, apply without plate offset.
Point PrintInstance::shift_without_plate_offset() const
{
    const Print* print = print_object->print();
    const Vec3d plate_offset = print->get_plate_origin();
    return shift - Point(scaled(plate_offset.x()), scaled(plate_offset.y()));
}

} // namespace Slic3r<|MERGE_RESOLUTION|>--- conflicted
+++ resolved
@@ -23,7 +23,6 @@
 #include <boost/filesystem/path.hpp>
 #include <boost/format.hpp>
 #include <boost/log/trivial.hpp>
-#include <boost/regex.hpp>
 
 //BBS: add json support
 #include "nlohmann/json.hpp"
@@ -80,11 +79,7 @@
         "before_layer_change_gcode",
         "enable_pressure_advance",
         "pressure_advance",
-<<<<<<< HEAD
-        "enable_overhang_bridge_fan",
-=======
         "enable_overhang_bridge_fan"
->>>>>>> 2f9434a8
         "overhang_fan_speed",
         "overhang_fan_threshold",
         "slow_down_for_layer_cooling",
@@ -97,33 +92,23 @@
         "extruder_clearance_height_to_rod",
         "extruder_clearance_height_to_lid",
         "extruder_clearance_radius",
+        "extruder_clearance_max_radius",
         "extruder_colour",
         "extruder_offset",
         "filament_flow_ratio",
         "reduce_fan_stop_start_freq",
         "fan_cooling_layer_time",
         "full_fan_speed_layer",
-        "fan_kickstart",
-        "fan_speedup_overhangs",
-        "fan_speedup_time",
         "filament_colour",
         "default_filament_colour",
         "filament_diameter",
         "filament_density",
         "filament_cost",
+        "initial_layer_acceleration",
         "outer_wall_acceleration",
-        "inner_wall_acceleration",
-        "initial_layer_acceleration",
         "top_surface_acceleration",
-<<<<<<< HEAD
-        "bridge_acceleration",
-        "travel_acceleration",
-        "sparse_infill_acceleration",
-        "internal_solid_infill_acceleration"
-=======
         "accel_to_decel_enable",
         "accel_to_decel_factor",
->>>>>>> 2f9434a8
         // BBS
         "cool_plate_temp_initial_layer",
         "eng_plate_temp_initial_layer",
@@ -146,14 +131,10 @@
         "retract_when_changing_layer",
         "retraction_length",
         "retract_length_toolchange",
-        "z_hop", 
-        "retract_lift_above",
-        "retract_lift_below", 
-        "retract_lift_enforce",
+        "z_hop",
         "retract_restart_extra",
         "retract_restart_extra_toolchange",
         "retraction_speed",
-        "use_firmware_retraction",
         "slow_down_layer_time",
         "standby_temperature_delta",
         "machine_start_gcode",
@@ -164,25 +145,6 @@
         "wipe_distance",
         "curr_bed_type",
         "nozzle_volume",
-<<<<<<< HEAD
-        "chamber_temperature",
-        "thumbnails",
-        "nozzle_hrc",
-        "required_nozzle_HRC",
-        "upward_compatible_machine",
-        // SoftFever
-        "seam_gap",
-        "role_based_wipe_speed",
-        "wipe_speed",
-        "use_relative_e_distances",
-        "accel_to_decel_enable",
-        "accel_to_decel_factor",
-        "wipe_on_loops",
-        "gcode_comments",
-        "gcode_label_objects", 
-        "exclude_object",
-        "support_material_interface_fan_speed"
-=======
         "chamber_temperatures",
         "required_nozzle_HRC",
         "upward_compatible_machine",
@@ -200,7 +162,6 @@
         "sparse_infill_acceleration",
         "exclude_object",
         "use_relative_e_distances"
->>>>>>> 2f9434a8
     };
 
     static std::unordered_set<std::string> steps_ignore;
@@ -218,7 +179,6 @@
             // These steps have no influence on the G-code whatsoever. Just ignore them.
         } else if (
                opt_key == "skirt_loops"
-            || opt_key == "skirt_speed"
             || opt_key == "skirt_height"
             || opt_key == "draft_shield"
             || opt_key == "skirt_distance"
@@ -230,10 +190,6 @@
         } else if (
                opt_key == "initial_layer_print_height"
             || opt_key == "nozzle_diameter"
-<<<<<<< HEAD
-            || opt_key == "filament_shrink"
-=======
->>>>>>> 2f9434a8
             || opt_key == "resolution"
             // Spiral Vase forces different kind of slicing than the normal model:
             // In Spiral Vase mode, holes are closed and only the largest area contour is kept at each layer.
@@ -244,7 +200,6 @@
                opt_key == "print_sequence"
             || opt_key == "chamber_temperatures"
             || opt_key == "filament_type"
-            || opt_key == "chamber_temperature"
             || opt_key == "nozzle_temperature_initial_layer"
             || opt_key == "filament_minimal_purge_on_wipe_tower"
             || opt_key == "filament_max_volumetric_speed"
@@ -269,9 +224,7 @@
             || opt_key == "initial_layer_infill_speed"
             || opt_key == "travel_speed"
             || opt_key == "travel_speed_z"
-            || opt_key == "initial_layer_speed"
-            || opt_key == "initial_layer_travel_speed"
-            || opt_key == "slow_down_layers") {
+            || opt_key == "initial_layer_speed") {
             //|| opt_key == "z_offset") {
             steps.emplace_back(psWipeTower);
             steps.emplace_back(psSkirtBrim);
@@ -295,11 +248,7 @@
             osteps.emplace_back(posPerimeters);
             osteps.emplace_back(posInfill);
             osteps.emplace_back(posSupportMaterial);
-<<<<<<< HEAD
-			osteps.emplace_back(posSimplifyPath);
-=======
             osteps.emplace_back(posSimplifyWall);
->>>>>>> 2f9434a8
             osteps.emplace_back(posSimplifyInfill);
             osteps.emplace_back(posSimplifySupportPath);
             steps.emplace_back(psSkirtBrim);
@@ -325,15 +274,9 @@
     return invalidated;
 }
 
-<<<<<<< HEAD
-void Print::set_calib_params(const Calib_Params& params) {
-    m_calib_params = params;
-    m_calib_params.mode = params.mode;
-=======
 void Print::set_calib_params(const Calib_Params &params)
 {
     m_calib_params      = params;
->>>>>>> 2f9434a8
 }
 
 bool Print::invalidate_step(PrintStep step)
@@ -584,7 +527,7 @@
                 auto tmp = offset(convex_hull_no_offset,
                         // Shrink the extruder_clearance_radius a tiny bit, so that if the object arrangement algorithm placed the objects
                         // exactly by satisfying the extruder_clearance_radius, this test will not trigger collision.
-                        float(scale_(0.5 * print.config().extruder_clearance_radius.value - EPSILON)),
+                        float(scale_(0.5 * print.config().extruder_clearance_max_radius.value - EPSILON)),
                         jtRound, scale_(0.1));
                 if (!tmp.empty()) { // tmp may be empty due to clipper's bug, see STUDIO-2452
                     convex_hull = tmp.front();
@@ -996,10 +939,6 @@
 
     return {std::string()};
 }
-
-// Orca: this g92e0 regex is used copied from PrusaSlicer
-// Matches "G92 E0" with various forms of writing the zero and with an optional comment.
-boost::regex regex_g92e0 { "^[ \\t]*[gG]92[ \\t]*[eE](0(\\.0*)?|\\.0+)[ \\t]*(;.*)?$" };
 
 // Precondition: Print::validate() requires the Print::apply() to be called its invocation.
 //BBS: refine seq-print validation logic
@@ -1181,15 +1120,19 @@
                 return ("One or more object were assigned an extruder that the printer does not have.");
 #endif
 
-        auto validate_extrusion_width = [min_nozzle_diameter, max_nozzle_diameter](const ConfigBase &config, const char *opt_key, double layer_height, std::string &err_msg) -> bool {
-            double extrusion_width_min = config.get_abs_value(opt_key, min_nozzle_diameter);
-            double extrusion_width_max = config.get_abs_value(opt_key, max_nozzle_diameter);
+        auto validate_extrusion_width = [/*min_nozzle_diameter,*/ max_nozzle_diameter](const ConfigBase &config, const char *opt_key, double layer_height, std::string &err_msg) -> bool {
+            // This may change in the future, if we switch to "extrusion width wrt. nozzle diameter"
+            // instead of currently used logic "extrusion width wrt. layer height", see GH issues #1923 #2829.
+//        	double extrusion_width_min = config.get_abs_value(opt_key, min_nozzle_diameter);
+//        	double extrusion_width_max = config.get_abs_value(opt_key, max_nozzle_diameter);
+            double extrusion_width_min = config.get_abs_value(opt_key);
+            double extrusion_width_max = config.get_abs_value(opt_key);
         	if (extrusion_width_min == 0) {
         		// Default "auto-generated" extrusion width is always valid.
         	} else if (extrusion_width_min <= layer_height) {
                 err_msg = L("Too small line width");
 				return false;
-			} else if (extrusion_width_max > max_nozzle_diameter * 5) {
+			} else if (extrusion_width_max >= max_nozzle_diameter * 2.5) {
                 err_msg = L("Too large line width");
 				return false;
 			}
@@ -1275,56 +1218,33 @@
         }
     }
 
-    // Orca: G92 E0 is not supported when using absolute extruder addressing
-    // This check is copied from PrusaSlicer, the original author is Vojtech Bubnik
-    {
-        bool before_layer_gcode_resets_extruder =
-            boost::regex_search(m_config.before_layer_change_gcode.value, regex_g92e0);
-        bool layer_gcode_resets_extruder = boost::regex_search(m_config.layer_change_gcode.value, regex_g92e0);
-        if (m_config.use_relative_e_distances) {
-            // See GH issues #6336 #5073
-            if ((m_config.gcode_flavor == gcfMarlinLegacy || m_config.gcode_flavor == gcfMarlinFirmware) &&
-                !before_layer_gcode_resets_extruder && !layer_gcode_resets_extruder)
-                return {L("Relative extruder addressing requires resetting the extruder position at each layer to "
-                          "prevent loss of floating point accuracy. Add \"G92 E0\" to layer_gcode."),
-                        nullptr, "before_layer_change_gcode"};
-        } else if (before_layer_gcode_resets_extruder)
-            return {L("\"G92 E0\" was found in before_layer_gcode, which is incompatible with absolute extruder "
-                      "addressing."),
-                    nullptr, "before_layer_change_gcode"};
-        else if (layer_gcode_resets_extruder)
-            return {L("\"G92 E0\" was found in layer_gcode, which is incompatible with absolute extruder addressing."),
-                    nullptr, "layer_change_gcode"};
-    }
 
     const ConfigOptionDef* bed_type_def = print_config_def.get("curr_bed_type");
     assert(bed_type_def != nullptr);
 
-	    if (is_BBL_printer()) {
-	    const t_config_enum_values* bed_type_keys_map = bed_type_def->enum_keys_map;
-	    for (unsigned int extruder_id : extruders) {
-	        const ConfigOptionInts* bed_temp_opt = m_config.option<ConfigOptionInts>(get_bed_temp_key(m_config.curr_bed_type));
-	        for (unsigned int extruder_id : extruders) {
-	            int curr_bed_temp = bed_temp_opt->get_at(extruder_id);
-	            if (curr_bed_temp == 0 && bed_type_keys_map != nullptr) {
-	                std::string bed_type_name;
-	                for (auto item : *bed_type_keys_map) {
-	                    if (item.second == m_config.curr_bed_type) {
-	                        bed_type_name = item.first;
-	                        break;
-	                    }
-	                }
-
-	                StringObjectException except;
-	                except.string = format(L("Plate %d: %s does not support filament %s"), this->get_plate_index() + 1, L(bed_type_name), extruder_id + 1);
-	                except.string += "\n";
-	                except.type   = STRING_EXCEPT_FILAMENT_NOT_MATCH_BED_TYPE;
-	                except.params.push_back(std::to_string(this->get_plate_index() + 1));
-	                except.params.push_back(L(bed_type_name));
-	                except.params.push_back(std::to_string(extruder_id+1));
-	                except.object = nullptr;
-	                return except;
-	           }
+    const t_config_enum_values* bed_type_keys_map = bed_type_def->enum_keys_map;
+    for (unsigned int extruder_id : extruders) {
+        const ConfigOptionInts* bed_temp_opt = m_config.option<ConfigOptionInts>(get_bed_temp_key(m_config.curr_bed_type));
+        for (unsigned int extruder_id : extruders) {
+            int curr_bed_temp = bed_temp_opt->get_at(extruder_id);
+            if (curr_bed_temp == 0 && bed_type_keys_map != nullptr) {
+                std::string bed_type_name;
+                for (auto item : *bed_type_keys_map) {
+                    if (item.second == m_config.curr_bed_type) {
+                        bed_type_name = item.first;
+                        break;
+                    }
+                }
+
+                StringObjectException except;
+                except.string = format(L("Plate %d: %s does not support filament %s"), this->get_plate_index() + 1, L(bed_type_name), extruder_id + 1);
+                except.string += "\n";
+                except.type   = STRING_EXCEPT_FILAMENT_NOT_MATCH_BED_TYPE;
+                except.params.push_back(std::to_string(this->get_plate_index() + 1));
+                except.params.push_back(L(bed_type_name));
+                except.params.push_back(std::to_string(extruder_id+1));
+                except.object = nullptr;
+                return except;
             }
         }
     }
@@ -1396,10 +1316,10 @@
 
 Flow Print::brim_flow() const
 {
-    ConfigOptionFloatOrPercent width = m_config.initial_layer_line_width;
-    if (width.value <= 0)
+    ConfigOptionFloat width = m_config.initial_layer_line_width;
+    if (width.value == 0)
         width = m_print_regions.front()->config().inner_wall_line_width;
-    if (width.value <= 0)
+    if (width.value == 0)
         width = m_objects.front()->config().line_width;
 
     /* We currently use a random region's perimeter extruder.
@@ -1409,7 +1329,6 @@
        generation as well. */
     return Flow::new_from_config_width(
         frPerimeter,
-        // Flow::new_from_config_width takes care of the percent to value substitution
 		width,
         (float)m_config.nozzle_diameter.get_at(m_print_regions.front()->config().wall_filament-1),
 		(float)this->skirt_first_layer_height());
@@ -1417,8 +1336,8 @@
 
 Flow Print::skirt_flow() const
 {
-    ConfigOptionFloatOrPercent width = m_config.initial_layer_line_width;
-    if (width.value <= 0)
+    ConfigOptionFloat width = m_config.initial_layer_line_width;
+    if (width.value == 0)
         width = m_objects.front()->config().line_width;
 
     /* We currently use a random object's support material extruder.
@@ -1428,7 +1347,6 @@
        generation as well. */
     return Flow::new_from_config_width(
         frPerimeter,
-        // Flow::new_from_config_width takes care of the percent to value substitution
 		width,
 		(float)m_config.nozzle_diameter.get_at(m_objects.front()->config().support_filament-1),
 		(float)this->skirt_first_layer_height());
@@ -1848,13 +1766,8 @@
             obj->simplify_extrusion_path();
         }
         else {
-<<<<<<< HEAD
-            if (obj->set_started(posSimplifyPath))
-                obj->set_done(posSimplifyPath);
-=======
             if (obj->set_started(posSimplifyWall))
                 obj->set_done(posSimplifyWall);
->>>>>>> 2f9434a8
             if (obj->set_started(posSimplifyInfill))
                 obj->set_done(posSimplifyInfill);
             if (obj->set_started(posSimplifySupportPath))
@@ -2157,27 +2070,16 @@
     return corners;
 }
 
-<<<<<<< HEAD
-//SoftFever
-Vec2d Print::translate_to_print_space(const Vec2d &point) const {
-=======
 //OrcaSlicer
 Vec2d Print::translate_to_print_space(const Vec2d& point) const {
->>>>>>> 2f9434a8
     //const BoundingBoxf bed_bbox(config().printable_area.values);
     return Vec2d(point(0) - m_origin(0), point(1) - m_origin(1));
 }
 
-<<<<<<< HEAD
-Vec2d Print::translate_to_print_space(const Point &point) const {
-    return Vec2d(unscaled(point.x()) - m_origin(0), unscaled(point.y()) - m_origin(1));
-}
-=======
 Vec2d Print::translate_to_print_space(const Point& point) const {
     return Vec2d(unscaled(point.x()) - m_origin(0), unscaled(point.y()) - m_origin(1));
 }
 
->>>>>>> 2f9434a8
 void Print::finalize_first_layer_convex_hull()
 {
     append(m_first_layer_convex_hull.points, m_skirt_convex_hull);
