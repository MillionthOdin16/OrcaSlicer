#include "Config.hpp"
#include "Exception.hpp"
#include "Print.hpp"
#include "BoundingBox.hpp"
#include "Brim.hpp"
#include "ClipperUtils.hpp"
#include "Extruder.hpp"
#include "Flow.hpp"
#include "Geometry/ConvexHull.hpp"
#include "I18N.hpp"
#include "ShortestPath.hpp"
#include "Support/SupportMaterial.hpp"
#include "Thread.hpp"
#include "Time.hpp"
#include "GCode.hpp"
#include "GCode/WipeTower.hpp"
#include "GCode/WipeTower2.hpp"
#include "Utils.hpp"
#include "PrintConfig.hpp"
#include "Model.hpp"
#include "format.hpp"
#include <float.h>

#include <algorithm>
#include <limits>
#include <unordered_set>
#include <boost/filesystem/path.hpp>
#include <boost/format.hpp>
#include <boost/log/trivial.hpp>
#include <boost/regex.hpp>
#include <boost/nowide/fstream.hpp>

#include <tbb/blocked_range.h>
#include <tbb/parallel_for.h>

//BBS: add json support
#include "nlohmann/json.hpp"

#include "GCode/ConflictChecker.hpp"

#include <codecvt>

using namespace nlohmann;

// Mark string for localization and translate.
#define L(s) Slic3r::I18N::translate(s)

namespace Slic3r {

template class PrintState<PrintStep, psCount>;
template class PrintState<PrintObjectStep, posCount>;

PrintRegion::PrintRegion(const PrintRegionConfig &config) : PrintRegion(config, config.hash()) {}
PrintRegion::PrintRegion(PrintRegionConfig &&config) : PrintRegion(std::move(config), config.hash()) {}

//BBS
// ORCA: Now this is a parameter
//float Print::min_skirt_length = 0;

void Print::clear()
{
	std::scoped_lock<std::mutex> lock(this->state_mutex());
    // The following call should stop background processing if it is running.
    this->invalidate_all_steps();
	for (PrintObject *object : m_objects)
		delete object;
	m_objects.clear();
    m_print_regions.clear();
    m_model.clear_objects();
}

// Called by Print::apply().
// This method only accepts PrintConfig option keys.
bool Print::invalidate_state_by_config_options(const ConfigOptionResolver & /* new_config */, const std::vector<t_config_option_key> &opt_keys)
{
    if (opt_keys.empty())
        return false;

    // Cache the plenty of parameters, which influence the G-code generator only,
    // or they are only notes not influencing the generated G-code.
    static std::unordered_set<std::string> steps_gcode = {
        //BBS
        "additional_cooling_fan_speed",
        "reduce_crossing_wall",
        "max_travel_detour_distance",
        "printable_area",
        //BBS: add bed_exclude_area
        "bed_exclude_area",
        "thumbnail_size",
        "before_layer_change_gcode",
        "enable_pressure_advance",
        "pressure_advance",
        "enable_overhang_bridge_fan",
        "overhang_fan_speed",
        "overhang_fan_threshold",
        "slow_down_for_layer_cooling",
        "default_acceleration",
        "deretraction_speed",
        "close_fan_the_first_x_layers",
        "machine_end_gcode",
        "printing_by_object_gcode",
        "filament_end_gcode",
        "post_process",
        "extruder_clearance_height_to_rod",
        "extruder_clearance_height_to_lid",
        "extruder_clearance_radius",
        "nozzle_height",
        "extruder_colour",
        "extruder_offset",
        "filament_flow_ratio",
        "reduce_fan_stop_start_freq",
        "dont_slow_down_outer_wall",
        "fan_cooling_layer_time",
        "full_fan_speed_layer",
        "fan_kickstart",
        "fan_speedup_overhangs",
        "fan_speedup_time",
        "filament_colour",
        "default_filament_colour",
        "filament_diameter",
        "filament_density",
        "filament_cost",
        "filament_notes",
        "outer_wall_acceleration",
        "inner_wall_acceleration",
        "initial_layer_acceleration",
        "top_surface_acceleration",
        "bridge_acceleration",
        "travel_acceleration",
        "sparse_infill_acceleration",
        "internal_solid_infill_acceleration"
        // BBS
        "cool_plate_temp_initial_layer",
        "eng_plate_temp_initial_layer",
        "hot_plate_temp_initial_layer",
        "textured_plate_temp_initial_layer",
        "gcode_add_line_number",
        "layer_change_gcode",
        "time_lapse_gcode",
        "fan_min_speed",
        "fan_max_speed",
        "printable_height",
        "slow_down_min_speed",
        "max_volumetric_extrusion_rate_slope",
        "max_volumetric_extrusion_rate_slope_segment_length",
        "reduce_infill_retraction",
        "filename_format",
        "retraction_minimum_travel",
        "retract_before_wipe",
        "retract_when_changing_layer",
        "retraction_length",
        "retract_length_toolchange",
        "z_hop",
        "travel_slope",
        "retract_lift_above",
        "retract_lift_below", 
        "retract_lift_enforce",
        "retract_restart_extra",
        "retract_restart_extra_toolchange",
        "retraction_speed",
        "use_firmware_retraction",
        "slow_down_layer_time",
        "standby_temperature_delta",
        "preheat_time",
        "preheat_steps",
        "machine_start_gcode",
        "filament_start_gcode",
        "change_filament_gcode",
        "wipe",
        // BBS
        "wipe_distance",
        "curr_bed_type",
        "nozzle_volume",
        "nozzle_hrc",
        "required_nozzle_HRC",
        "upward_compatible_machine",
        "is_infill_first",
        // Orca
        "chamber_temperature",
        "thumbnails",
        "thumbnails_format",
        "seam_gap",
        "role_based_wipe_speed",
        "wipe_speed",
        "use_relative_e_distances",
        "accel_to_decel_enable",
        "accel_to_decel_factor",
        "wipe_on_loops",
        "gcode_comments",
        "gcode_label_objects", 
        "exclude_object",
        "support_material_interface_fan_speed",
        "single_extruder_multi_material_priming",
        "activate_air_filtration",
        "during_print_exhaust_fan_speed",
        "complete_print_exhaust_fan_speed",
        "activate_chamber_temp_control",
        "manual_filament_change",
        "disable_m73",
        "use_firmware_retraction",
        "enable_long_retraction_when_cut",
        "long_retractions_when_cut",
        "retraction_distances_when_cut",
        "filament_long_retractions_when_cut",
        "filament_retraction_distances_when_cut"
    };

    static std::unordered_set<std::string> steps_ignore;

    std::vector<PrintStep> steps;
    std::vector<PrintObjectStep> osteps;
    bool invalidated = false;

    for (const t_config_option_key &opt_key : opt_keys) {
        if (steps_gcode.find(opt_key) != steps_gcode.end()) {
            // These options only affect G-code export or they are just notes without influence on the generated G-code,
            // so there is nothing to invalidate.
            steps.emplace_back(psGCodeExport);
        } else if (steps_ignore.find(opt_key) != steps_ignore.end()) {
            // These steps have no influence on the G-code whatsoever. Just ignore them.
        } else if (
               opt_key == "skirt_loops"
            || opt_key == "skirt_speed"
            || opt_key == "skirt_height"
            || opt_key == "min_skirt_length"
            || opt_key == "draft_shield"
            || opt_key == "skirt_distance"
            || opt_key == "ooze_prevention"
            || opt_key == "wipe_tower_x"
            || opt_key == "wipe_tower_y"
            || opt_key == "wipe_tower_rotation_angle") {
            steps.emplace_back(psSkirtBrim);
        } else if (
               opt_key == "initial_layer_print_height"
            || opt_key == "nozzle_diameter"
            || opt_key == "filament_shrink"
            || opt_key == "resolution"
            || opt_key == "precise_z_height"
            // Spiral Vase forces different kind of slicing than the normal model:
            // In Spiral Vase mode, holes are closed and only the largest area contour is kept at each layer.
            // Therefore toggling the Spiral Vase on / off requires complete reslicing.
            || opt_key == "spiral_mode") {
            osteps.emplace_back(posSlice);
        } else if (
               opt_key == "print_sequence"
            || opt_key == "filament_type"
            || opt_key == "chamber_temperature"
            || opt_key == "nozzle_temperature_initial_layer"
            || opt_key == "filament_minimal_purge_on_wipe_tower"
            || opt_key == "filament_max_volumetric_speed"
            || opt_key == "filament_loading_speed"
            || opt_key == "filament_loading_speed_start"
            || opt_key == "filament_unloading_speed"
            || opt_key == "filament_unloading_speed_start"
            || opt_key == "filament_toolchange_delay"
            || opt_key == "filament_cooling_moves"
            || opt_key == "filament_stamping_loading_speed"
            || opt_key == "filament_stamping_distance"
            || opt_key == "filament_cooling_initial_speed"
            || opt_key == "filament_cooling_final_speed"
            || opt_key == "filament_ramming_parameters"
            || opt_key == "filament_multitool_ramming"
            || opt_key == "filament_multitool_ramming_volume"
            || opt_key == "filament_multitool_ramming_flow"
            || opt_key == "filament_max_volumetric_speed"
            || opt_key == "gcode_flavor"
            || opt_key == "single_extruder_multi_material"
            || opt_key == "nozzle_temperature"
            || opt_key == "cool_plate_temp"
            || opt_key == "eng_plate_temp"
            || opt_key == "hot_plate_temp"
            || opt_key == "textured_plate_temp"
            || opt_key == "enable_prime_tower"
            || opt_key == "prime_tower_width"
            || opt_key == "prime_tower_brim_width"
            || opt_key == "first_layer_print_sequence"
            || opt_key == "other_layers_print_sequence"
            || opt_key == "other_layers_print_sequence_nums" 
            || opt_key == "wipe_tower_bridging"
            || opt_key == "wipe_tower_extra_flow"
            || opt_key == "wipe_tower_no_sparse_layers"
            || opt_key == "flush_volumes_matrix"
            || opt_key == "prime_volume"
            || opt_key == "flush_into_infill"
            || opt_key == "flush_into_support"
            || opt_key == "initial_layer_infill_speed"
            || opt_key == "travel_speed"
            || opt_key == "travel_speed_z"
            || opt_key == "initial_layer_speed"
            || opt_key == "initial_layer_travel_speed"
            || opt_key == "slow_down_layers"
            || opt_key == "idle_temperature"
            || opt_key == "wipe_tower_cone_angle"
            || opt_key == "wipe_tower_extra_spacing"
            || opt_key == "wipe_tower_max_purge_speed"
            || opt_key == "wipe_tower_filament"
            || opt_key == "wiping_volumes_extruders"
            || opt_key == "enable_filament_ramming"
            || opt_key == "purge_in_prime_tower"
            || opt_key == "z_offset"
            || opt_key == "support_multi_bed_types"
            ) {
            steps.emplace_back(psWipeTower);
            steps.emplace_back(psSkirtBrim);
        } else if (opt_key == "filament_soluble"
                || opt_key == "filament_is_support"
                || opt_key == "independent_support_layer_height") {
            steps.emplace_back(psWipeTower);
            // Soluble support interface / non-soluble base interface produces non-soluble interface layers below soluble interface layers.
            // Thus switching between soluble / non-soluble interface layer material may require recalculation of supports.
            //FIXME Killing supports on any change of "filament_soluble" is rough. We should check for each object whether that is necessary.
            osteps.emplace_back(posSupportMaterial);
            osteps.emplace_back(posSimplifySupportPath);
        } else if (
               opt_key == "initial_layer_line_width"
            || opt_key == "min_layer_height"
            || opt_key == "max_layer_height"
            //|| opt_key == "resolution"
            //BBS: when enable arc fitting, we must re-generate perimeter
            || opt_key == "enable_arc_fitting"
            || opt_key == "print_order"
            || opt_key == "wall_sequence") {
            osteps.emplace_back(posPerimeters);
            osteps.emplace_back(posEstimateCurledExtrusions);
            osteps.emplace_back(posInfill);
            osteps.emplace_back(posSupportMaterial);
			osteps.emplace_back(posSimplifyPath);
            osteps.emplace_back(posSimplifyInfill);
            osteps.emplace_back(posSimplifySupportPath);
            steps.emplace_back(psSkirtBrim);
        }
        else if (opt_key == "z_hop_types") {
            osteps.emplace_back(posDetectOverhangsForLift);
        } else {
            // for legacy, if we can't handle this option let's invalidate all steps
            //FIXME invalidate all steps of all objects as well?
            invalidated |= this->invalidate_all_steps();
            // Continue with the other opt_keys to possibly invalidate any object specific steps.
        }
    }

    sort_remove_duplicates(steps);
    for (PrintStep step : steps)
        invalidated |= this->invalidate_step(step);
    sort_remove_duplicates(osteps);
    for (PrintObjectStep ostep : osteps)
        for (PrintObject *object : m_objects)
            invalidated |= object->invalidate_step(ostep);

    return invalidated;
}

void Print::set_calib_params(const Calib_Params& params) {
    m_calib_params = params;
    m_calib_params.mode = params.mode;
}

bool Print::invalidate_step(PrintStep step)
{
	bool invalidated = Inherited::invalidate_step(step);
    // Propagate to dependent steps.
    if (step != psGCodeExport)
        invalidated |= Inherited::invalidate_step(psGCodeExport);
    return invalidated;
}

// returns true if an object step is done on all objects
// and there's at least one object
bool Print::is_step_done(PrintObjectStep step) const
{
    if (m_objects.empty())
        return false;
    std::scoped_lock<std::mutex> lock(this->state_mutex());
    for (const PrintObject *object : m_objects)
        if (! object->is_step_done_unguarded(step))
            return false;
    return true;
}

// returns 0-based indices of used extruders
std::vector<unsigned int> Print::object_extruders() const
{
    std::vector<unsigned int> extruders;
    extruders.reserve(m_print_regions.size() * m_objects.size() * 3);
    // BBS
#if 0
    for (const PrintObject *object : m_objects)
		for (const PrintRegion &region : object->all_regions())
        	region.collect_object_printing_extruders(*this, extruders);
#else
    for (const PrintObject* object : m_objects) {
        const ModelObject* mo = object->model_object();
        for (const ModelVolume* mv : mo->volumes) {
            std::vector<int> volume_extruders = mv->get_extruders();
            for (int extruder : volume_extruders) {
                assert(extruder > 0);
                extruders.push_back(extruder - 1);
            }
        }

        // layer range
        for (auto layer_range : mo->layer_config_ranges) {
            if (layer_range.second.has("extruder")) {
                //BBS: actually when user doesn't change filament by height range(value is default 0), height range should not save key "extruder".
                //Don't know why height range always save key "extruder" because of no change(should only save difference)...
                //Add protection here to avoid overflow
                auto value = layer_range.second.option("extruder")->getInt();
                if (value > 0)
                    extruders.push_back(value - 1);
            }
        }
    }
#endif
    sort_remove_duplicates(extruders);
    return extruders;
}

// returns 0-based indices of used extruders
std::vector<unsigned int> Print::support_material_extruders() const
{
    std::vector<unsigned int> extruders;
    bool support_uses_current_extruder = false;
    // BBS
    auto num_extruders = (unsigned int)m_config.filament_diameter.size();

    for (PrintObject *object : m_objects) {
        if (object->has_support_material()) {
        	assert(object->config().support_filament >= 0);
            if (object->config().support_filament == 0)
                support_uses_current_extruder = true;
            else {
            	unsigned int i = (unsigned int)object->config().support_filament - 1;
                extruders.emplace_back((i >= num_extruders) ? 0 : i);
            }
        	assert(object->config().support_interface_filament >= 0);
            if (object->config().support_interface_filament == 0)
                support_uses_current_extruder = true;
            else {
            	unsigned int i = (unsigned int)object->config().support_interface_filament - 1;
                extruders.emplace_back((i >= num_extruders) ? 0 : i);
            }
        }
    }

    if (support_uses_current_extruder)
        // Add all object extruders to the support extruders as it is not know which one will be used to print supports.
        append(extruders, this->object_extruders());

    sort_remove_duplicates(extruders);
    return extruders;
}

// returns 0-based indices of used extruders
std::vector<unsigned int> Print::extruders(bool conside_custom_gcode) const
{
    std::vector<unsigned int> extruders = this->object_extruders();
    append(extruders, this->support_material_extruders());

    if (conside_custom_gcode) {
        //BBS
        int num_extruders = m_config.filament_colour.size();
        if (m_model.plates_custom_gcodes.find(m_model.curr_plate_index) != m_model.plates_custom_gcodes.end()) {
            for (auto item : m_model.plates_custom_gcodes.at(m_model.curr_plate_index).gcodes) {
                if (item.type == CustomGCode::Type::ToolChange && item.extruder <= num_extruders)
                    extruders.push_back((unsigned int)(item.extruder - 1));
            }
        }
    }

    sort_remove_duplicates(extruders);
    return extruders;
}

unsigned int Print::num_object_instances() const
{
	unsigned int instances = 0;
    for (const PrintObject *print_object : m_objects)
        instances += (unsigned int)print_object->instances().size();
    return instances;
}

double Print::max_allowed_layer_height() const
{
    double nozzle_diameter_max = 0.;
    for (unsigned int extruder_id : this->extruders())
        nozzle_diameter_max = std::max(nozzle_diameter_max, m_config.nozzle_diameter.get_at(extruder_id));
    return nozzle_diameter_max;
}

std::vector<ObjectID> Print::print_object_ids() const
{
    std::vector<ObjectID> out;
    // Reserve one more for the caller to append the ID of the Print itself.
    out.reserve(m_objects.size() + 1);
    for (const PrintObject *print_object : m_objects)
        out.emplace_back(print_object->id());
    return out;
}

bool Print::has_infinite_skirt() const
{
    // Orca: unclear why (m_config.ooze_prevention && this->extruders().size() > 1) logic is here, removed.
    // return (m_config.draft_shield == dsEnabled && m_config.skirt_loops > 0) || (m_config.ooze_prevention && this->extruders().size() > 1);

    return (m_config.draft_shield == dsEnabled && m_config.skirt_loops > 0);
}

bool Print::has_skirt() const
{
    return (m_config.skirt_height > 0 && m_config.skirt_loops > 0) || m_config.draft_shield != dsDisabled;
}

bool Print::has_brim() const
{
    return std::any_of(m_objects.begin(), m_objects.end(), [](PrintObject *object) { return object->has_brim(); });
}

//BBS
std::vector<size_t> Print::layers_sorted_for_object(float start, float end, std::vector<LayerPtrs> &layers_of_objects, std::vector<BoundingBox> &boundingBox_for_objects, std::vector<Points> &objects_instances_shift)
{
    std::vector<size_t> idx_of_object_sorted;
    size_t              idx = 0;
    for (const auto &object : m_objects) {
        idx_of_object_sorted.push_back(idx++);
        object->get_certain_layers(start, end, layers_of_objects, boundingBox_for_objects);
    }
    std::sort(idx_of_object_sorted.begin(), idx_of_object_sorted.end(),
              [boundingBox_for_objects](auto left, auto right) { return boundingBox_for_objects[left].area() > boundingBox_for_objects[right].area(); });

    objects_instances_shift.clear();
    objects_instances_shift.reserve(m_objects.size());
    for (const auto& object : m_objects)
        objects_instances_shift.emplace_back(object->get_instances_shift_without_plate_offset());

    return idx_of_object_sorted;
};

StringObjectException Print::sequential_print_clearance_valid(const Print &print, Polygons *polygons, std::vector<std::pair<Polygon, float>>* height_polygons)
{
    StringObjectException single_object_exception;
    auto print_config = print.config();
    Pointfs excluse_area_points = print_config.bed_exclude_area.values;
    Polygons exclude_polys;
    Polygon exclude_poly;
    const Vec3d print_origin = print.get_plate_origin();
    for (int i = 0; i < excluse_area_points.size(); i++) {
        auto pt = excluse_area_points[i];
        exclude_poly.points.emplace_back(scale_(pt.x() + print_origin.x()), scale_(pt.y() + print_origin.y()));
        if (i % 4 == 3) {  // exclude areas are always rectangle
            exclude_polys.push_back(exclude_poly);
            exclude_poly.points.clear();
        }
    }

    std::map<ObjectID, Polygon> map_model_object_to_convex_hull;
    struct print_instance_info
    {
        const PrintInstance *print_instance;
        BoundingBox    bounding_box;
        Polygon        hull_polygon;
        int                  object_index;
        double         arrange_score;
        double               height;
    };
    auto find_object_index = [](const Model& model, const ModelObject* obj) {
        for (int index = 0; index < model.objects.size(); index++)
        {
            if (model.objects[index] == obj)
                return index;
        }
        return -1;
    };
    std::vector<struct print_instance_info> print_instance_with_bounding_box;
    {
        // sequential_print_horizontal_clearance_valid
        Polygons convex_hulls_other;
        if (polygons != nullptr)
            polygons->clear();
        std::vector<size_t> intersecting_idxs;

        bool all_objects_are_short = print.is_all_objects_are_short();
        // Shrink the extruder_clearance_radius a tiny bit, so that if the object arrangement algorithm placed the objects
        // exactly by satisfying the extruder_clearance_radius, this test will not trigger collision.
        float obj_distance = all_objects_are_short ? scale_(0.5*MAX_OUTER_NOZZLE_DIAMETER-0.1) : scale_(0.5*print.config().extruder_clearance_radius.value-0.1);

        for (const PrintObject *print_object : print.objects()) {
            assert(! print_object->model_object()->instances.empty());
            assert(! print_object->instances().empty());
            ObjectID model_object_id = print_object->model_object()->id();
            auto it_convex_hull = map_model_object_to_convex_hull.find(model_object_id);
            // Get convex hull of all printable volumes assigned to this print object.
            ModelInstance *model_instance0 = print_object->model_object()->instances.front();
            if (it_convex_hull == map_model_object_to_convex_hull.end()) {
                // Calculate the convex hull of a printable object.
                // Grow convex hull with the clearance margin.
                // FIXME: Arrangement has different parameters for offsetting (jtMiter, limit 2)
                // which causes that the warning will be showed after arrangement with the
                // appropriate object distance. Even if I set this to jtMiter the warning still shows up.
                it_convex_hull = map_model_object_to_convex_hull.emplace_hint(it_convex_hull, model_object_id,
                            print_object->model_object()->convex_hull_2d(Geometry::assemble_transform(
                            { 0.0, 0.0, model_instance0->get_offset().z() }, model_instance0->get_rotation(), model_instance0->get_scaling_factor(), model_instance0->get_mirror())));
            }
            // Make a copy, so it may be rotated for instances.
            Polygon convex_hull0 = it_convex_hull->second;
            const double z_diff = Geometry::rotation_diff_z(model_instance0->get_rotation(), print_object->instances().front().model_instance->get_rotation());
            if (std::abs(z_diff) > EPSILON)
                convex_hull0.rotate(z_diff);
            // Now we check that no instance of convex_hull intersects any of the previously checked object instances.
            for (const PrintInstance &instance : print_object->instances()) {
                Polygon convex_hull_no_offset = convex_hull0, convex_hull;
                auto tmp = offset(convex_hull_no_offset, obj_distance, jtRound, scale_(0.1));
                if (!tmp.empty()) { // tmp may be empty due to clipper's bug, see STUDIO-2452
                    convex_hull = tmp.front();
                    // instance.shift is a position of a centered object, while model object may not be centered.
                    // Convert the shift from the PrintObject's coordinates into ModelObject's coordinates by removing the centering offset.
                    convex_hull.translate(instance.shift - print_object->center_offset());
                }
                convex_hull_no_offset.translate(instance.shift - print_object->center_offset());
                //juedge the exclude area
                if (!intersection(exclude_polys, convex_hull_no_offset).empty()) {
                    if (single_object_exception.string.empty()) {
                        single_object_exception.string = (boost::format(L("%1% is too close to exclusion area, there may be collisions when printing.")) %instance.model_instance->get_object()->name).str();
                        single_object_exception.object = instance.model_instance->get_object();
                    }
                    else {
                        single_object_exception.string += "\n"+(boost::format(L("%1% is too close to exclusion area, there may be collisions when printing.")) %instance.model_instance->get_object()->name).str();
                        single_object_exception.object = nullptr;
                    }
                    //if (polygons) {
                    //    intersecting_idxs.emplace_back(convex_hulls_other.size());
                    //}
                }

                // if output needed, collect indices (inside convex_hulls_other) of intersecting hulls
                for (size_t i = 0; i < convex_hulls_other.size(); ++i) {
                    if (! intersection(convex_hulls_other[i], convex_hull).empty()) {
                        bool has_exception = false;
                        if (single_object_exception.string.empty()) {
                            single_object_exception.string = (boost::format(L("%1% is too close to others, and collisions may be caused.")) %instance.model_instance->get_object()->name).str();
                            single_object_exception.object = instance.model_instance->get_object();
                            has_exception                  = true;
                        }
                        else {
                            single_object_exception.string += "\n"+(boost::format(L("%1% is too close to others, and collisions may be caused.")) %instance.model_instance->get_object()->name).str();
                            single_object_exception.object = nullptr;
                            has_exception                  = true;
                        }

                        if (polygons) {
                            intersecting_idxs.emplace_back(i);
                            intersecting_idxs.emplace_back(convex_hulls_other.size());
                        }

                        if (has_exception) break;
                    }
                }
                struct print_instance_info print_info {&instance, convex_hull.bounding_box(), convex_hull};
                print_info.height = instance.print_object->height();
                print_info.object_index = find_object_index(print.model(), print_object->model_object());
                print_instance_with_bounding_box.push_back(std::move(print_info));
                convex_hulls_other.emplace_back(std::move(convex_hull));
            }
        }
        if (!intersecting_idxs.empty()) {
            // use collected indices (inside convex_hulls_other) to update output
            std::sort(intersecting_idxs.begin(), intersecting_idxs.end());
            intersecting_idxs.erase(std::unique(intersecting_idxs.begin(), intersecting_idxs.end()), intersecting_idxs.end());
            for (size_t i : intersecting_idxs) {
                polygons->emplace_back(std::move(convex_hulls_other[i]));
            }
        }
    }

    // calc sort order
    double hc1              = scale_(print.config().extruder_clearance_height_to_lid); // height to lid
    double hc2              = scale_(print.config().extruder_clearance_height_to_rod); // height to rod
    double printable_height = scale_(print.config().printable_height);

#if 0 //do not sort anymore, use the order in object list
    auto bed_points = get_bed_shape(print_config);
    float bed_width = bed_points[1].x() - bed_points[0].x();
    // 如果扩大以后的多边形的距离小于这个值，就需要严格保证从左到右的打印顺序，否则会撞工具头右侧
    float unsafe_dist = scale_(print_config.extruder_clearance_max_radius.value - print_config.extruder_clearance_radius.value);
    struct VecHash
    {
        size_t operator()(const Vec2i32 &n1) const
        {
            return std::hash<coord_t>()(int(n1(0) * 100 + 100)) + std::hash<coord_t>()(int(n1(1) * 100 + 100)) * 101;
        }
    };
    std::unordered_set<Vec2i32, VecHash> left_right_pair; // pairs in this vector must strictly obey the left-right order
    for (size_t i = 0; i < print_instance_with_bounding_box.size();i++) {
        auto &inst         = print_instance_with_bounding_box[i];
        inst.index         = i;
        Point pt           = inst.bounding_box.center();
        inst.arrange_score = pt.x() / 2 + pt.y(); // we prefer print row-by-row, so cost on x-direction is smaller
    }
    for (size_t i = 0; i < print_instance_with_bounding_box.size(); i++) {
        auto &inst         = print_instance_with_bounding_box[i];
        auto &l            = print_instance_with_bounding_box[i];
        for (size_t j = 0; j < print_instance_with_bounding_box.size(); j++) {
            if (j != i) {
                auto &r        = print_instance_with_bounding_box[j];
                auto ly1       = l.bounding_box.min.y();
                auto ly2       = l.bounding_box.max.y();
                auto ry1       = r.bounding_box.min.y();
                auto ry2       = r.bounding_box.max.y();
                auto lx1       = l.bounding_box.min.x();
                auto rx1       = r.bounding_box.min.x();
                auto lx2       = l.bounding_box.max.x();
                auto rx2       = r.bounding_box.max.x();
                auto inter_min = std::max(ly1, ry1);
                auto inter_max = std::min(ly2, ry2);
                auto inter_y   = inter_max - inter_min;

                // 如果y方向的重合超过轮廓的膨胀量，说明两个物体在一行，应该先打左边的物体，即先比较二者的x坐标。
                if (inter_y > scale_(0.5 * print.config().extruder_clearance_radius.value)) {
                    if (std::max(rx1 - lx2, lx1 - rx2) < unsafe_dist) {
                        if (lx1 > rx1) {
                            left_right_pair.insert({j, i});
                            BOOST_LOG_TRIVIAL(debug) << "in-a-row, print_instance " << r.print_instance->model_instance->get_object()->name << "(" << r.arrange_score << ")"
                                                     << " -> " << l.print_instance->model_instance->get_object()->name << "(" << l.arrange_score << ")";
                        } else {
                            left_right_pair.insert({i, j});
                            BOOST_LOG_TRIVIAL(debug) << "in-a-row, print_instance " << l.print_instance->model_instance->get_object()->name << "(" << l.arrange_score << ")"
                                                     << " -> " << r.print_instance->model_instance->get_object()->name << "(" << r.arrange_score << ")";
                        }
                    }
                }
                if (l.height > hc1 && r.height < hc1) {
                    // 当前物体超过了顶盖高度，必须后打
                    left_right_pair.insert({j, i});
                    BOOST_LOG_TRIVIAL(debug) << "height>hc1, print_instance " << r.print_instance->model_instance->get_object()->name << "(" << r.arrange_score << ")"
                                             << " -> " << l.print_instance->model_instance->get_object()->name << "(" << l.arrange_score << ")";
                }
                else if (l.height > hc2 && l.height > r.height && l.arrange_score<r.arrange_score) {
                    // 如果当前物体的高度超过滑杆，且比r高，就给它加一点代价，尽量让高的物体后打（只有物体高度超过滑杆时才有必要按高度来）
                    if (l.arrange_score < r.arrange_score)
                        l.arrange_score = r.arrange_score + 10;
                    BOOST_LOG_TRIVIAL(debug) << "height>hc2, print_instance " << inst.print_instance->model_instance->get_object()->name
                                             << ", right=" << r.print_instance->model_instance->get_object()->name << ", l.score: " << l.arrange_score
                                             << ", r.score: " << r.arrange_score;
                }
            }
        }
    }
    // 多做几次代价传播，因为前一次有些值没有更新。
    // TODO 更好的办法是建立一颗树，一步到位。不过我暂时没精力搞，先就这样吧
    for (int k=0;k<5;k++)
    for (auto p : left_right_pair) {
        auto &l = print_instance_with_bounding_box[p(0)];
        auto &r = print_instance_with_bounding_box[p(1)];
        if(r.arrange_score<l.arrange_score)
            r.arrange_score = l.arrange_score + 10;
    }

    BOOST_LOG_TRIVIAL(debug) << "bed width: " << unscale_(bed_width) << ", unsafe_dist:" << unscale_(unsafe_dist) << ", height_to_lid: " << unscale_(hc1) << ", height_to_rod:" << unscale_(hc2) << ", final dependency:";
    for (auto p : left_right_pair) {
        auto &l         = print_instance_with_bounding_box[p(0)];
        auto &r         = print_instance_with_bounding_box[p(1)];
        BOOST_LOG_TRIVIAL(debug) << "print_instance " << I18N::translate(l.print_instance->model_instance->get_object()->name) << "(" << l.arrange_score << ")"
                                 << " -> " << I18N::translate(r.print_instance->model_instance->get_object()->name) << "(" << r.arrange_score << ")";
    }
    // sort the print instance
    std::sort(print_instance_with_bounding_box.begin(), print_instance_with_bounding_box.end(),
        [](print_instance_info& l, print_instance_info& r) {return l.arrange_score < r.arrange_score;});

    for (auto &inst : print_instance_with_bounding_box)
        BOOST_LOG_TRIVIAL(debug) << "after sorting print_instance " << inst.print_instance->model_instance->get_object()->name << ", score: " << inst.arrange_score
                                 << ", height:"<< inst.height;
#else
    // sort the print instance
    std::sort(print_instance_with_bounding_box.begin(), print_instance_with_bounding_box.end(),
        [](print_instance_info& l, print_instance_info& r) {return l.object_index < r.object_index;});

    for (auto &inst : print_instance_with_bounding_box)
        BOOST_LOG_TRIVIAL(debug) << "after sorting print_instance " << inst.print_instance->model_instance->get_object()->name << ", object_index: " << inst.object_index
                                 << ", height:"<< inst.height;

#endif
    // sequential_print_vertical_clearance_valid
    {
        // Ignore the last instance printed.
        //print_instance_with_bounding_box.pop_back();
        /*bool has_interlaced_objects = false;
        for (int k = 0; k < print_instance_count; k++)
        {
            auto inst = print_instance_with_bounding_box[k].print_instance;
            auto bbox = print_instance_with_bounding_box[k].bounding_box;
            auto iy1 = bbox.min.y();
            auto iy2 = bbox.max.y();

            for (int i = 0; i < k; i++)
            {
                auto& p = print_instance_with_bounding_box[i].print_instance;
                auto bbox2 = print_instance_with_bounding_box[i].bounding_box;
                auto py1 = bbox2.min.y();
                auto py2 = bbox2.max.y();
                auto inter_min = std::max(iy1, py1); // min y of intersection
                auto inter_max = std::min(iy2, py2); // max y of intersection. length=max_y-min_y>0 means intersection exists
                if (inter_max - inter_min > 0) {
                    has_interlaced_objects = true;
                    break;
                }
            }
            if (has_interlaced_objects)
                break;
        }*/

        // if objects are not overlapped on y-axis, they will not collide even if they are taller than extruder_clearance_height_to_rod
        int print_instance_count = print_instance_with_bounding_box.size();
        std::map<const PrintInstance*, std::pair<Polygon, float>> too_tall_instances;
        for (int k = 0; k < print_instance_count; k++)
        {
            auto inst = print_instance_with_bounding_box[k].print_instance;
            // 只需要考虑喷嘴到滑杆的偏移量，这个比整个工具头的碰撞半径要小得多
            auto bbox = print_instance_with_bounding_box[k].bounding_box.inflated(-scale_(0.5 * print.config().extruder_clearance_radius.value));
            auto iy1 = bbox.min.y();
            auto iy2 = bbox.max.y();
            (const_cast<ModelInstance*>(inst->model_instance))->arrange_order = k+1;
            double height = (k == (print_instance_count - 1))?printable_height:hc1;
            /*if (has_interlaced_objects) {
                if ((k < (print_instance_count - 1)) && (inst->print_object->height() > hc2)) {
                    too_tall_instances[inst] = std::make_pair(print_instance_with_bounding_box[k].hull_polygon, unscaled<double>(hc2));
                }
            }
            else {
                if ((k < (print_instance_count - 1)) && (inst->print_object->height() > hc1)) {
                    too_tall_instances[inst] = std::make_pair(print_instance_with_bounding_box[k].hull_polygon, unscaled<double>(hc1));
                }
            }*/

            for (int i = k+1; i < print_instance_count; i++)
            {
                auto bbox2 = print_instance_with_bounding_box[i].bounding_box;
                auto py1 = bbox2.min.y();
                auto py2 = bbox2.max.y();
                auto inter_min = std::max(iy1, py1); // min y of intersection
                auto inter_max = std::min(iy2, py2); // max y of intersection. length=max_y-min_y>0 means intersection exists
                if (inter_max - inter_min > 0) {
                    height = hc2;
                    break;
                }
            }
            if (height < inst->print_object->max_z())
                too_tall_instances[inst] = std::make_pair(print_instance_with_bounding_box[k].hull_polygon, unscaled<double>(height));
        }

        if (too_tall_instances.size() > 0) {
            //return {, inst->model_instance->get_object()};
            for (auto& iter: too_tall_instances) {
                if (single_object_exception.string.empty()) {
                    single_object_exception.string = (boost::format(L("%1% is too tall, and collisions will be caused.")) %iter.first->model_instance->get_object()->name).str();
                    single_object_exception.object = iter.first->model_instance->get_object();
                }
                else {
                    single_object_exception.string += "\n" + (boost::format(L("%1% is too tall, and collisions will be caused.")) %iter.first->model_instance->get_object()->name).str();
                    single_object_exception.object = nullptr;
                }
                if (height_polygons)
                    height_polygons->emplace_back(std::move(iter.second));
            }
        }
    }

    return single_object_exception;
}

//BBS
static StringObjectException layered_print_cleareance_valid(const Print &print, StringObjectException *warning)
{
    std::vector<const PrintInstance*> print_instances_ordered = sort_object_instances_by_model_order(print, true);
    if (print_instances_ordered.size() < 1)
        return {};

    auto print_config = print.config();
    Pointfs excluse_area_points = print_config.bed_exclude_area.values;
    Polygons exclude_polys;
    Polygon exclude_poly;
    const Vec3d print_origin = print.get_plate_origin();
    for (int i = 0; i < excluse_area_points.size(); i++) {
        auto pt = excluse_area_points[i];
        exclude_poly.points.emplace_back(scale_(pt.x() + print_origin.x()), scale_(pt.y() + print_origin.y()));
        if (i % 4 == 3) {  // exclude areas are always rectangle
            exclude_polys.push_back(exclude_poly);
            exclude_poly.points.clear();
        }
    }

    std::map<const PrintInstance*, Polygon> map_model_object_to_convex_hull;
    // sequential_print_horizontal_clearance_valid
    Polygons convex_hulls_other;
    for (int k = 0; k < print_instances_ordered.size(); k++)
    {
        auto& inst = print_instances_ordered[k];
        auto it_convex_hull = map_model_object_to_convex_hull.find(inst);
        // Get convex hull of all printable volumes assigned to this print object.
        const ModelInstance* model_instance0 = inst->model_instance;
        if (it_convex_hull == map_model_object_to_convex_hull.end()) {
            // Calculate the convex hull of a printable object.
            auto convex_hull0 = inst->print_object->model_object()->convex_hull_2d(
                Geometry::assemble_transform(Vec3d::Zero(), model_instance0->get_rotation(), model_instance0->get_scaling_factor(), model_instance0->get_mirror()));

            double z_diff = Geometry::rotation_diff_z(model_instance0->get_rotation(), inst->model_instance->get_rotation());
            if (std::abs(z_diff) > EPSILON)
                convex_hull0.rotate(z_diff);

            // instance.shift is a position of a centered object, while model object may not be centered.
            // Conver the shift from the PrintObject's coordinates into ModelObject's coordinates by removing the centering offset.
            convex_hull0.translate(inst->shift - inst->print_object->center_offset());

            it_convex_hull = map_model_object_to_convex_hull.emplace_hint(it_convex_hull, inst, convex_hull0);
        }
        Polygon& convex_hull = it_convex_hull->second;
        Polygons convex_hulls_temp;
        convex_hulls_temp.push_back(convex_hull);
        if (!intersection(convex_hulls_other, convex_hulls_temp).empty()) {
            if (warning) {
                warning->string = inst->model_instance->get_object()->name + L(" is too close to others, there may be collisions when printing.") + "\n";
                warning->object = inst->model_instance->get_object();
            }
        }
        if (!intersection(exclude_polys, convex_hull).empty()) {
            return {inst->model_instance->get_object()->name + L(" is too close to exclusion area, there may be collisions when printing.") + "\n", inst->model_instance->get_object()};
            /*if (warning) {
                warning->string = inst->model_instance->get_object()->name + L(" is too close to exclusion area, there may be collisions when printing.") + "\n";
                warning->object = inst->model_instance->get_object();
            }*/
        }
        convex_hulls_other.emplace_back(convex_hull);
    }

    //BBS: add the wipe tower check logic
    const PrintConfig &       config   = print.config();
    int                 filaments_count = print.extruders().size();
    int                 plate_index = print.get_plate_index();
    const Vec3d         plate_origin = print.get_plate_origin();
    float               x            = config.wipe_tower_x.get_at(plate_index) + plate_origin(0);
    float               y            = config.wipe_tower_y.get_at(plate_index) + plate_origin(1);
    float               width        = config.prime_tower_width.value;
    float               a            = config.wipe_tower_rotation_angle.value;
    //float               v            = config.wiping_volume.value;

    float        depth                     = print.wipe_tower_data(filaments_count).depth;
    //float        brim_width                = print.wipe_tower_data(filaments_count).brim_width;

    Polygons convex_hulls_temp;
    if (print.has_wipe_tower()) {
        Polygon wipe_tower_convex_hull;
        wipe_tower_convex_hull.points.emplace_back(scale_(x), scale_(y));
        wipe_tower_convex_hull.points.emplace_back(scale_(x + width), scale_(y));
        wipe_tower_convex_hull.points.emplace_back(scale_(x + width), scale_(y + depth));
        wipe_tower_convex_hull.points.emplace_back(scale_(x), scale_(y + depth));
        wipe_tower_convex_hull.rotate(a);
        convex_hulls_temp.push_back(wipe_tower_convex_hull);
    }
    if (!intersection(convex_hulls_other, convex_hulls_temp).empty()) {
        if (warning) {
            warning->string += L("Prime Tower") + L(" is too close to others, and collisions may be caused.\n");
        }
    }
    if (!intersection(exclude_polys, convex_hulls_temp).empty()) {
        /*if (warning) {
            warning->string += L("Prime Tower is too close to exclusion area, there may be collisions when printing.\n");
        }*/
        return {L("Prime Tower") + L(" is too close to exclusion area, and collisions will be caused.\n")};
    }

    return {};
}

bool Print::check_multi_filaments_compatibility(const std::vector<std::string>& filament_types)
{
    bool has_high_temperature_filament = false;
    bool has_low_temperature_filament = false;

    for (const auto& type : filament_types) {
        if (get_filament_temp_type(type) ==FilamentTempType::HighTemp)
            has_high_temperature_filament = true;
        else if (get_filament_temp_type(type) == FilamentTempType::LowTemp)
            has_low_temperature_filament = true;
    }

    if (has_high_temperature_filament && has_low_temperature_filament)
        return false;

    return true;
}

bool Print::is_filaments_compatible(const std::vector<int>& filament_types)
{
    bool has_high_temperature_filament = false;
    bool has_low_temperature_filament = false;

    for (const auto& type : filament_types) {
        if (type == FilamentTempType::HighTemp)
            has_high_temperature_filament = true;
        else if (type == FilamentTempType::LowTemp)
            has_low_temperature_filament = true;
    }

    if (has_high_temperature_filament && has_low_temperature_filament)
        return false;

    return true;
}
int Print::get_compatible_filament_type(const std::set<int>& filament_types)
{
    bool has_high_temperature_filament = false;
    bool has_low_temperature_filament = false;

    for (const auto& type : filament_types) {
        if (type == FilamentTempType::HighTemp)
            has_high_temperature_filament = true;
        else if (type == FilamentTempType::LowTemp)
            has_low_temperature_filament = true;
    }

    if (has_high_temperature_filament && has_low_temperature_filament)
        return HighLowCompatible;
    else if (has_high_temperature_filament)
        return HighTemp;
    else if (has_low_temperature_filament)
        return LowTemp;
    return HighLowCompatible;
}

//BBS: this function is used to check whether multi filament can be printed
StringObjectException Print::check_multi_filament_valid(const Print& print)
{
    auto print_config = print.config();
    std::vector<unsigned int> extruders = print.extruders();
    std::vector<std::string> filament_types;
    filament_types.reserve(extruders.size());

    for (const auto& extruder_idx : extruders)
        filament_types.push_back(print_config.filament_type.get_at(extruder_idx));

    if (!check_multi_filaments_compatibility(filament_types))
        return { L("Can not print multiple filaments which have large difference of temperature together. Otherwise, the extruder and nozzle may be blocked or damaged during printing") };

    return {std::string()};
}

// Orca: this g92e0 regex is used copied from PrusaSlicer
// Matches "G92 E0" with various forms of writing the zero and with an optional comment.
boost::regex regex_g92e0 { "^[ \\t]*[gG]92[ \\t]*[eE](0(\\.0*)?|\\.0+)[ \\t]*(;.*)?$" };

// Precondition: Print::validate() requires the Print::apply() to be called its invocation.
//BBS: refine seq-print validation logic
StringObjectException Print::validate(StringObjectException *warning, Polygons* collison_polygons, std::vector<std::pair<Polygon, float>>* height_polygons) const
{
    std::vector<unsigned int> extruders = this->extruders();
    unsigned int nozzles = m_config.nozzle_diameter.size();

    if (m_objects.empty())
        return {std::string()};

    if (extruders.empty())
        return { L("No extrusions under current settings.") };

    if (nozzles < 2 && extruders.size() > 1 && m_config.print_sequence != PrintSequence::ByObject) {
        auto ret = check_multi_filament_valid(*this);
        if (!ret.string.empty())
        {
            ret.type = STRING_EXCEPT_FILAMENTS_DIFFERENT_TEMP;
            return ret;
        }
    }

    if (m_config.print_sequence == PrintSequence::ByObject) {
        if (m_config.timelapse_type == TimelapseType::tlSmooth)
            return {L("Smooth mode of timelapse is not supported when \"by object\" sequence is enabled.")};

        //BBS: refine seq-print validation logic
        auto ret = sequential_print_clearance_valid(*this, collison_polygons, height_polygons);
        if (!ret.string.empty()) {
            ret.type = STRING_EXCEPT_OBJECT_COLLISION_IN_SEQ_PRINT;
            return ret;
        }
    }
    else {
        //BBS
        auto ret = layered_print_cleareance_valid(*this, warning);
        if (!ret.string.empty()) {
            ret.type = STRING_EXCEPT_OBJECT_COLLISION_IN_LAYER_PRINT;
            return ret;
        }
    }

    if (m_config.spiral_mode) {
        size_t total_copies_count = 0;
        for (const PrintObject* object : m_objects)
            total_copies_count += object->instances().size();
        // #4043
        if (total_copies_count > 1 && m_config.print_sequence != PrintSequence::ByObject)
            return {L("Please select \"By object\" print sequence to print multiple objects in spiral vase mode."), nullptr, "spiral_mode"};
        assert(m_objects.size() == 1);
        if (m_objects.front()->all_regions().size() > 1)
            return {L("The spiral vase mode does not work when an object contains more than one materials."), nullptr, "spiral_mode"};
    }

    // Cache of layer height profiles for checking:
    // 1) Whether all layers are synchronized if printing with wipe tower and / or unsynchronized supports.
    // 2) Whether layer height is constant for Organic supports.
    // 3) Whether build volume Z is not violated.
    std::vector<std::vector<coordf_t>> layer_height_profiles;
    auto layer_height_profile = [this, &layer_height_profiles](const size_t print_object_idx) -> const std::vector<coordf_t>& {
        const PrintObject       &print_object = *m_objects[print_object_idx];
        if (layer_height_profiles.empty())
            layer_height_profiles.assign(m_objects.size(), std::vector<coordf_t>());
        std::vector<coordf_t>   &profile      = layer_height_profiles[print_object_idx];
        if (profile.empty())
            PrintObject::update_layer_height_profile(*print_object.model_object(), print_object.slicing_parameters(), profile);
        return profile;
    };

    // Checks that the print does not exceed the max print height
    for (size_t print_object_idx = 0; print_object_idx < m_objects.size(); ++ print_object_idx) {
        const PrintObject &print_object = *m_objects[print_object_idx];
        //FIXME It is quite expensive to generate object layers just to get the print height!
        if (auto layers = generate_object_layers(print_object.slicing_parameters(), layer_height_profile(print_object_idx), print_object.config().precise_z_height.value);
            ! layers.empty() && layers.back() > this->config().printable_height + EPSILON) {
            return
                // Test whether the last slicing plane is below or above the print volume.
                { 0.5 * (layers[layers.size() - 2] + layers.back()) > this->config().printable_height + EPSILON ?
                    Slic3r::format(_u8L("The object %1% exceeds the maximum build volume height."), print_object.model_object()->name) :
                    Slic3r::format(_u8L("While the object %1% itself fits the build volume, its last layer exceeds the maximum build volume height."), print_object.model_object()->name) +
                " " + _u8L("You might want to reduce the size of your model or change current print settings and retry.") };
        }
    }

    // Some of the objects has variable layer height applied by painting or by a table.
    bool has_custom_layering = std::find_if(m_objects.begin(), m_objects.end(), 
        [](const PrintObject *object) { return object->model_object()->has_custom_layering(); }) 
        != m_objects.end();

    // Custom layering is not allowed for tree supports as of now.
    for (size_t print_object_idx = 0; print_object_idx < m_objects.size(); ++ print_object_idx)
        if (const PrintObject &print_object = *m_objects[print_object_idx];
            print_object.has_support_material() && is_tree(print_object.config().support_type.value) && (print_object.config().support_style.value == smsOrganic || 
                // Orca: use organic as default
                print_object.config().support_style.value == smsDefault) &&
            print_object.model_object()->has_custom_layering()) {
            if (const std::vector<coordf_t> &layers = layer_height_profile(print_object_idx); ! layers.empty())
                if (! check_object_layers_fixed(print_object.slicing_parameters(), layers))
                    return {_u8L("Variable layer height is not supported with Organic supports.") };
        }

    if (this->has_wipe_tower() && ! m_objects.empty()) {
        // Make sure all extruders use same diameter filament and have the same nozzle diameter
        // EPSILON comparison is used for nozzles and 10 % tolerance is used for filaments
        double first_nozzle_diam = m_config.nozzle_diameter.get_at(extruders.front());
        double first_filament_diam = m_config.filament_diameter.get_at(extruders.front());
        for (const auto& extruder_idx : extruders) {
            double nozzle_diam = m_config.nozzle_diameter.get_at(extruder_idx);
            double filament_diam = m_config.filament_diameter.get_at(extruder_idx);
            if (nozzle_diam - EPSILON > first_nozzle_diam || nozzle_diam + EPSILON < first_nozzle_diam
                || std::abs((filament_diam - first_filament_diam) / first_filament_diam) > 0.1) {
                // return { L("Different nozzle diameters and different filament diameters may not work well when prime tower is enabled. It's very experimental, please proceed with caucious.") };
                    warning->string = L("Different nozzle diameters and different filament diameters may not work well when the prime tower is enabled. It's very experimental, so please proceed with caution.");
                    warning->opt_key = "nozzle_diameter";
                    break;
                }
        }

        if (! m_config.use_relative_e_distances)
            return { L("The Wipe Tower is currently only supported with the relative extruder addressing (use_relative_e_distances=1).") };

        if (m_config.ooze_prevention && m_config.single_extruder_multi_material)
            return {L("Ooze prevention is only supported with the wipe tower when 'single_extruder_multi_material' is off.")};
            
#if 0
        if (m_config.gcode_flavor != gcfRepRapSprinter && m_config.gcode_flavor != gcfRepRapFirmware &&
            m_config.gcode_flavor != gcfRepetier && m_config.gcode_flavor != gcfMarlinLegacy && m_config.gcode_flavor != gcfMarlinFirmware)
            return { L("The prime tower is currently only supported for the Marlin, RepRap/Sprinter, RepRapFirmware and Repetier G-code flavors.")};

        if ((m_config.print_sequence == PrintSequence::ByObject) && extruders.size() > 1)
            return { L("The prime tower is not supported in \"By object\" print."), nullptr, "enable_prime_tower" };

        // BBS: When prime tower is on, object layer and support layer must be aligned. So support gap should be multiple of object layer height.
        for (size_t i = 0; i < m_objects.size(); i++) {
            const PrintObject* object = m_objects[i];
            const SlicingParameters& slicing_params = object->slicing_parameters();
            if (object->config().adaptive_layer_height) {
                return  { L("The prime tower is not supported when adaptive layer height is on. It requires that all objects have the same layer height."), object, "adaptive_layer_height" };
            }

            if (!object->config().enable_support)
                continue;

            double gap_layers = slicing_params.gap_object_support / slicing_params.layer_height;
            if (gap_layers - (int)gap_layers > EPSILON) {
                return  { L("The prime tower requires \"support gap\" to be multiple of layer height"), object };
            }
        }
#endif

        if (m_objects.size() > 1) {
            const SlicingParameters &slicing_params0 = m_objects.front()->slicing_parameters();
            size_t                  tallest_object_idx = 0;
            for (size_t i = 1; i < m_objects.size(); ++ i) {
                const PrintObject       *object         = m_objects[i];
                const SlicingParameters &slicing_params = object->slicing_parameters();
                if (std::abs(slicing_params.first_print_layer_height - slicing_params0.first_print_layer_height) > EPSILON ||
                    std::abs(slicing_params.layer_height             - slicing_params0.layer_height            ) > EPSILON)
                    return {L("The prime tower requires that all objects have the same layer heights"), object, "initial_layer_print_height"};
                if (slicing_params.raft_layers() != slicing_params0.raft_layers())
                    return {L("The prime tower requires that all objects are printed over the same number of raft layers"), object, "raft_layers"};
                // BBS: support gap can be multiple of object layer height, remove _L()
#if 0
                if (slicing_params0.gap_object_support != slicing_params.gap_object_support ||
                    slicing_params0.gap_support_object != slicing_params.gap_support_object)
                    return  {("The prime tower is only supported for multiple objects if they are printed with the same support_top_z_distance"), object};
#endif
                if (!equal_layering(slicing_params, slicing_params0))
                    return  { L("The prime tower requires that all objects are sliced with the same layer heights."), object };
                if (has_custom_layering) {
                    auto &lh         = layer_height_profile(i);
                    auto &lh_tallest = layer_height_profile(tallest_object_idx);
                    if (*(lh.end() - 2) > *(lh_tallest.end() - 2))
                        tallest_object_idx = i;
                }
            }

            // BBS: remove obsolete logics and _L()
            if (has_custom_layering) {
                std::vector<std::vector<coordf_t>> layer_z_series;
                layer_z_series.assign(m_objects.size(), std::vector<coordf_t>());
               
                for (size_t idx_object = 0; idx_object < m_objects.size(); ++idx_object) {
                    layer_z_series[idx_object] = generate_object_layers(m_objects[idx_object]->slicing_parameters(), layer_height_profiles[idx_object], m_objects[idx_object]->config().precise_z_height.value);
                }

                for (size_t idx_object = 0; idx_object < m_objects.size(); ++idx_object) {
                    if (idx_object == tallest_object_idx) continue;
                    // Check that the layer height profiles are equal. This will happen when one object is
                    // a copy of another, or when a layer height modifier is used the same way on both objects.
                    // The latter case might create a floating point inaccuracy mismatch, so compare
                    // element-wise using an epsilon check.
                    size_t         i   = 0;
                    const coordf_t eps = 0.5 * EPSILON; // layers closer than EPSILON will be merged later. Let's make
                    // this check a bit more sensitive to make sure we never consider two different layers as one.
                    while (i < layer_height_profiles[idx_object].size() && i < layer_height_profiles[tallest_object_idx].size()) {
                        // BBS: remove the break condition, because a variable layer height object and a new object will not be checked when slicing
                        //if (i % 2 == 0 && layer_height_profiles[tallest_object_idx][i] > layer_height_profiles[idx_object][layer_height_profiles[idx_object].size() - 2])
                        //    break;
                        if (std::abs(layer_height_profiles[idx_object][i] - layer_height_profiles[tallest_object_idx][i]) > eps)
                            return {L("The prime tower is only supported if all objects have the same variable layer height")};
                        ++i;
                    }
                }
            }
        }
    }

	{
		// Find the smallest used nozzle diameter and the number of unique nozzle diameters.
		double min_nozzle_diameter = std::numeric_limits<double>::max();
		double max_nozzle_diameter = 0;
		for (unsigned int extruder_id : extruders) {
			double dmr = m_config.nozzle_diameter.get_at(extruder_id);
			min_nozzle_diameter = std::min(min_nozzle_diameter, dmr);
			max_nozzle_diameter = std::max(max_nozzle_diameter, dmr);
		}

        // BBS: remove L()
#if 0
        // We currently allow one to assign extruders with a higher index than the number
        // of physical extruders the machine is equipped with, as the Printer::apply() clamps them.
        unsigned int total_extruders_count = m_config.nozzle_diameter.size();
        for (const auto& extruder_idx : extruders)
            if ( extruder_idx >= total_extruders_count )
                return ("One or more object were assigned an extruder that the printer does not have.");
#endif

        auto validate_extrusion_width = [min_nozzle_diameter, max_nozzle_diameter](const ConfigBase &config, const char *opt_key, double layer_height, std::string &err_msg) -> bool {
            double extrusion_width_min = config.get_abs_value(opt_key, min_nozzle_diameter);
            double extrusion_width_max = config.get_abs_value(opt_key, max_nozzle_diameter);
        	if (extrusion_width_min == 0) {
        		// Default "auto-generated" extrusion width is always valid.
        	} else if (extrusion_width_min <= layer_height) {
                err_msg = L("Too small line width");
				return false;
			} else if (extrusion_width_max > max_nozzle_diameter * 5) {
                err_msg = L("Too large line width");
				return false;
			}
			return true;
		};
        for (PrintObject *object : m_objects) {
            if (object->has_support_material()) {
                // BBS: remove useless logics and L()
#if 0
				if ((object->config().support_filament == 0 || object->config().support_interface_filament == 0) && max_nozzle_diameter - min_nozzle_diameter > EPSILON) {
                    // The object has some form of support and either support_filament or support_interface_filament
                    // will be printed with the current tool without a forced tool change. Play safe, assert that all object nozzles
                    // are of the same diameter.
                    return {("Printing with multiple extruders of differing nozzle diameters. "
                           "If support is to be printed with the current filament (support_filament == 0 or support_interface_filament == 0), "
                           "all nozzles have to be of the same diameter."), object, "support_filament"};
                }
#endif

                // BBS
#if 0
                if (this->has_wipe_tower() && object->config().independent_support_layer_height) {
                    return {L("The prime tower requires that support has the same layer height with object."), object, "support_filament"};
                }
#endif

                // Prusa: Fixing crashes with invalid tip diameter or branch diameter
                // https://github.com/prusa3d/PrusaSlicer/commit/96b3ae85013ac363cd1c3e98ec6b7938aeacf46d
                if (is_tree(object->config().support_type.value) && (object->config().support_style == smsOrganic ||
                    // Orca: use organic as default
                    object->config().support_style == smsDefault)) {
                    float extrusion_width = std::min(
                        support_material_flow(object).width(),
                        support_material_interface_flow(object).width());
                    if (object->config().tree_support_tip_diameter < extrusion_width - EPSILON)
                        return { L("Organic support tree tip diameter must not be smaller than support material extrusion width."), object, "tree_support_tip_diameter" };
                    if (object->config().tree_support_branch_diameter_organic < 2. * extrusion_width - EPSILON)
                        return { L("Organic support branch diameter must not be smaller than 2x support material extrusion width."), object, "tree_support_branch_diameter_organic" };
                    if (object->config().tree_support_branch_diameter_organic < object->config().tree_support_tip_diameter)
                        return { L("Organic support branch diameter must not be smaller than support tree tip diameter."), object, "tree_support_branch_diameter_organic" };
                }
            }

            // Do we have custom support data that would not be used?
            // Notify the user in that case.
            if (! object->has_support() && warning) {
                for (const ModelVolume* mv : object->model_object()->volumes) {
                    bool has_enforcers = mv->is_support_enforcer() ||
                        (mv->is_model_part() && mv->supported_facets.has_facets(*mv, EnforcerBlockerType::ENFORCER));
                    if (has_enforcers) {
                        warning->string = L("Support enforcers are used but support is not enabled. Please enable support.");
                        warning->object = object;
                        break;
                    }
                }
            }

            double initial_layer_print_height = m_config.initial_layer_print_height.value;
            double first_layer_min_nozzle_diameter;
            if (object->has_raft()) {
                // if we have raft layers, only support material extruder is used on first layer
                size_t first_layer_extruder = object->config().raft_layers == 1
                    ? object->config().support_interface_filament-1
                    : object->config().support_filament-1;
                first_layer_min_nozzle_diameter = (first_layer_extruder == size_t(-1)) ?
                    min_nozzle_diameter :
                    m_config.nozzle_diameter.get_at(first_layer_extruder);
            } else {
                // if we don't have raft layers, any nozzle diameter is potentially used in first layer
                first_layer_min_nozzle_diameter = min_nozzle_diameter;
            }
            if (initial_layer_print_height > first_layer_min_nozzle_diameter)
                return  {L("Layer height cannot exceed nozzle diameter"), object, "initial_layer_print_height"};

            // validate layer_height
            double layer_height = object->config().layer_height.value;
            if (layer_height > min_nozzle_diameter)
                return  {L("Layer height cannot exceed nozzle diameter"), object, "layer_height"};

            // Validate extrusion widths.
            std::string err_msg;
            if (!validate_extrusion_width(object->config(), "line_width", layer_height, err_msg))
            	return {err_msg, object, "line_width"};
            if (object->has_support() || object->has_raft()) {
                if (!validate_extrusion_width(object->config(), "support_line_width", layer_height, err_msg))
                    return {err_msg, object, "support_line_width"};
            }
            for (const char *opt_key : { "inner_wall_line_width", "outer_wall_line_width", "sparse_infill_line_width", "internal_solid_infill_line_width", "top_surface_line_width" })
				for (const PrintRegion &region : object->all_regions())
                    if (!validate_extrusion_width(region.config(), opt_key, layer_height, err_msg))
		            	return  {err_msg, object, opt_key};
        }
    }

    // Orca: G92 E0 is not supported when using absolute extruder addressing
    // This check is copied from PrusaSlicer, the original author is Vojtech Bubnik
    if(!is_BBL_printer()) {
        bool before_layer_gcode_resets_extruder =
            boost::regex_search(m_config.before_layer_change_gcode.value, regex_g92e0);
        bool layer_gcode_resets_extruder = boost::regex_search(m_config.layer_change_gcode.value, regex_g92e0);
        if (m_config.use_relative_e_distances) {
            // See GH issues #6336 #5073
            if ((m_config.gcode_flavor == gcfMarlinLegacy || m_config.gcode_flavor == gcfMarlinFirmware) &&
                !before_layer_gcode_resets_extruder && !layer_gcode_resets_extruder)
                return {L("Relative extruder addressing requires resetting the extruder position at each layer to "
                          "prevent loss of floating point accuracy. Add \"G92 E0\" to layer_gcode."),
                        nullptr, "before_layer_change_gcode"};
        } else if (before_layer_gcode_resets_extruder)
            return {L("\"G92 E0\" was found in before_layer_gcode, which is incompatible with absolute extruder "
                      "addressing."),
                    nullptr, "before_layer_change_gcode"};
        else if (layer_gcode_resets_extruder)
            return {L("\"G92 E0\" was found in layer_gcode, which is incompatible with absolute extruder addressing."),
                    nullptr, "layer_change_gcode"};
    }

    const ConfigOptionDef* bed_type_def = print_config_def.get("curr_bed_type");
    assert(bed_type_def != nullptr);

    if (is_BBL_printer()) {
	    const t_config_enum_values* bed_type_keys_map = bed_type_def->enum_keys_map;
        const ConfigOptionInts* bed_temp_opt = m_config.option<ConfigOptionInts>(get_bed_temp_key(m_config.curr_bed_type));
	    for (unsigned int extruder_id : extruders) {
	        int curr_bed_temp = bed_temp_opt->get_at(extruder_id);
	        if (curr_bed_temp == 0 && bed_type_keys_map != nullptr) {
	            std::string bed_type_name;
	            for (auto item : *bed_type_keys_map) {
	                if (item.second == m_config.curr_bed_type) {
	                    bed_type_name = item.first;
	                    break;
	                }
	            }

	            StringObjectException except;
	            except.string = Slic3r::format(L("Plate %d: %s does not support filament %s"), this->get_plate_index() + 1, L(bed_type_name), extruder_id + 1);
	            except.string += "\n";
	            except.type   = STRING_EXCEPT_FILAMENT_NOT_MATCH_BED_TYPE;
	            except.params.push_back(std::to_string(this->get_plate_index() + 1));
	            except.params.push_back(L(bed_type_name));
	            except.params.push_back(std::to_string(extruder_id+1));
	            except.object = nullptr;
	            return except;
	       }
        }
    }

    // check if print speed/accel/jerk is higher than the maximum speed of the printer
    if (warning) {
        try {
            auto check_motion_ability_object_setting = [&](const std::vector<std::string>& keys_to_check, double limit) -> std::string {
                std::string warning_key;
                for (const auto& key : keys_to_check) {
                    if (m_default_object_config.get_abs_value(key) > limit) {
                        warning_key = key;
                        break;
                    }
                }
                return warning_key;
            };
            /* auto check_motion_ability_region_setting = [&](const std::vector<std::string>& keys_to_check, double limit) -> std::string {
                std::string warning_key;
                for (const auto& key : keys_to_check) {
                    if (m_default_region_config.get_abs_value(key) > limit) {
                        warning_key = key;
                        break;
                    }
                }
                return warning_key;
            }; */
            std::string warning_key;

            // check jerk
            if (m_default_object_config.default_jerk == 1 || m_default_object_config.outer_wall_jerk == 1 ||
                m_default_object_config.inner_wall_jerk == 1) {
               warning->string = L("Setting the jerk speed too low could lead to artifacts on curved surfaces");
               if (m_default_object_config.outer_wall_jerk == 1)
                    warning_key = "outer_wall_jerk";
               else if (m_default_object_config.inner_wall_jerk == 1)
                    warning_key = "inner_wall_jerk";
               else
                    warning_key = "default_jerk";

               warning->opt_key = warning_key;
            }

            if (warning_key.empty() && m_default_object_config.default_jerk > 0) {
               std::vector<std::string> jerk_to_check = {"default_jerk",     "outer_wall_jerk",    "inner_wall_jerk", "infill_jerk",
                                                         "top_surface_jerk", "initial_layer_jerk", "travel_jerk"};
               const auto               max_jerk = std::min(m_config.machine_max_jerk_x.values[0], m_config.machine_max_jerk_y.values[0]);
               warning_key.clear();
               if (m_default_object_config.default_jerk > 0)
                    warning_key = check_motion_ability_object_setting(jerk_to_check, max_jerk);
               if (!warning_key.empty()) {
                    warning->string = L(
                        "The jerk setting exceeds the printer's maximum jerk (machine_max_jerk_x/machine_max_jerk_y).\nOrca will "
                        "automatically cap the jerk speed to ensure it doesn't surpass the printer's capabilities.\nYou can adjust the "
                        "maximum jerk setting in your printer's configuration to get higher speeds.");
                    warning->opt_key = warning_key;
               }
            }

            // check acceleration
            const auto max_accel = m_config.machine_max_acceleration_extruding.values[0];
            if (warning_key.empty() && m_default_object_config.default_acceleration > 0 && max_accel > 0) {
               const bool support_travel_acc = (m_config.gcode_flavor == gcfRepetier || m_config.gcode_flavor == gcfMarlinFirmware ||
                                                m_config.gcode_flavor == gcfRepRapFirmware);

               std::vector<std::string> accel_to_check;
               if (!support_travel_acc)
                    accel_to_check = {
                        "default_acceleration",
                        "inner_wall_acceleration",
                        "outer_wall_acceleration",
                        "bridge_acceleration",
                        "initial_layer_acceleration",
                        "sparse_infill_acceleration",
                        "internal_solid_infill_acceleration",
                        "top_surface_acceleration",
                        "travel_acceleration",
                    };
               else
                    accel_to_check = {
                        "default_acceleration",
                        "inner_wall_acceleration",
                        "outer_wall_acceleration",
                        "bridge_acceleration",
                        "initial_layer_acceleration",
                        "sparse_infill_acceleration",
                        "internal_solid_infill_acceleration",
                        "top_surface_acceleration",
                    };
               warning_key = check_motion_ability_object_setting(accel_to_check, max_accel);
               if (!warning_key.empty()) {
                    warning->string  = L("The acceleration setting exceeds the printer's maximum acceleration "
                                          "(machine_max_acceleration_extruding).\nOrca will "
                                          "automatically cap the acceleration speed to ensure it doesn't surpass the printer's "
                                          "capabilities.\nYou can adjust the "
                                          "machine_max_acceleration_extruding value in your printer's configuration to get higher speeds.");
                    warning->opt_key = warning_key;
               }
               if (support_travel_acc) {
                    const auto max_travel = m_config.machine_max_acceleration_travel.values[0];
                    if (max_travel > 0) {
                        accel_to_check = {
                            "travel_acceleration",
                        };
                        warning_key = check_motion_ability_object_setting(accel_to_check, max_travel);
                        if (!warning_key.empty()) {
                            warning->string = L(
                                "The travel acceleration setting exceeds the printer's maximum travel acceleration "
                                "(machine_max_acceleration_travel).\nOrca will "
                                "automatically cap the travel acceleration speed to ensure it doesn't surpass the printer's "
                                "capabilities.\nYou can adjust the "
                                "machine_max_acceleration_travel value in your printer's configuration to get higher speeds.");
                            warning->opt_key = warning_key;
                        }
                    }
               }
            }

            // check speed
            // Orca: disable the speed check for now as we don't cap the speed
            // if (warning_key.empty()) {
            //    auto       speed_to_check = {"inner_wall_speed",  "outer_wall_speed", "sparse_infill_speed",   "internal_solid_infill_speed",
            //                                 "top_surface_speed", "bridge_speed",     "internal_bridge_speed", "gap_infill_speed"};
            //    const auto max_speed      = std::min(m_config.machine_max_speed_x.values[0], m_config.machine_max_speed_y.values[0]);
            //    warning_key.clear();
            //    warning_key = check_motion_ability_region_setting(speed_to_check, max_speed);
            //    if (warning_key.empty() && m_config.travel_speed > max_speed)
            //         warning_key = "travel_speed";
            //    if (!warning_key.empty()) {
            //         warning->string = L(
            //             "The speed setting exceeds the printer's maximum speed (machine_max_speed_x/machine_max_speed_y).\nOrca will "
            //             "automatically cap the print speed to ensure it doesn't surpass the printer's capabilities.\nYou can adjust the "
            //             "maximum speed setting in your printer's configuration to get higher speeds.");
            //         warning->opt_key = warning_key;
            //    }
            // }

        } catch (std::exception& e) {
            BOOST_LOG_TRIVIAL(warning) << "Orca: validate motion ability failed: " << e.what() << std::endl;
        }
    }
    return {};
}

#if 0
// the bounding box of objects placed in copies position
// (without taking skirt/brim/support material into account)
BoundingBox Print::bounding_box() const
{
    BoundingBox bb;
    for (const PrintObject *object : m_objects)
        for (const PrintInstance &instance : object->instances()) {
        	BoundingBox bb2(object->bounding_box());
        	bb.merge(bb2.min + instance.shift);
        	bb.merge(bb2.max + instance.shift);
        }
    return bb;
}

// the total bounding box of extrusions, including skirt/brim/support material
// this methods needs to be called even when no steps were processed, so it should
// only use configuration values
BoundingBox Print::total_bounding_box() const
{
    // get objects bounding box
    BoundingBox bb = this->bounding_box();

    // we need to offset the objects bounding box by at least half the perimeters extrusion width
    Flow perimeter_flow = m_objects.front()->get_layer(0)->get_region(0)->flow(frPerimeter);
    double extra = perimeter_flow.width/2;

    // consider support material
    if (this->has_support_material()) {
        extra = std::max(extra, SUPPORT_MATERIAL_MARGIN);
    }

    // consider brim and skirt
    if (m_config.brim_width.value > 0) {
        Flow brim_flow = this->brim_flow();
        extra = std::max(extra, m_config.brim_width.value + brim_flow.width/2);
    }
    if (this->has_skirt()) {
        int skirts = m_config.skirt_loops.value;
        if (skirts == 0 && this->has_infinite_skirt()) skirts = 1;
        Flow skirt_flow = this->skirt_flow();
        extra = std::max(
            extra,
            m_config.brim_width.value
                + m_config.skirt_distance.value
                + skirts * skirt_flow.spacing()
                + skirt_flow.width/2
        );
    }

    if (extra > 0)
        bb.offset(scale_(extra));

    return bb;
}
#endif

double Print::skirt_first_layer_height() const
{
    return m_config.initial_layer_print_height.value;
}

Flow Print::brim_flow() const
{
    ConfigOptionFloatOrPercent width = m_config.initial_layer_line_width;
    if (width.value <= 0)
        width = m_print_regions.front()->config().inner_wall_line_width;
    if (width.value <= 0)
        width = m_objects.front()->config().line_width;

    /* We currently use a random region's perimeter extruder.
       While this works for most cases, we should probably consider all of the perimeter
       extruders and take the one with, say, the smallest index.
       The same logic should be applied to the code that selects the extruder during G-code
       generation as well. */
    return Flow::new_from_config_width(
        frPerimeter,
        // Flow::new_from_config_width takes care of the percent to value substitution
		width,
        (float)m_config.nozzle_diameter.get_at(m_print_regions.front()->config().wall_filament-1),
		(float)this->skirt_first_layer_height());
}

Flow Print::skirt_flow() const
{
    ConfigOptionFloatOrPercent width = m_config.initial_layer_line_width;
    if (width.value <= 0)
        width = m_objects.front()->config().line_width;

    /* We currently use a random object's support material extruder.
       While this works for most cases, we should probably consider all of the support material
       extruders and take the one with, say, the smallest index;
       The same logic should be applied to the code that selects the extruder during G-code
       generation as well. */
    return Flow::new_from_config_width(
        frPerimeter,
        // Flow::new_from_config_width takes care of the percent to value substitution
		width,
		(float)m_config.nozzle_diameter.get_at(m_objects.front()->config().support_filament-1),
		(float)this->skirt_first_layer_height());
}

bool Print::has_support_material() const
{
    for (const PrintObject *object : m_objects)
        if (object->has_support_material())
            return true;
    return false;
}

/*  This method assigns extruders to the volumes having a material
    but not having extruders set in the volume config. */
void Print::auto_assign_extruders(ModelObject* model_object) const
{
    // only assign extruders if object has more than one volume
    if (model_object->volumes.size() < 2)
        return;

//    size_t extruders = m_config.nozzle_diameter.values.size();
    for (size_t volume_id = 0; volume_id < model_object->volumes.size(); ++ volume_id) {
        ModelVolume *volume = model_object->volumes[volume_id];
        //FIXME Vojtech: This assigns an extruder ID even to a modifier volume, if it has a material assigned.
        if ((volume->is_model_part() || volume->is_modifier()) && ! volume->material_id().empty() && ! volume->config.has("extruder"))
            volume->config.set("extruder", int(volume_id + 1));
    }
}

void  PrintObject::set_shared_object(PrintObject *object)
{
    m_shared_object = object;
    BOOST_LOG_TRIVIAL(info) << __FUNCTION__ << boost::format(": this=%1%, found shared object from %2%")%this%m_shared_object;
}

void  PrintObject::clear_shared_object()
{
    if (m_shared_object) {
        BOOST_LOG_TRIVIAL(info) << __FUNCTION__ << boost::format(": this=%1%, clear previous shared object data %2%")%this %m_shared_object;
        m_layers.clear();
        m_support_layers.clear();

        m_shared_object = nullptr;

        invalidate_all_steps_without_cancel();
    }
}

void  PrintObject::copy_layers_from_shared_object()
{
    if (m_shared_object) {
        m_layers.clear();
        m_support_layers.clear();

        firstLayerObjSliceByVolume.clear();
        firstLayerObjSliceByGroups.clear();

        BOOST_LOG_TRIVIAL(info) << __FUNCTION__ << boost::format(": this=%1%, copied layers from object %2%")%this%m_shared_object;
        m_layers = m_shared_object->layers();
        m_support_layers = m_shared_object->support_layers();

        firstLayerObjSliceByVolume = m_shared_object->firstLayerObjSlice();
        firstLayerObjSliceByGroups = m_shared_object->firstLayerObjGroups();
    }
}

void  PrintObject::copy_layers_overhang_from_shared_object()
{
    if (m_shared_object) {
        for (size_t index = 0; index <  m_layers.size() && index <  m_shared_object->m_layers.size(); index++)
        {
            Layer* layer_src = m_layers[index];
            layer_src->loverhangs = m_shared_object->m_layers[index]->loverhangs;
            layer_src->loverhangs_bbox = m_shared_object->m_layers[index]->loverhangs_bbox;
        }
        BOOST_LOG_TRIVIAL(info) << __FUNCTION__ << boost::format(": this=%1%, copied layer overhang from object %2%")%this%m_shared_object;
    }
}


// BBS
BoundingBox PrintObject::get_first_layer_bbox(float& a, float& layer_height, std::string& name)
{
    BoundingBox bbox;
    a = 0;
    name = this->model_object()->name;
    if (layer_count() > 0) {
        auto layer = get_layer(0);
        layer_height = layer->height;
        // only work for object with single instance
        auto shift = instances()[0].shift_without_plate_offset();
        for (auto bb : layer->lslices_bboxes)
        {
            bb.translate(shift.x(), shift.y());
            bbox.merge(bb);
        }
        for (auto slice : layer->lslices) {
            a += area(slice);
        }
    }
    if (has_brim())
        bbox = firstLayerObjectBrimBoundingBox;
    return bbox;
}

// BBS: map print object with its first layer's first extruder
std::map<ObjectID, unsigned int> getObjectExtruderMap(const Print& print) {
    std::map<ObjectID, unsigned int> objectExtruderMap;
    for (const PrintObject* object : print.objects()) {
        // BBS
        if (object->object_first_layer_wall_extruders.empty()){
            unsigned int objectFirstLayerFirstExtruder = print.config().filament_diameter.size();
            auto firstLayerRegions = object->layers().front()->regions();
            if (!firstLayerRegions.empty()) {
                for (const LayerRegion* regionPtr : firstLayerRegions) {
                    if (regionPtr->has_extrusions())
                        objectFirstLayerFirstExtruder = std::min(objectFirstLayerFirstExtruder,
                          regionPtr->region().extruder(frExternalPerimeter));
                }
            }
            objectExtruderMap.insert(std::make_pair(object->id(), objectFirstLayerFirstExtruder));
        }
        else {
            objectExtruderMap.insert(std::make_pair(object->id(), object->object_first_layer_wall_extruders.front()));
        }
    }
    return objectExtruderMap;
}

// Slicing process, running at a background thread.
void Print::process(long long *time_cost_with_cache, bool use_cache)
{
    long long start_time = 0, end_time = 0;
    if (time_cost_with_cache)
        *time_cost_with_cache = 0;

    name_tbb_thread_pool_threads_set_locale();

    //compute the PrintObject with the same geometries
    BOOST_LOG_TRIVIAL(info) << __FUNCTION__ << boost::format(": this=%1%, enter, use_cache=%2%, object size=%3%")%this%use_cache%m_objects.size();
    if (m_objects.empty())
        return;

    for (PrintObject *obj : m_objects)
        obj->clear_shared_object();

    //add the print_object share check logic
    auto is_print_object_the_same = [this](const PrintObject* object1, const PrintObject* object2) -> bool{
        if (object1->trafo().matrix() != object2->trafo().matrix())
            return false;
        const ModelObject* model_obj1 = object1->model_object();
        const ModelObject* model_obj2 = object2->model_object();
        if (model_obj1->volumes.size() != model_obj2->volumes.size())
            return false;
        bool has_extruder1 = model_obj1->config.has("extruder");
        bool has_extruder2 = model_obj2->config.has("extruder");
        if ((has_extruder1 != has_extruder2)
            || (has_extruder1 && model_obj1->config.extruder() != model_obj2->config.extruder()))
            return false;
        for (int index = 0; index < model_obj1->volumes.size(); index++) {
            const ModelVolume &model_volume1 = *model_obj1->volumes[index];
            const ModelVolume &model_volume2 = *model_obj2->volumes[index];
            if (model_volume1.type() != model_volume2.type())
                return false;
            if (model_volume1.mesh_ptr() != model_volume2.mesh_ptr())
                return false;
            if (!(model_volume1.get_transformation() == model_volume2.get_transformation()))
                return false;
            has_extruder1 = model_volume1.config.has("extruder");
            has_extruder2 = model_volume2.config.has("extruder");
            if ((has_extruder1 != has_extruder2)
                || (has_extruder1 && model_volume1.config.extruder() != model_volume2.config.extruder()))
                return false;
            if (!model_volume1.supported_facets.equals(model_volume2.supported_facets))
                return false;
            if (!model_volume1.seam_facets.equals(model_volume2.seam_facets))
                return false;
            if (!model_volume1.mmu_segmentation_facets.equals(model_volume2.mmu_segmentation_facets))
                return false;
            if (model_volume1.config.get() != model_volume2.config.get())
                return false;
        }
        //if (!object1->config().equals(object2->config()))
        //    return false;
        if (model_obj1->config.get() != model_obj2->config.get())
            return false;
        return true;
    };
    int object_count = m_objects.size();
    std::set<PrintObject*> need_slicing_objects;
    std::set<PrintObject*> re_slicing_objects;
    if (!use_cache) {
        for (int index = 0; index < object_count; index++)
        {
            PrintObject *obj =  m_objects[index];
            for (PrintObject *slicing_obj : need_slicing_objects)
            {
                if (is_print_object_the_same(obj, slicing_obj)) {
                    obj->set_shared_object(slicing_obj);
                    break;
                }
            }
            if (!obj->get_shared_object())
                need_slicing_objects.insert(obj);
        }
    }
    else {
        for (int index = 0; index < object_count; index++)
        {
            PrintObject *obj =  m_objects[index];
            if (obj->layer_count() > 0)
                need_slicing_objects.insert(obj);
        }
        for (int index = 0; index < object_count; index++)
        {
            PrintObject *obj =  m_objects[index];
            bool found_shared = false;
            if (need_slicing_objects.find(obj) == need_slicing_objects.end()) {
                for (PrintObject *slicing_obj : need_slicing_objects)
                {
                    if (is_print_object_the_same(obj, slicing_obj)) {
                        obj->set_shared_object(slicing_obj);
                        found_shared = true;
                        break;
                    }
                }
                if (!found_shared) {
                    BOOST_LOG_TRIVIAL(warning) << boost::format("Also can not find the shared object, identify_id %1%, maybe shared object is skipped")%obj->model_object()->instances[0]->loaded_id;
                    //throw Slic3r::SlicingError("Can not find the cached data.");
                    //don't report errot, set use_cache to false, and reslice these objects
                    need_slicing_objects.insert(obj);
                    re_slicing_objects.insert(obj);
                    //use_cache = false;
                }
            }
        }
    }

    BOOST_LOG_TRIVIAL(info) << __FUNCTION__ << boost::format(": total object counts %1% in current print, need to slice %2%")%m_objects.size()%need_slicing_objects.size();
    BOOST_LOG_TRIVIAL(info) << "Starting the slicing process." << log_memory_info();
    if (!use_cache) {
        for (PrintObject *obj : m_objects) {
            if (need_slicing_objects.count(obj) != 0) {
                obj->make_perimeters();
            }
            else {
                if (obj->set_started(posSlice))
                    obj->set_done(posSlice);
                if (obj->set_started(posPerimeters))
                    obj->set_done(posPerimeters);
            }
        }
        for (PrintObject *obj : m_objects) {
            if (need_slicing_objects.count(obj) != 0) {
                obj->estimate_curled_extrusions();
            }
            else {
                if (obj->set_started(posEstimateCurledExtrusions))
                    obj->set_done(posEstimateCurledExtrusions);
            }
        }
        for (PrintObject *obj : m_objects) {
            if (need_slicing_objects.count(obj) != 0) {
                obj->infill();
            }
            else {
                if (obj->set_started(posPrepareInfill))
                    obj->set_done(posPrepareInfill);
                if (obj->set_started(posInfill))
                    obj->set_done(posInfill);
            }
        }
        for (PrintObject *obj : m_objects) {
            if (need_slicing_objects.count(obj) != 0) {
                obj->ironing();
            }
            else {
                if (obj->set_started(posIroning))
                    obj->set_done(posIroning);
            }
        }

        tbb::parallel_for(tbb::blocked_range<int>(0, int(m_objects.size())),
            [this, need_slicing_objects](const tbb::blocked_range<int>& range) {
                for (int i = range.begin(); i < range.end(); i++) {
                    PrintObject* obj = m_objects[i];
                    if (need_slicing_objects.count(obj) != 0) {
                        obj->generate_support_material();
                    }
                    else {
                        if (obj->set_started(posSupportMaterial))
                            obj->set_done(posSupportMaterial);
                    }
                }
            }
        );

        for (PrintObject* obj : m_objects) {
            if (need_slicing_objects.count(obj) != 0) {
                obj->detect_overhangs_for_lift();
            }
            else {
                if (obj->set_started(posDetectOverhangsForLift))
                    obj->set_done(posDetectOverhangsForLift);
            }
        }
    }
    else {
        for (PrintObject *obj : m_objects) {
            if (re_slicing_objects.count(obj) == 0) {
                if (obj->set_started(posSlice))
                    obj->set_done(posSlice);
                if (obj->set_started(posPerimeters))
                    obj->set_done(posPerimeters);
                if (obj->set_started(posPrepareInfill))
                    obj->set_done(posPrepareInfill);
                if (obj->set_started(posInfill))
                    obj->set_done(posInfill);
                if (obj->set_started(posIroning))
                    obj->set_done(posIroning);
                if (obj->set_started(posSupportMaterial))
                    obj->set_done(posSupportMaterial);
                if (obj->set_started(posDetectOverhangsForLift))
                    obj->set_done(posDetectOverhangsForLift);
            }
            else {
                obj->make_perimeters();
                obj->infill();
                obj->ironing();
                obj->generate_support_material();
                obj->detect_overhangs_for_lift();
                obj->estimate_curled_extrusions();
            }
        }
    }

    for (PrintObject *obj : m_objects)
    {
        if (need_slicing_objects.count(obj) == 0) {
            obj->copy_layers_from_shared_object();
            obj->copy_layers_overhang_from_shared_object();
        }
    }

    if (this->set_started(psWipeTower)) {
        m_wipe_tower_data.clear();
        m_tool_ordering.clear();
        if (this->has_wipe_tower()) {
            this->_make_wipe_tower();
        } else if (this->config().print_sequence != PrintSequence::ByObject) {
        	// Initialize the tool ordering, so it could be used by the G-code preview slider for planning tool changes and filament switches.
        	m_tool_ordering = ToolOrdering(*this, -1, false);
            if (m_tool_ordering.empty() || m_tool_ordering.last_extruder() == unsigned(-1))
                throw Slic3r::SlicingError("The print is empty. The model is not printable with current print settings.");
        }
        this->set_done(psWipeTower);
    }
    if (this->set_started(psSkirtBrim)) {
        this->set_status(70, L("Generating skirt & brim"));

        if (time_cost_with_cache)
            start_time = (long long)Slic3r::Utils::get_current_time_utc();

        m_skirt.clear();
        m_skirt_convex_hull.clear();
        m_first_layer_convex_hull.points.clear();
        const bool draft_shield = config().draft_shield != dsDisabled;

        if (this->has_skirt() && draft_shield) {
            // In case that draft shield is active, generate skirt first so brim
            // can be trimmed to make room for it.
            _make_skirt();
        }

        //BBS: get the objects' indices when GCodes are generated
        ToolOrdering tool_ordering;
        unsigned int initial_extruder_id = (unsigned int)-1;
        // bool         has_wipe_tower = false;
        std::vector<const PrintInstance*> 					print_object_instances_ordering;
        std::vector<const PrintInstance*>::const_iterator 	print_object_instance_sequential_active;
        std::vector<std::pair<coordf_t, std::vector<GCode::LayerToPrint>>> layers_to_print = GCode::collect_layers_to_print(*this);
        std::vector<unsigned int> printExtruders;
        if (this->config().print_sequence == PrintSequence::ByObject) {
            // Order object instances for sequential print.
            print_object_instances_ordering = sort_object_instances_by_model_order(*this);
            //        print_object_instances_ordering = sort_object_instances_by_max_z(print);
            print_object_instance_sequential_active = print_object_instances_ordering.begin();
            for (; print_object_instance_sequential_active != print_object_instances_ordering.end(); ++print_object_instance_sequential_active) {
                tool_ordering = ToolOrdering(*(*print_object_instance_sequential_active)->print_object, initial_extruder_id);
                if ((initial_extruder_id = tool_ordering.first_extruder()) != static_cast<unsigned int>(-1)) {
                    append(printExtruders, tool_ordering.tools_for_layer(layers_to_print.front().first).extruders);
                }
            }
        }
        else {
            tool_ordering = this->tool_ordering();
            tool_ordering.assign_custom_gcodes(*this);
<<<<<<< HEAD
            has_wipe_tower = this->has_wipe_tower() && tool_ordering.has_wipe_tower();
=======
            //BBS: have no single_extruder_multi_material_priming
#if 0
            has_wipe_tower = this->has_wipe_tower() && tool_ordering.has_wipe_tower();
            initial_extruder_id = (has_wipe_tower && !this->config().single_extruder_multi_material_priming) ?
                // The priming towers will be skipped.
                tool_ordering.all_extruders().back() :
                // Don't skip the priming towers.
                tool_ordering.first_extruder();
#endif
>>>>>>> e83c7653
            initial_extruder_id = tool_ordering.first_extruder();
            print_object_instances_ordering = chain_print_object_instances(*this);
            append(printExtruders, tool_ordering.tools_for_layer(layers_to_print.front().first).extruders);
        }

        auto objectExtruderMap = getObjectExtruderMap(*this);
        std::vector<std::pair<ObjectID, unsigned int>> objPrintVec;
        for (const PrintInstance* instance : print_object_instances_ordering) {
            const ObjectID& print_object_ID = instance->print_object->id();
            bool existObject = false;
            for (auto& objIDPair : objPrintVec) {
                if (print_object_ID == objIDPair.first) existObject = true;
            }
            if (!existObject && objectExtruderMap.find(print_object_ID) != objectExtruderMap.end())
                objPrintVec.push_back(std::make_pair(print_object_ID, objectExtruderMap.at(print_object_ID)));
        }
        // BBS: m_brimMap and m_supportBrimMap are used instead of m_brim to generate brim of objs and supports seperately
        m_brimMap.clear();
        m_supportBrimMap.clear();
        m_first_layer_convex_hull.points.clear();
        if (this->has_brim()) {
            Polygons islands_area;
            make_brim(*this, this->make_try_cancel(), islands_area, m_brimMap,
                m_supportBrimMap, objPrintVec, printExtruders);
            for (Polygon& poly_ex : islands_area)
                poly_ex.douglas_peucker(SCALED_RESOLUTION);
            for (Polygon &poly : union_(this->first_layer_islands(), islands_area))
                append(m_first_layer_convex_hull.points, std::move(poly.points));
        }


        if (has_skirt() && ! draft_shield) {
            // In case that draft shield is NOT active, generate skirt now.
            // It will be placed around the brim, so brim has to be ready.
            assert(m_skirt.empty());
            _make_skirt();
        }

        this->finalize_first_layer_convex_hull();
        this->set_done(psSkirtBrim);

        if (time_cost_with_cache) {
            end_time = (long long)Slic3r::Utils::get_current_time_utc();
            *time_cost_with_cache = *time_cost_with_cache + end_time - start_time;
        }
    }
    //BBS
    for (PrintObject *obj : m_objects) {
        if (((!use_cache)&&(need_slicing_objects.count(obj) != 0))
            || (use_cache &&(re_slicing_objects.count(obj) != 0))){
            obj->simplify_extrusion_path();
        }
        else {
            if (obj->set_started(posSimplifyPath))
                obj->set_done(posSimplifyPath);
            if (obj->set_started(posSimplifyInfill))
                obj->set_done(posSimplifyInfill);
            if (obj->set_started(posSimplifySupportPath))
                obj->set_done(posSimplifySupportPath);
        }
    }

    // BBS
    bool has_adaptive_layer_height = false;
    for (PrintObject* obj : m_objects) {
        if (obj->model_object()->layer_height_profile.empty() == false) {
            has_adaptive_layer_height = true;
            break;
        }
    }
    // TODO adaptive layer height won't work with conflict checker because m_fake_wipe_tower's path is generated using fixed layer height
    if(!m_no_check && !has_adaptive_layer_height)
    {
        using Clock                 = std::chrono::high_resolution_clock;
        auto            startTime   = Clock::now();
        std::optional<const FakeWipeTower *> wipe_tower_opt = {};
        if (this->has_wipe_tower()) {
            m_fake_wipe_tower.set_pos({m_config.wipe_tower_x.get_at(m_plate_index), m_config.wipe_tower_y.get_at(m_plate_index)});
            wipe_tower_opt = std::make_optional<const FakeWipeTower *>(&m_fake_wipe_tower);
        }
        auto            conflictRes = ConflictChecker::find_inter_of_lines_in_diff_objs(m_objects, wipe_tower_opt);
        auto            endTime     = Clock::now();
        volatile double seconds     = std::chrono::duration_cast<std::chrono::milliseconds>(endTime - startTime).count() / (double) 1000;
        BOOST_LOG_TRIVIAL(info) << "gcode path conflicts check takes " << seconds << " secs.";

        m_conflict_result = conflictRes;
        if (conflictRes.has_value()) {
            BOOST_LOG_TRIVIAL(error) << boost::format("gcode path conflicts found between %1% and %2%")%conflictRes.value()._objName1 %conflictRes.value()._objName2;
        }
    }

    BOOST_LOG_TRIVIAL(info) << "Slicing process finished." << log_memory_info();
}

// G-code export process, running at a background thread.
// The export_gcode may die for various reasons (fails to process filename_format,
// write error into the G-code, cannot execute post-processing scripts).
// It is up to the caller to show an error message.
std::string Print::export_gcode(const std::string& path_template, GCodeProcessorResult* result, ThumbnailsGeneratorCallback thumbnail_cb)
{
    // output everything to a G-code file
    // The following call may die if the filename_format template substitution fails.
    std::string path = this->output_filepath(path_template);
    std::string message;
    if (!path.empty() && result == nullptr) {
        // Only show the path if preview_data is not set -> running from command line.
        message = L("Exporting G-code");
        message += " to ";
        message += path;
    } else
        message = L("Generating G-code");
    this->set_status(80, message);

    // The following line may die for multiple reasons.
    GCode gcode;
    //BBS: compute plate offset for gcode-generator
    const Vec3d origin = this->get_plate_origin();
    gcode.set_gcode_offset(origin(0), origin(1));
    gcode.do_export(this, path.c_str(), result, thumbnail_cb);

    //BBS
    result->conflict_result = m_conflict_result;
    return path.c_str();
}

void Print::_make_skirt()
{
    // First off we need to decide how tall the skirt must be.
    // The skirt_height option from config is expressed in layers, but our
    // object might have different layer heights, so we need to find the print_z
    // of the highest layer involved.
    // Note that unless has_infinite_skirt() == true
    // the actual skirt might not reach this $skirt_height_z value since the print
    // order of objects on each layer is not guaranteed and will not generally
    // include the thickest object first. It is just guaranteed that a skirt is
    // prepended to the first 'n' layers (with 'n' = skirt_height).
    // $skirt_height_z in this case is the highest possible skirt height for safety.
    coordf_t skirt_height_z = 0.;
    for (const PrintObject *object : m_objects) {
        size_t skirt_layers = this->has_infinite_skirt() ?
            object->layer_count() :
            std::min(size_t(m_config.skirt_height.value), object->layer_count());
        skirt_height_z = std::max(skirt_height_z, object->m_layers[skirt_layers-1]->print_z);
    }

    // Collect points from all layers contained in skirt height.
    Points points;

    // BBS
    std::map<PrintObject*, Polygon> object_convex_hulls;
    for (PrintObject *object : m_objects) {
        Points object_points;
        // Get object layers up to skirt_height_z.
        for (const Layer *layer : object->m_layers) {
            if (layer->print_z > skirt_height_z)
                break;
            for (const ExPolygon &expoly : layer->lslices)
                // Collect the outer contour points only, ignore holes for the calculation of the convex hull.
                append(object_points, expoly.contour.points);
        }
        // Get support layers up to skirt_height_z.
        for (const SupportLayer *layer : object->support_layers()) {
            if (layer->print_z > skirt_height_z)
                break;
            layer->support_fills.collect_points(object_points);
        }

        object_convex_hulls.insert({ object, Slic3r::Geometry::convex_hull(object_points) });

        // Repeat points for each object copy.
        for (const PrintInstance &instance : object->instances()) {
            Points copy_points = object_points;
            for (Point &pt : copy_points)
                pt += instance.shift;
            append(points, copy_points);
        }
    }

    // Include the wipe tower.
    append(points, this->first_layer_wipe_tower_corners());

    // Unless draft shield is enabled, include all brims as well.
    if (config().draft_shield == dsDisabled)
        append(points, m_first_layer_convex_hull.points);

    if (points.size() < 3)
        // At least three points required for a convex hull.
        return;

    this->throw_if_canceled();
    Polygon convex_hull = Slic3r::Geometry::convex_hull(points);

    // Skirt may be printed on several layers, having distinct layer heights,
    // but loops must be aligned so can't vary width/spacing
    // TODO: use each extruder's own flow
    double initial_layer_print_height = this->skirt_first_layer_height();
    Flow   flow = this->skirt_flow();
    float  spacing = flow.spacing();
    double mm3_per_mm = flow.mm3_per_mm();

    std::vector<size_t> extruders;
    std::vector<double> extruders_e_per_mm;
    {
        auto set_extruders = this->extruders();
        extruders.reserve(set_extruders.size());
        extruders_e_per_mm.reserve(set_extruders.size());
        for (auto &extruder_id : set_extruders) {
            extruders.push_back(extruder_id);
            extruders_e_per_mm.push_back(Extruder((unsigned int)extruder_id, &m_config, m_config.single_extruder_multi_material).e_per_mm(mm3_per_mm));
        }
    }

    // Number of skirt loops per skirt layer.
    size_t n_skirts = m_config.skirt_loops.value;
    if (this->has_infinite_skirt() && n_skirts == 0)
        n_skirts = 1;

    // Initial offset of the brim inner edge from the object (possible with a support & raft).
    // The skirt will touch the brim if the brim is extruded.
    auto   distance = float(scale_(m_config.skirt_distance.value) - spacing/2.);
    // Draw outlines from outside to inside.
    // Loop while we have less skirts than required or any extruder hasn't reached the min length if any.
    std::vector<coordf_t> extruded_length(extruders.size(), 0.);
    for (size_t i = n_skirts, extruder_idx = 0; i > 0; -- i) {
        this->throw_if_canceled();
        // Offset the skirt outside.
        distance += float(scale_(spacing));
        // Generate the skirt centerline.
        Polygon loop;
        {
            // BBS. skirt_distance is defined as the gap between skirt and outer most brim, so no need to add max_brim_width
            Polygons loops = offset(convex_hull, distance, ClipperLib::jtRound, float(scale_(0.1)));
            Geometry::simplify_polygons(loops, scale_(0.05), &loops);
			if (loops.empty())
				break;
			loop = loops.front();
        }
        // Extrude the skirt loop.
        ExtrusionLoop eloop(elrSkirt);
        eloop.paths.emplace_back(ExtrusionPath(
            ExtrusionPath(
                erSkirt,
                (float)mm3_per_mm,         // this will be overridden at G-code export time
                flow.width(),
				(float)initial_layer_print_height  // this will be overridden at G-code export time
            )));
        eloop.paths.back().polyline = loop.split_at_first_point();
        m_skirt.append(eloop);
        if (m_config.min_skirt_length.value > 0) {
            // The skirt length is limited. Sum the total amount of filament length extruded, in mm.
            extruded_length[extruder_idx] += unscale<double>(loop.length()) * extruders_e_per_mm[extruder_idx];
            if (extruded_length[extruder_idx] < m_config.min_skirt_length.value) {
                // Not extruded enough yet with the current extruder. Add another loop.
                if (i == 1)
                    ++ i;
            } else {
                assert(extruded_length[extruder_idx] >= m_config.min_skirt_length.value);
                // Enough extruded with the current extruder. Extrude with the next one,
                // until the prescribed number of skirt loops is extruded.
                if (extruder_idx + 1 < extruders.size())
                    ++ extruder_idx;
            }
        } else {
            // The skirt lenght is not limited, extrude the skirt with the 1st extruder only.
        }
    }
    // Brims were generated inside out, reverse to print the outmost contour first.
    m_skirt.reverse();

    // Remember the outer edge of the last skirt line extruded as m_skirt_convex_hull.
    for (Polygon &poly : offset(convex_hull, distance + 0.5f * float(scale_(spacing)), ClipperLib::jtRound, float(scale_(0.1))))
        append(m_skirt_convex_hull, std::move(poly.points));

    // BBS
    const int n_object_skirts = 1;
    const double object_skirt_distance = scale_(1.0);
    for (auto obj_cvx_hull : object_convex_hulls) {
        PrintObject* object = obj_cvx_hull.first;
        for (int i = 0; i < n_object_skirts; i++) {
            distance += float(scale_(spacing));
            Polygon loop;
            {
                // BBS. skirt_distance is defined as the gap between skirt and outer most brim, so no need to add max_brim_width
                Polygons loops = offset(obj_cvx_hull.second, object_skirt_distance, ClipperLib::jtRound, float(scale_(0.1)));
                Geometry::simplify_polygons(loops, scale_(0.05), &loops);
                if (loops.empty())
                    break;
                loop = loops.front();
            }

            // Extrude the skirt loop.
            ExtrusionLoop eloop(elrSkirt);
            eloop.paths.emplace_back(ExtrusionPath(
                ExtrusionPath(
                    erSkirt,
                    (float)mm3_per_mm,         // this will be overridden at G-code export time
                    flow.width(),
                    (float)initial_layer_print_height  // this will be overridden at G-code export time
                )));
            eloop.paths.back().polyline = loop.split_at_first_point();
            object->m_skirt.append(std::move(eloop));
        }
    }
}

Polygons Print::first_layer_islands() const
{
    Polygons islands;
    for (PrintObject *object : m_objects) {
        Polygons object_islands;
        for (ExPolygon &expoly : object->m_layers.front()->lslices)
            object_islands.push_back(expoly.contour);
        if (!object->support_layers().empty()) {
            if (object->support_layers().front()->support_type==stInnerNormal)
                object->support_layers().front()->support_fills.polygons_covered_by_spacing(object_islands, float(SCALED_EPSILON));
            else if(object->support_layers().front()->support_type==stInnerTree) {
                ExPolygons &expolys_first_layer = object->m_support_layers.front()->lslices;
                for (ExPolygon &expoly : expolys_first_layer) { object_islands.push_back(expoly.contour); }
            }
        }
        islands.reserve(islands.size() + object_islands.size() * object->instances().size());
        for (const PrintInstance &instance : object->instances())
            for (Polygon &poly : object_islands) {
                islands.push_back(poly);
                islands.back().translate(instance.shift);
            }
    }
    return islands;
}

std::vector<Point> Print::first_layer_wipe_tower_corners(bool check_wipe_tower_existance) const
{
    std::vector<Point> corners;
    if (check_wipe_tower_existance && (!has_wipe_tower() || m_wipe_tower_data.tool_changes.empty()))
        return corners;
    {
        double width = m_config.prime_tower_width + 2*m_wipe_tower_data.brim_width;
        double depth = m_wipe_tower_data.depth + 2*m_wipe_tower_data.brim_width;
        Vec2d pt0(-m_wipe_tower_data.brim_width, -m_wipe_tower_data.brim_width);
        for (Vec2d pt : {
                pt0,
                Vec2d(pt0.x()+width, pt0.y()      ),
                Vec2d(pt0.x()+width, pt0.y()+depth),
                Vec2d(pt0.x(),       pt0.y()+depth)
            }) {
            pt = Eigen::Rotation2Dd(Geometry::deg2rad(m_config.wipe_tower_rotation_angle.value)) * pt;
            // BBS: add partplate logic
            pt += Vec2d(m_config.wipe_tower_x.get_at(m_plate_index) + m_origin(0), m_config.wipe_tower_y.get_at(m_plate_index) + m_origin(1));
            corners.emplace_back(Point(scale_(pt.x()), scale_(pt.y())));
        }
    }
    return corners;
}

//SoftFever
Vec2d Print::translate_to_print_space(const Vec2d &point) const {
    //const BoundingBoxf bed_bbox(config().printable_area.values);
    return Vec2d(point(0) - m_origin(0), point(1) - m_origin(1));
}

Vec2d Print::translate_to_print_space(const Point &point) const {
    return Vec2d(unscaled(point.x()) - m_origin(0), unscaled(point.y()) - m_origin(1));
}

FilamentTempType Print::get_filament_temp_type(const std::string& filament_type)
{
    const static std::string HighTempFilamentStr = "high_temp_filament";
    const static std::string LowTempFilamentStr = "low_temp_filament";
    const static std::string HighLowCompatibleFilamentStr = "high_low_compatible_filament";
    static std::unordered_map<std::string, std::unordered_set<std::string>>filament_temp_type_map;

    if (filament_temp_type_map.empty()) {
        fs::path file_path = fs::path(resources_dir()) / "info" / "filament_info.json";
        std::ifstream in(file_path.string());
        json j;
        try{
            j = json::parse(in);
            in.close();
            auto&&high_temp_filament_arr =j[HighTempFilamentStr].get < std::vector<std::string>>();
            filament_temp_type_map[HighTempFilamentStr] = std::unordered_set<std::string>(high_temp_filament_arr.begin(), high_temp_filament_arr.end());
            auto&& low_temp_filament_arr = j[LowTempFilamentStr].get < std::vector<std::string>>();
            filament_temp_type_map[LowTempFilamentStr] = std::unordered_set<std::string>(low_temp_filament_arr.begin(), low_temp_filament_arr.end());
            auto&& high_low_compatible_filament_arr = j[HighLowCompatibleFilamentStr].get < std::vector<std::string>>();
            filament_temp_type_map[HighLowCompatibleFilamentStr] = std::unordered_set<std::string>(high_low_compatible_filament_arr.begin(), high_low_compatible_filament_arr.end());
        }
        catch (const json::parse_error& err){
            in.close();
            BOOST_LOG_TRIVIAL(error) << __FUNCTION__ << ": parse " << file_path.string() << " got a nlohmann::detail::parse_error, reason = " << err.what();
            filament_temp_type_map[HighTempFilamentStr] = {"ABS","ASA","PC","PA","PA-CF","PA-GF","PA6-CF","PET-CF","PPS","PPS-CF","PPA-GF","PPA-CF","ABS-Aero","ABS-GF"};
            filament_temp_type_map[LowTempFilamentStr] = {"PLA","TPU","PLA-CF","PLA-AERO","PVA","BVOH"};
            filament_temp_type_map[HighLowCompatibleFilamentStr] = { "HIPS","PETG","PCTG","PE","PP","EVA","PE-CF","PP-CF","PP-GF","PHA"};
        }
    }

    if (filament_temp_type_map[HighLowCompatibleFilamentStr].find(filament_type) != filament_temp_type_map[HighLowCompatibleFilamentStr].end())
        return HighLowCompatible;
    if (filament_temp_type_map[HighTempFilamentStr].find(filament_type) != filament_temp_type_map[HighTempFilamentStr].end())
        return HighTemp;
    if (filament_temp_type_map[LowTempFilamentStr].find(filament_type) != filament_temp_type_map[LowTempFilamentStr].end())
        return LowTemp;
    return Undefine;
}

int Print::get_hrc_by_nozzle_type(const NozzleType&type)
{
    static std::map<std::string, int>nozzle_type_to_hrc;
    if (nozzle_type_to_hrc.empty()) {
        fs::path file_path = fs::path(resources_dir()) / "info" / "nozzle_info.json";
        boost::nowide::ifstream in(file_path.string());
        //std::ifstream in(file_path.string());
        json j;
        try {
            j = json::parse(in);
            in.close();
            for (const auto& elem : j["nozzle_hrc"].items())
                nozzle_type_to_hrc[elem.key()] = elem.value();
        }
        catch (const json::parse_error& err) {
            in.close();
            BOOST_LOG_TRIVIAL(error) << __FUNCTION__ << ": parse " << file_path.string() << " got a nlohmann::detail::parse_error, reason = " << err.what();
            nozzle_type_to_hrc = {
                {"hardened_steel",55},
                {"stainless_steel",20},
                {"brass",2},
                {"undefine",0}
            };
        }
    }
    auto iter = nozzle_type_to_hrc.find(NozzleTypeEumnToStr[type]);
    if (iter != nozzle_type_to_hrc.end())
        return iter->second;
    //0 represents undefine
    return 0;
}

void Print::finalize_first_layer_convex_hull()
{
    append(m_first_layer_convex_hull.points, m_skirt_convex_hull);
    if (m_first_layer_convex_hull.empty()) {
        // Neither skirt nor brim was extruded. Collect points of printed objects from 1st layer.
        for (Polygon &poly : this->first_layer_islands())
            append(m_first_layer_convex_hull.points, std::move(poly.points));
    }
    append(m_first_layer_convex_hull.points, this->first_layer_wipe_tower_corners());
    m_first_layer_convex_hull = Geometry::convex_hull(m_first_layer_convex_hull.points);
}

// Wipe tower support.
bool Print::has_wipe_tower() const
{
    if (m_config.enable_prime_tower.value == true) {
        if (enable_timelapse_print())
            return true;

        return !m_config.spiral_mode.value && m_config.filament_diameter.values.size() > 1;
    }
    return false;
}

const WipeTowerData &Print::wipe_tower_data(size_t filaments_cnt) const
{
    // If the wipe tower wasn't created yet, make sure the depth and brim_width members are set to default.
    if (!is_step_done(psWipeTower) && filaments_cnt != 0) {
        double width        = m_config.prime_tower_width;
        double layer_height = 0.2; // hard code layer height
        if (m_config.purge_in_prime_tower) {
            // Calculating depth should take into account currently set wiping volumes.
            // For a long time, the initial preview would just use 900/width per toolchange (15mm on a 60mm wide tower)
            // and it worked well enough. Let's try to do slightly better by accounting for the purging volumes.
            std::vector<std::vector<float>> wipe_volumes = WipeTower2::extract_wipe_volumes(m_config);
            std::vector<float>              max_wipe_volumes;
            for (const std::vector<float> &v : wipe_volumes)
                max_wipe_volumes.emplace_back(*std::max_element(v.begin(), v.end()));
            float maximum = std::accumulate(max_wipe_volumes.begin(), max_wipe_volumes.end(), 0.f);
            maximum       = maximum * filaments_cnt / max_wipe_volumes.size();
            
            // Orca: it's overshooting a bit, so let's reduce it a bit
            maximum *= 0.6; 
            const_cast<Print *>(this)->m_wipe_tower_data.depth = maximum / (layer_height * width);
        } else {
            double wipe_volume = m_config.prime_volume;
            if (filaments_cnt == 1 && enable_timelapse_print()) {
                const_cast<Print *>(this)->m_wipe_tower_data.depth = wipe_volume / (layer_height * width);
            } else {
                const_cast<Print *>(this)->m_wipe_tower_data.depth = wipe_volume * (filaments_cnt - 1) / (layer_height * width);
            }
        }
        const_cast<Print *>(this)->m_wipe_tower_data.brim_width = m_config.prime_tower_brim_width;
    }

    return m_wipe_tower_data;
}

bool Print::enable_timelapse_print() const
{
    return m_config.timelapse_type.value == TimelapseType::tlSmooth;
}

void Print::_make_wipe_tower()
{
    m_wipe_tower_data.clear();

    // Get wiping matrix to get number of extruders and convert vector<double> to vector<float>:
    std::vector<float> flush_matrix(cast<float>(m_config.flush_volumes_matrix.values));

    // BBS
    const unsigned int number_of_extruders = (unsigned int)(sqrt(flush_matrix.size()) + EPSILON);
    // Extract purging volumes for each extruder pair:
    std::vector<std::vector<float>> wipe_volumes;
    for (unsigned int i = 0; i<number_of_extruders; ++i)
        wipe_volumes.push_back(std::vector<float>(flush_matrix.begin()+i*number_of_extruders, flush_matrix.begin()+(i+1)*number_of_extruders));

    const auto bUseWipeTower2 = is_BBL_printer() ? false : true;
    // Orca: itertate over wipe_volumes and change the non-zero values to the prime_volume
    if (!m_config.purge_in_prime_tower && !is_BBL_printer()) {
        for (unsigned int i = 0; i < number_of_extruders; ++i) {
            for (unsigned int j = 0; j < number_of_extruders; ++j) {
                if (wipe_volumes[i][j] > 0) {
                    wipe_volumes[i][j] = m_config.prime_volume;
                }
            }
        }
    }

    // Let the ToolOrdering class know there will be initial priming extrusions at the start of the print.
    m_wipe_tower_data.tool_ordering = ToolOrdering(*this, (unsigned int) -1, bUseWipeTower2 ? true : false);

    if (!m_wipe_tower_data.tool_ordering.has_wipe_tower())
        // Don't generate any wipe tower.
        return;

    // Check whether there are any layers in m_tool_ordering, which are marked with has_wipe_tower,
    // they print neither object, nor support. These layers are above the raft and below the object, and they
    // shall be added to the support layers to be printed.
    // see https://github.com/prusa3d/PrusaSlicer/issues/607
    {
        size_t idx_begin = size_t(-1);
        size_t idx_end   = m_wipe_tower_data.tool_ordering.layer_tools().size();
        // Find the first wipe tower layer, which does not have a counterpart in an object or a support layer.
        for (size_t i = 0; i < idx_end; ++ i) {
            const LayerTools &lt = m_wipe_tower_data.tool_ordering.layer_tools()[i];
            if (lt.has_wipe_tower && ! lt.has_object && ! lt.has_support) {
                idx_begin = i;
                break;
            }
        }
        if (idx_begin != size_t(-1)) {
            // Find the position in m_objects.first()->support_layers to insert these new support layers.
            double wipe_tower_new_layer_print_z_first = m_wipe_tower_data.tool_ordering.layer_tools()[idx_begin].print_z;
            auto it_layer = m_objects.front()->support_layers().begin();
            auto it_end   = m_objects.front()->support_layers().end();
            for (; it_layer != it_end && (*it_layer)->print_z - EPSILON < wipe_tower_new_layer_print_z_first; ++ it_layer);
            // Find the stopper of the sequence of wipe tower layers, which do not have a counterpart in an object or a support layer.
            for (size_t i = idx_begin; i < idx_end; ++ i) {
                LayerTools &lt = const_cast<LayerTools&>(m_wipe_tower_data.tool_ordering.layer_tools()[i]);
                if (! (lt.has_wipe_tower && ! lt.has_object && ! lt.has_support))
                    break;
                lt.has_support = true;
                // Insert the new support layer.
                double height    = lt.print_z - (i == 0 ? 0. : m_wipe_tower_data.tool_ordering.layer_tools()[i-1].print_z);
                //FIXME the support layer ID is set to -1, as Vojtech hopes it is not being used anyway.
                it_layer = m_objects.front()->insert_support_layer(it_layer, -1, 0, height, lt.print_z, lt.print_z - 0.5 * height);
                ++ it_layer;
            }
        }
    }
    this->throw_if_canceled();

    if (!bUseWipeTower2) {
        // in BBL machine, wipe tower is only use to prime extruder. So just use a global wipe volume.
        WipeTower wipe_tower(m_config, m_plate_index, m_origin, m_config.prime_volume, m_wipe_tower_data.tool_ordering.first_extruder(),
                             m_wipe_tower_data.tool_ordering.empty() ? 0.f : m_wipe_tower_data.tool_ordering.back().print_z);

        // wipe_tower.set_retract();
        // wipe_tower.set_zhop();

        // Set the extruder & material properties at the wipe tower object.
        for (size_t i = 0; i < number_of_extruders; ++i)
            wipe_tower.set_extruder(i, m_config);

        // BBS: remove priming logic
        // m_wipe_tower_data.priming = Slic3r::make_unique<std::vector<WipeTower::ToolChangeResult>>(
        //    wipe_tower.prime((float)this->skirt_first_layer_height(), m_wipe_tower_data.tool_ordering.all_extruders(), false));

        // Lets go through the wipe tower layers and determine pairs of extruder changes for each
        // to pass to wipe_tower (so that it can use it for planning the layout of the tower)
        {
            // BBS: priming logic is removed, so get the initial extruder by first_extruder()
            unsigned int current_extruder_id = m_wipe_tower_data.tool_ordering.first_extruder();
            for (auto &layer_tools : m_wipe_tower_data.tool_ordering.layer_tools()) { // for all layers
                if (!layer_tools.has_wipe_tower)
                    continue;
                // bool first_layer = &layer_tools == &m_wipe_tower_data.tool_ordering.front();
                wipe_tower.plan_toolchange((float) layer_tools.print_z, (float) layer_tools.wipe_tower_layer_height, current_extruder_id,
                                           current_extruder_id);

                for (const auto extruder_id : layer_tools.extruders) {
                    // BBS: priming logic is removed, so no need to do toolchange for first extruder
                    if (/*(first_layer && extruder_id == m_wipe_tower_data.tool_ordering.all_extruders().back()) || */ extruder_id !=
                        current_extruder_id) {
                        float volume_to_purge = wipe_volumes[current_extruder_id][extruder_id];
                        volume_to_purge *= m_config.flush_multiplier;

                        // Not all of that can be used for infill purging:
                        // volume_to_purge -= (float)m_config.filament_minimal_purge_on_wipe_tower.get_at(extruder_id);

                        // try to assign some infills/objects for the wiping:
                        volume_to_purge = layer_tools.wiping_extrusions().mark_wiping_extrusions(*this, current_extruder_id, extruder_id,
                                                                                                 volume_to_purge);

                        // add back the minimal amount toforce on the wipe tower:
                        // volume_to_purge += (float)m_config.filament_minimal_purge_on_wipe_tower.get_at(extruder_id);

                        // request a toolchange at the wipe tower with at least volume_to_wipe purging amount
                        wipe_tower.plan_toolchange((float) layer_tools.print_z, (float) layer_tools.wipe_tower_layer_height,
                                                   current_extruder_id, extruder_id, m_config.prime_volume, volume_to_purge);
                        current_extruder_id = extruder_id;
                    }
                }
                layer_tools.wiping_extrusions().ensure_perimeters_infills_order(*this);

                // if enable timelapse, slice all layer
                if (enable_timelapse_print()) {
                    if (layer_tools.wipe_tower_partitions == 0)
                        wipe_tower.set_last_layer_extruder_fill(false);
                    continue;
                }

                if (&layer_tools == &m_wipe_tower_data.tool_ordering.back() || (&layer_tools + 1)->wipe_tower_partitions == 0)
                    break;
            }
        }

        // Generate the wipe tower layers.
        m_wipe_tower_data.tool_changes.reserve(m_wipe_tower_data.tool_ordering.layer_tools().size());
        wipe_tower.generate(m_wipe_tower_data.tool_changes);
        m_wipe_tower_data.depth      = wipe_tower.get_depth();
        m_wipe_tower_data.brim_width = wipe_tower.get_brim_width();

        // Unload the current filament over the purge tower.
        coordf_t layer_height = m_objects.front()->config().layer_height.value;
        if (m_wipe_tower_data.tool_ordering.back().wipe_tower_partitions > 0) {
            // The wipe tower goes up to the last layer of the print.
            if (wipe_tower.layer_finished()) {
                // The wipe tower is printed to the top of the print and it has no space left for the final extruder purge.
                // Lift Z to the next layer.
                wipe_tower.set_layer(float(m_wipe_tower_data.tool_ordering.back().print_z + layer_height), float(layer_height), 0, false,
                                     true);
            } else {
                // There is yet enough space at this layer of the wipe tower for the final purge.
            }
        } else {
            // The wipe tower does not reach the last print layer, perform the pruge at the last print layer.
            assert(m_wipe_tower_data.tool_ordering.back().wipe_tower_partitions == 0);
            wipe_tower.set_layer(float(m_wipe_tower_data.tool_ordering.back().print_z), float(layer_height), 0, false, true);
        }
        m_wipe_tower_data.final_purge = Slic3r::make_unique<WipeTower::ToolChangeResult>(wipe_tower.tool_change((unsigned int) (-1)));

        m_wipe_tower_data.used_filament         = wipe_tower.get_used_filament();
        m_wipe_tower_data.number_of_toolchanges = wipe_tower.get_number_of_toolchanges();
        const Vec3d origin                      = this->get_plate_origin();
        m_fake_wipe_tower.set_fake_extrusion_data(wipe_tower.position(), wipe_tower.width(), wipe_tower.get_height(),
                                                  wipe_tower.get_layer_height(), m_wipe_tower_data.depth, m_wipe_tower_data.brim_width,
                                                  {scale_(origin.x()), scale_(origin.y())});
    } else {
        // Initialize the wipe tower.
        WipeTower2 wipe_tower(m_config, m_default_region_config, m_plate_index, m_origin, wipe_volumes,
                              m_wipe_tower_data.tool_ordering.first_extruder());

        // wipe_tower.set_retract();
        // wipe_tower.set_zhop();

        // Set the extruder & material properties at the wipe tower object.
        for (size_t i = 0; i < number_of_extruders; ++i)
            wipe_tower.set_extruder(i, m_config);

        m_wipe_tower_data.priming = Slic3r::make_unique<std::vector<WipeTower::ToolChangeResult>>(
            wipe_tower.prime((float)this->skirt_first_layer_height(), m_wipe_tower_data.tool_ordering.all_extruders(), false));

        // Lets go through the wipe tower layers and determine pairs of extruder changes for each
        // to pass to wipe_tower (so that it can use it for planning the layout of the tower)
        {
            unsigned int current_extruder_id = m_wipe_tower_data.tool_ordering.all_extruders().back();
            for (auto &layer_tools : m_wipe_tower_data.tool_ordering.layer_tools()) { // for all layers
                if (!layer_tools.has_wipe_tower)
                    continue;
                // bool first_layer = &layer_tools == &m_wipe_tower_data.tool_ordering.front();
                wipe_tower.plan_toolchange((float) layer_tools.print_z, (float) layer_tools.wipe_tower_layer_height, current_extruder_id,
                                           current_extruder_id, false);
                for (const auto extruder_id : layer_tools.extruders) {
                    if ((first_layer && extruder_id == m_wipe_tower_data.tool_ordering.all_extruders().back()) || extruder_id !=
                        current_extruder_id) {
                        float volume_to_wipe = m_config.prime_volume;
                        if (m_config.purge_in_prime_tower) {
                            volume_to_wipe = wipe_volumes[current_extruder_id][extruder_id]; // total volume to wipe after this toolchange
                            volume_to_wipe *= m_config.flush_multiplier;
                            // Not all of that can be used for infill purging:
                            volume_to_wipe -= (float) m_config.filament_minimal_purge_on_wipe_tower.get_at(extruder_id);

                            // try to assign some infills/objects for the wiping:
                            volume_to_wipe = layer_tools.wiping_extrusions().mark_wiping_extrusions(*this, current_extruder_id, extruder_id,
                                                                                                    volume_to_wipe);

                            // add back the minimal amount toforce on the wipe tower:
                            volume_to_wipe += (float) m_config.filament_minimal_purge_on_wipe_tower.get_at(extruder_id);
                        }

                        // request a toolchange at the wipe tower with at least volume_to_wipe purging amount
                        wipe_tower.plan_toolchange((float) layer_tools.print_z, (float) layer_tools.wipe_tower_layer_height,
                                                   current_extruder_id, extruder_id, volume_to_wipe);
                        current_extruder_id = extruder_id;
                    }
                }
                layer_tools.wiping_extrusions().ensure_perimeters_infills_order(*this);
                if (&layer_tools == &m_wipe_tower_data.tool_ordering.back() || (&layer_tools + 1)->wipe_tower_partitions == 0)
                    break;
            }
        }

        // Generate the wipe tower layers.
        m_wipe_tower_data.tool_changes.reserve(m_wipe_tower_data.tool_ordering.layer_tools().size());
        wipe_tower.generate(m_wipe_tower_data.tool_changes);
        m_wipe_tower_data.depth             = wipe_tower.get_depth();
        m_wipe_tower_data.z_and_depth_pairs = wipe_tower.get_z_and_depth_pairs();
        m_wipe_tower_data.brim_width        = wipe_tower.get_brim_width();
        m_wipe_tower_data.height            = wipe_tower.get_wipe_tower_height();

        // Unload the current filament over the purge tower.
        coordf_t layer_height = m_objects.front()->config().layer_height.value;
        if (m_wipe_tower_data.tool_ordering.back().wipe_tower_partitions > 0) {
            // The wipe tower goes up to the last layer of the print.
            if (wipe_tower.layer_finished()) {
                // The wipe tower is printed to the top of the print and it has no space left for the final extruder purge.
                // Lift Z to the next layer.
                wipe_tower.set_layer(float(m_wipe_tower_data.tool_ordering.back().print_z + layer_height), float(layer_height), 0, false,
                                     true);
            } else {
                // There is yet enough space at this layer of the wipe tower for the final purge.
            }
        } else {
            // The wipe tower does not reach the last print layer, perform the pruge at the last print layer.
            assert(m_wipe_tower_data.tool_ordering.back().wipe_tower_partitions == 0);
            wipe_tower.set_layer(float(m_wipe_tower_data.tool_ordering.back().print_z), float(layer_height), 0, false, true);
        }
        m_wipe_tower_data.final_purge = Slic3r::make_unique<WipeTower::ToolChangeResult>(wipe_tower.tool_change((unsigned int) (-1)));

        m_wipe_tower_data.used_filament         = wipe_tower.get_used_filament();
        m_wipe_tower_data.number_of_toolchanges = wipe_tower.get_number_of_toolchanges();
        const Vec3d origin                      = Vec3d::Zero();
        m_fake_wipe_tower.set_fake_extrusion_data(wipe_tower.position(), wipe_tower.width(), wipe_tower.get_wipe_tower_height(),
                                                  config().initial_layer_print_height, m_wipe_tower_data.depth,
                                                  m_wipe_tower_data.z_and_depth_pairs, m_wipe_tower_data.brim_width,
                                                  config().wipe_tower_rotation_angle, config().wipe_tower_cone_angle,
                                                  {scale_(origin.x()), scale_(origin.y())});
    }
}

// Generate a recommended G-code output file name based on the format template, default extension, and template parameters
// (timestamps, object placeholders derived from the model, current placeholder prameters and print statistics.
// Use the final print statistics if available, or just keep the print statistics placeholders if not available yet (before G-code is finalized).
std::string Print::output_filename(const std::string &filename_base) const
{
    // Set the placeholders for the data know first after the G-code export is finished.
    // These values will be just propagated into the output file name.
    DynamicConfig config = this->finished() ? this->print_statistics().config() : this->print_statistics().placeholders();
    config.set_key_value("num_filaments", new ConfigOptionInt((int)m_config.nozzle_diameter.size()));
    config.set_key_value("num_extruders", new ConfigOptionInt((int) m_config.nozzle_diameter.size()));
    config.set_key_value("plate_name", new ConfigOptionString(get_plate_name()));
    config.set_key_value("plate_number", new ConfigOptionString(get_plate_number_formatted()));
    config.set_key_value("model_name", new ConfigOptionString(get_model_name()));

    return this->PrintBase::output_filename(m_config.filename_format.value, ".gcode", filename_base, &config);
}

std::string Print::get_model_name() const
{
    if (model().model_info != nullptr)
    {
        return model().model_info->model_name;
    } else {
        return "";
    }
}

std::string Print::get_plate_number_formatted() const
{
    std::string plate_number = std::to_string(get_plate_index() + 1);
    static const size_t n_zero = 2;

    return std::string(n_zero - std::min(n_zero, plate_number.length()), '0') + plate_number;
}

//BBS: add gcode file preload logic
void Print::set_gcode_file_ready()
{
    this->set_started(psGCodeExport);
	this->set_done(psGCodeExport);
    BOOST_LOG_TRIVIAL(info) << __FUNCTION__ <<  boost::format(": done");
}
//BBS: add gcode file preload logic
void Print::set_gcode_file_invalidated()
{
    this->invalidate_step(psGCodeExport);
    BOOST_LOG_TRIVIAL(info) << __FUNCTION__ <<  boost::format(": done");
}

//BBS: add gcode file preload logic
void Print::export_gcode_from_previous_file(const std::string& file, GCodeProcessorResult* result, ThumbnailsGeneratorCallback thumbnail_cb)
{
    try {
        GCodeProcessor processor;
        const Vec3d origin = this->get_plate_origin();
        processor.set_xy_offset(origin(0), origin(1));
        //processor.enable_producers(true);
        processor.process_file(file);

        *result = std::move(processor.extract_result());
    } catch (std::exception & /* ex */) {
        BOOST_LOG_TRIVIAL(error) << __FUNCTION__ <<  boost::format(": found errors when process gcode file %1%") %file.c_str();
        throw Slic3r::RuntimeError(
            std::string("Failed to process the G-code file ") + file + " from previous 3mf\n");
    }

    BOOST_LOG_TRIVIAL(info) << __FUNCTION__ <<  boost::format(":  process the G-code file %1% successfully")%file.c_str();
}

DynamicConfig PrintStatistics::config() const
{
    DynamicConfig config;
    std::string normal_print_time = short_time(this->estimated_normal_print_time);
    std::string silent_print_time = short_time(this->estimated_silent_print_time);
    config.set_key_value("print_time", new ConfigOptionString(normal_print_time));
    config.set_key_value("normal_print_time", new ConfigOptionString(normal_print_time));
    config.set_key_value("silent_print_time", new ConfigOptionString(silent_print_time));
    config.set_key_value("used_filament",             new ConfigOptionFloat(this->total_used_filament / 1000.));
    config.set_key_value("extruded_volume",           new ConfigOptionFloat(this->total_extruded_volume));
    config.set_key_value("total_cost",                new ConfigOptionFloat(this->total_cost));
    config.set_key_value("total_toolchanges",         new ConfigOptionInt(this->total_toolchanges));
    config.set_key_value("total_weight",              new ConfigOptionFloat(this->total_weight));
    config.set_key_value("total_wipe_tower_cost",     new ConfigOptionFloat(this->total_wipe_tower_cost));
    config.set_key_value("total_wipe_tower_filament", new ConfigOptionFloat(this->total_wipe_tower_filament));
    config.set_key_value("initial_tool",              new ConfigOptionInt(static_cast<int>(this->initial_tool)));
    return config;
}

DynamicConfig PrintStatistics::placeholders()
{
    DynamicConfig config;
    for (const std::string &key : {
        "print_time", "normal_print_time", "silent_print_time",
        "used_filament", "extruded_volume", "total_cost", "total_weight",
        "initial_tool", "total_toolchanges", "total_wipe_tower_cost", "total_wipe_tower_filament"})
        config.set_key_value(key, new ConfigOptionString(std::string("{") + key + "}"));
    return config;
}

std::string PrintStatistics::finalize_output_path(const std::string &path_in) const
{
    std::string final_path;
    try {
        boost::filesystem::path path(path_in);
        DynamicConfig cfg = this->config();
        PlaceholderParser pp;
        std::string new_stem = pp.process(path.stem().string(), 0, &cfg);
        final_path = (path.parent_path() / (new_stem + path.extension().string())).string();
    } catch (const std::exception &ex) {
        BOOST_LOG_TRIVIAL(error) << "Failed to apply the print statistics to the export file name: " << ex.what();
        final_path = path_in;
    }
    return final_path;
}

const std::string PrintStatistics::FilamentUsedG     = "filament used [g]";
const std::string PrintStatistics::FilamentUsedGMask = "; filament used [g] =";

const std::string PrintStatistics::TotalFilamentUsedG          = "total filament used [g]";
const std::string PrintStatistics::TotalFilamentUsedGMask      = "; total filament used [g] =";
const std::string PrintStatistics::TotalFilamentUsedGValueMask = "; total filament used [g] = %.2lf\n";

const std::string PrintStatistics::FilamentUsedCm3     = "filament used [cm3]";
const std::string PrintStatistics::FilamentUsedCm3Mask = "; filament used [cm3] =";

const std::string PrintStatistics::FilamentUsedMm     = "filament used [mm]";
const std::string PrintStatistics::FilamentUsedMmMask = "; filament used [mm] =";

const std::string PrintStatistics::FilamentCost     = "filament cost";
const std::string PrintStatistics::FilamentCostMask = "; filament cost =";

const std::string PrintStatistics::TotalFilamentCost          = "total filament cost";
const std::string PrintStatistics::TotalFilamentCostMask      = "; total filament cost =";
const std::string PrintStatistics::TotalFilamentCostValueMask = "; total filament cost = %.2lf\n";

const std::string PrintStatistics::TotalFilamentUsedWipeTower     = "total filament used for wipe tower [g]";
const std::string PrintStatistics::TotalFilamentUsedWipeTowerValueMask = "; total filament used for wipe tower [g] = %.2lf\n";


/*add json export/import related functions */
#define JSON_POLYGON_CONTOUR                "contour"
#define JSON_POLYGON_HOLES                  "holes"
#define JSON_POINTS                 "points"
#define JSON_EXPOLYGON              "expolygon"
#define JSON_ARC_FITTING            "arc_fitting"
#define JSON_OBJECT_NAME            "name"
#define JSON_IDENTIFY_ID          "identify_id"


#define JSON_LAYERS                  "layers"
#define JSON_SUPPORT_LAYERS                  "support_layers"
#define JSON_TREE_SUPPORT_LAYERS                  "tree_support_layers"
#define JSON_LAYER_REGIONS                  "layer_regions"
#define JSON_FIRSTLAYER_GROUPS                  "first_layer_groups"

#define JSON_FIRSTLAYER_GROUP_ID                  "group_id"
#define JSON_FIRSTLAYER_GROUP_VOLUME_IDS          "volume_ids"
#define JSON_FIRSTLAYER_GROUP_SLICES               "slices"

#define JSON_LAYER_PRINT_Z            "print_z"
#define JSON_LAYER_SLICE_Z            "slice_z"
#define JSON_LAYER_HEIGHT             "height"
#define JSON_LAYER_ID                  "layer_id"
#define JSON_LAYER_SLICED_POLYGONS    "sliced_polygons"
#define JSON_LAYER_SLLICED_BBOXES      "sliced_bboxes"
#define JSON_LAYER_OVERHANG_POLYGONS    "overhang_polygons"
#define JSON_LAYER_OVERHANG_BBOX       "overhang_bbox"

#define JSON_SUPPORT_LAYER_ISLANDS                  "support_islands"
#define JSON_SUPPORT_LAYER_FILLS                    "support_fills"
#define JSON_SUPPORT_LAYER_INTERFACE_ID             "interface_id"
#define JSON_SUPPORT_LAYER_TYPE                     "support_type"

#define JSON_LAYER_REGION_CONFIG_HASH             "config_hash"
#define JSON_LAYER_REGION_SLICES                  "slices"
#define JSON_LAYER_REGION_RAW_SLICES              "raw_slices"
//#define JSON_LAYER_REGION_ENTITIES                "entities"
#define JSON_LAYER_REGION_THIN_FILLS                  "thin_fills"
#define JSON_LAYER_REGION_FILL_EXPOLYGONS             "fill_expolygons"
#define JSON_LAYER_REGION_FILL_SURFACES               "fill_surfaces"
#define JSON_LAYER_REGION_FILL_NO_OVERLAP             "fill_no_overlap_expolygons"
#define JSON_LAYER_REGION_UNSUPPORTED_BRIDGE_EDGES    "unsupported_bridge_edges"
#define JSON_LAYER_REGION_PERIMETERS                  "perimeters"
#define JSON_LAYER_REGION_FILLS                  "fills"



#define JSON_SURF_TYPE              "surface_type"
#define JSON_SURF_THICKNESS         "thickness"
#define JSON_SURF_THICKNESS_LAYER   "thickness_layers"
#define JSON_SURF_BRIDGE_ANGLE       "bridge_angle"
#define JSON_SURF_EXTRA_PERIMETERS   "extra_perimeters"

#define JSON_ARC_DATA                "arc_data"
#define JSON_ARC_START_INDEX         "start_index"
#define JSON_ARC_END_INDEX           "end_index"
#define JSON_ARC_PATH_TYPE           "path_type"

#define JSON_IS_ARC                  "is_arc"
#define JSON_ARC_LENGTH              "length"
#define JSON_ARC_ANGLE_RADIUS        "angle_radians"
#define JSON_ARC_POLAY_START_THETA   "polar_start_theta"
#define JSON_ARC_POLAY_END_THETA     "polar_end_theta"
#define JSON_ARC_START_POINT          "start_point"
#define JSON_ARC_END_POINT            "end_point"
#define JSON_ARC_DIRECTION            "direction"
#define JSON_ARC_RADIUS               "radius"
#define JSON_ARC_CENTER               "center"

//extrusions
#define JSON_EXTRUSION_ENTITY_TYPE             "entity_type"
#define JSON_EXTRUSION_NO_SORT                 "no_sort"
#define JSON_EXTRUSION_PATHS                   "paths"
#define JSON_EXTRUSION_ENTITIES                "entities"
#define JSON_EXTRUSION_TYPE_PATH               "path"
#define JSON_EXTRUSION_TYPE_MULTIPATH          "multipath"
#define JSON_EXTRUSION_TYPE_LOOP               "loop"
#define JSON_EXTRUSION_TYPE_COLLECTION         "collection"
#define JSON_EXTRUSION_POLYLINE                "polyline"
#define JSON_EXTRUSION_OVERHANG_DEGREE         "overhang_degree"
#define JSON_EXTRUSION_CURVE_DEGREE            "curve_degree"
#define JSON_EXTRUSION_MM3_PER_MM              "mm3_per_mm"
#define JSON_EXTRUSION_WIDTH                   "width"
#define JSON_EXTRUSION_HEIGHT                  "height"
#define JSON_EXTRUSION_ROLE                    "role"
#define JSON_EXTRUSION_NO_EXTRUSION            "no_extrusion"
#define JSON_EXTRUSION_LOOP_ROLE               "loop_role"


static void to_json(json& j, const Points& p_s) {
    for (const Point& p : p_s)
    {
        j.push_back(p.x());
        j.push_back(p.y());
    }
}

static void to_json(json& j, const BoundingBox& bb) {
    j.push_back(bb.min.x());
    j.push_back(bb.min.y());
    j.push_back(bb.max.x());
    j.push_back(bb.max.y());
}

static void to_json(json& j, const ExPolygon& polygon) {
    json contour_json = json::array(), holes_json = json::array();

    //contour
    const Polygon& slice_contour =   polygon.contour;
    contour_json = slice_contour.points;
    j[JSON_POLYGON_CONTOUR] = std::move(contour_json);

    //holes
    const Polygons& slice_holes =   polygon.holes;
    for (const Polygon& hole_polyon : slice_holes)
    {
        json hole_json = json::array();
        hole_json =  hole_polyon.points;
        holes_json.push_back(std::move(hole_json));
    }
    j[JSON_POLYGON_HOLES] = std::move(holes_json);
}

static void to_json(json& j, const Surface& surf) {
    j[JSON_EXPOLYGON] = surf.expolygon;
    j[JSON_SURF_TYPE] = surf.surface_type;
    j[JSON_SURF_THICKNESS] = surf.thickness;
    j[JSON_SURF_THICKNESS_LAYER] = surf.thickness_layers;
    j[JSON_SURF_BRIDGE_ANGLE] = surf.bridge_angle;
    j[JSON_SURF_EXTRA_PERIMETERS] = surf.extra_perimeters;
}

static void to_json(json& j, const ArcSegment& arc_seg) {
    json start_point_json = json::array(), end_point_json = json::array(), center_point_json = json::array();
    j[JSON_IS_ARC] = arc_seg.is_arc;
    j[JSON_ARC_LENGTH] = arc_seg.length;
    j[JSON_ARC_ANGLE_RADIUS] = arc_seg.angle_radians;
    j[JSON_ARC_POLAY_START_THETA] = arc_seg.polar_start_theta;
    j[JSON_ARC_POLAY_END_THETA] = arc_seg.polar_end_theta;
    start_point_json.push_back(arc_seg.start_point.x());
    start_point_json.push_back(arc_seg.start_point.y());
    j[JSON_ARC_START_POINT] = std::move(start_point_json);
    end_point_json.push_back(arc_seg.end_point.x());
    end_point_json.push_back(arc_seg.end_point.y());
    j[JSON_ARC_END_POINT] = std::move(end_point_json);
    j[JSON_ARC_DIRECTION] = arc_seg.direction;
    j[JSON_ARC_RADIUS] = arc_seg.radius;
    center_point_json.push_back(arc_seg.center.x());
    center_point_json.push_back(arc_seg.center.y());
    j[JSON_ARC_CENTER] = std::move(center_point_json);
}


static void to_json(json& j, const Polyline& poly_line) {
    json points_json = json::array(), fittings_json = json::array();
    points_json = poly_line.points;

    j[JSON_POINTS] = std::move(points_json);
    for (const PathFittingData& path_fitting : poly_line.fitting_result)
    {
        json fitting_json;
        fitting_json[JSON_ARC_START_INDEX] = path_fitting.start_point_index;
        fitting_json[JSON_ARC_END_INDEX] = path_fitting.end_point_index;
        fitting_json[JSON_ARC_PATH_TYPE] = path_fitting.path_type;
        if (path_fitting.arc_data.is_arc)
            fitting_json[JSON_ARC_DATA] = path_fitting.arc_data;

        fittings_json.push_back(std::move(fitting_json));
    }
    j[JSON_ARC_FITTING] = fittings_json;
}

static void to_json(json& j, const ExtrusionPath& extrusion_path) {
    j[JSON_EXTRUSION_POLYLINE] = extrusion_path.polyline;
    j[JSON_EXTRUSION_OVERHANG_DEGREE] = extrusion_path.overhang_degree;
    j[JSON_EXTRUSION_CURVE_DEGREE] = extrusion_path.curve_degree;
    j[JSON_EXTRUSION_MM3_PER_MM] = extrusion_path.mm3_per_mm;
    j[JSON_EXTRUSION_WIDTH] = extrusion_path.width;
    j[JSON_EXTRUSION_HEIGHT] = extrusion_path.height;
    j[JSON_EXTRUSION_ROLE] = extrusion_path.role();
    j[JSON_EXTRUSION_NO_EXTRUSION] = extrusion_path.is_force_no_extrusion();
}

static bool convert_extrusion_to_json(json& entity_json, json& entity_paths_json, const ExtrusionEntity* extrusion_entity) {
    std::string path_type;
    const ExtrusionPath* path = NULL;
    const ExtrusionMultiPath* multipath = NULL;
    const ExtrusionLoop* loop = NULL;
    const ExtrusionEntityCollection* collection = dynamic_cast<const ExtrusionEntityCollection*>(extrusion_entity);

    if (!collection)
        path = dynamic_cast<const ExtrusionPath*>(extrusion_entity);

    if (!collection && !path)
        multipath = dynamic_cast<const ExtrusionMultiPath*>(extrusion_entity);

    if (!collection && !path && !multipath)
        loop = dynamic_cast<const ExtrusionLoop*>(extrusion_entity);

    path_type = path?JSON_EXTRUSION_TYPE_PATH:(multipath?JSON_EXTRUSION_TYPE_MULTIPATH:(loop?JSON_EXTRUSION_TYPE_LOOP:JSON_EXTRUSION_TYPE_COLLECTION));
    if (path_type.empty()) {
        BOOST_LOG_TRIVIAL(error) << __FUNCTION__ << boost::format(":invalid extrusion path type Found");
        return false;
    }

    entity_json[JSON_EXTRUSION_ENTITY_TYPE] = path_type;

    if (path) {
        json entity_path_json = *path;
        entity_paths_json.push_back(std::move(entity_path_json));
    }
    else if (multipath) {
        for (const ExtrusionPath& extrusion_path : multipath->paths)
        {
            json entity_path_json = extrusion_path;
            entity_paths_json.push_back(std::move(entity_path_json));
        }
    }
    else if (loop) {
        entity_json[JSON_EXTRUSION_LOOP_ROLE] = loop->loop_role();
        for (const ExtrusionPath& extrusion_path : loop->paths)
        {
            json entity_path_json = extrusion_path;
            entity_paths_json.push_back(std::move(entity_path_json));
        }
    }
    else {
        //recursive collections
        entity_json[JSON_EXTRUSION_NO_SORT] = collection->no_sort;
        for (const ExtrusionEntity* recursive_extrusion_entity : collection->entities) {
            json recursive_entity_json, recursive_entity_paths_json = json::array();
            bool ret = convert_extrusion_to_json(recursive_entity_json, recursive_entity_paths_json, recursive_extrusion_entity);
            if (!ret) {
                continue;
            }
            entity_paths_json.push_back(std::move(recursive_entity_json));
        }
    }

    if (collection)
        entity_json[JSON_EXTRUSION_ENTITIES] = std::move(entity_paths_json);
    else
        entity_json[JSON_EXTRUSION_PATHS] = std::move(entity_paths_json);
    return true;
}

static void to_json(json& j, const LayerRegion& layer_region) {
    json unsupported_bridge_edges_json = json::array(), slices_surfaces_json = json::array(), raw_slices_json = json::array(), thin_fills_json, thin_fill_entities_json = json::array();
    json fill_expolygons_json = json::array(), fill_no_overlap_expolygons_json = json::array(), fill_surfaces_json = json::array(), perimeters_json, perimeter_entities_json = json::array(), fills_json, fill_entities_json = json::array();

    j[JSON_LAYER_REGION_CONFIG_HASH] = layer_region.region().config_hash();
    //slices
    for (const Surface& slice_surface : layer_region.slices.surfaces) {
        json surface_json = slice_surface;
        slices_surfaces_json.push_back(std::move(surface_json));
    }
    j.push_back({JSON_LAYER_REGION_SLICES, std::move(slices_surfaces_json)});

    //raw_slices
    for (const ExPolygon& raw_slice_explogyon : layer_region.raw_slices) {
        json raw_polygon_json = raw_slice_explogyon;

        raw_slices_json.push_back(std::move(raw_polygon_json));
    }
    j.push_back({JSON_LAYER_REGION_RAW_SLICES, std::move(raw_slices_json)});

    //thin fills
    thin_fills_json[JSON_EXTRUSION_NO_SORT] = layer_region.thin_fills.no_sort;
    thin_fills_json[JSON_EXTRUSION_ENTITY_TYPE] = JSON_EXTRUSION_TYPE_COLLECTION;
    for (const ExtrusionEntity* extrusion_entity : layer_region.thin_fills.entities) {
        json thinfills_entity_json, thinfill_entity_paths_json = json::array();
        bool ret = convert_extrusion_to_json(thinfills_entity_json, thinfill_entity_paths_json, extrusion_entity);
        if (!ret) {
            BOOST_LOG_TRIVIAL(error) << __FUNCTION__ << boost::format(":error found at print_z %1%") % layer_region.layer()->print_z;
            continue;
        }

        thin_fill_entities_json.push_back(std::move(thinfills_entity_json));
    }
    thin_fills_json[JSON_EXTRUSION_ENTITIES] = std::move(thin_fill_entities_json);
    j.push_back({JSON_LAYER_REGION_THIN_FILLS, std::move(thin_fills_json)});

    //fill_expolygons
    for (const ExPolygon& fill_expolygon : layer_region.fill_expolygons) {
        json fill_expolygon_json = fill_expolygon;

        fill_expolygons_json.push_back(std::move(fill_expolygon_json));
    }
    j.push_back({JSON_LAYER_REGION_FILL_EXPOLYGONS, std::move(fill_expolygons_json)});

    //fill_surfaces
    for (const Surface& fill_surface : layer_region.fill_surfaces.surfaces) {
        json surface_json = fill_surface;
        fill_surfaces_json.push_back(std::move(surface_json));
    }
    j.push_back({JSON_LAYER_REGION_FILL_SURFACES, std::move(fill_surfaces_json)});

    //fill_no_overlap_expolygons
    for (const ExPolygon& fill_no_overlap_expolygon : layer_region.fill_no_overlap_expolygons) {
        json fill_no_overlap_expolygon_json = fill_no_overlap_expolygon;

        fill_no_overlap_expolygons_json.push_back(std::move(fill_no_overlap_expolygon_json));
    }
    j.push_back({JSON_LAYER_REGION_FILL_NO_OVERLAP, std::move(fill_no_overlap_expolygons_json)});

    //unsupported_bridge_edges
    for (const Polyline& poly_line : layer_region.unsupported_bridge_edges)
    {
        json polyline_json = poly_line;

        unsupported_bridge_edges_json.push_back(std::move(polyline_json));
    }
    j.push_back({JSON_LAYER_REGION_UNSUPPORTED_BRIDGE_EDGES, std::move(unsupported_bridge_edges_json)});

    //perimeters
    perimeters_json[JSON_EXTRUSION_NO_SORT] = layer_region.perimeters.no_sort;
    perimeters_json[JSON_EXTRUSION_ENTITY_TYPE] = JSON_EXTRUSION_TYPE_COLLECTION;
    for (const ExtrusionEntity* extrusion_entity : layer_region.perimeters.entities) {
        json perimeters_entity_json, perimeters_entity_paths_json = json::array();
        bool ret = convert_extrusion_to_json(perimeters_entity_json, perimeters_entity_paths_json, extrusion_entity);
        if (!ret)
            continue;

        perimeter_entities_json.push_back(std::move(perimeters_entity_json));
    }
    perimeters_json[JSON_EXTRUSION_ENTITIES] = std::move(perimeter_entities_json);
    j.push_back({JSON_LAYER_REGION_PERIMETERS, std::move(perimeters_json)});

    //fills
    fills_json[JSON_EXTRUSION_NO_SORT] = layer_region.fills.no_sort;
    fills_json[JSON_EXTRUSION_ENTITY_TYPE] = JSON_EXTRUSION_TYPE_COLLECTION;
    for (const ExtrusionEntity* extrusion_entity : layer_region.fills.entities) {
        json fill_entity_json, fill_entity_paths_json = json::array();
        bool ret = convert_extrusion_to_json(fill_entity_json, fill_entity_paths_json, extrusion_entity);
        if (!ret)
            continue;

        fill_entities_json.push_back(std::move(fill_entity_json));
    }
    fills_json[JSON_EXTRUSION_ENTITIES] = std::move(fill_entities_json);
    j.push_back({JSON_LAYER_REGION_FILLS, std::move(fills_json)});

    return;
}

static void to_json(json& j, const groupedVolumeSlices& first_layer_group) {
    json volumes_json = json::array(), slices_json = json::array();
    j[JSON_FIRSTLAYER_GROUP_ID] = first_layer_group.groupId;

    for (const ObjectID& obj_id : first_layer_group.volume_ids)
    {
        volumes_json.push_back(obj_id.id);
    }
    j[JSON_FIRSTLAYER_GROUP_VOLUME_IDS] = std::move(volumes_json);

    for (const ExPolygon& slice_expolygon : first_layer_group.slices) {
        json slice_expolygon_json = slice_expolygon;

        slices_json.push_back(std::move(slice_expolygon_json));
    }
    j[JSON_FIRSTLAYER_GROUP_SLICES] = std::move(slices_json);
}

//load apis from json
static void from_json(const json& j, Points& p_s) {
    int array_size = j.size();
    for (int index = 0; index < array_size/2; index++)
    {
        coord_t x = j[2*index], y = j[2*index+1];
        Point p(x, y);
        p_s.push_back(std::move(p));
    }
    return;
}

static void from_json(const json& j, BoundingBox& bbox) {
    bbox.min[0] = j[0];
    bbox.min[1] = j[1];
    bbox.max[0] = j[2];
    bbox.max[1] = j[3];
    bbox.defined = true;

    return;
}

static void from_json(const json& j, ExPolygon& polygon) {
    polygon.contour.points = j[JSON_POLYGON_CONTOUR];

    int holes_count = j[JSON_POLYGON_HOLES].size();
    for (int holes_index = 0; holes_index < holes_count; holes_index++)
    {
        Polygon poly;

        poly.points = j[JSON_POLYGON_HOLES][holes_index];
        polygon.holes.push_back(std::move(poly));
    }
    return;
}

static void from_json(const json& j, Surface& surf) {
    surf.expolygon = j[JSON_EXPOLYGON];
    surf.surface_type = j[JSON_SURF_TYPE];
    surf.thickness = j[JSON_SURF_THICKNESS];
    surf.thickness_layers = j[JSON_SURF_THICKNESS_LAYER];
    surf.bridge_angle = j[JSON_SURF_BRIDGE_ANGLE];
    surf.extra_perimeters = j[JSON_SURF_EXTRA_PERIMETERS];

    return;
}

static void from_json(const json& j, ArcSegment& arc_seg) {
    arc_seg.is_arc = j[JSON_IS_ARC];
    arc_seg.length = j[JSON_ARC_LENGTH];
    arc_seg.angle_radians = j[JSON_ARC_ANGLE_RADIUS];
    arc_seg.polar_start_theta = j[JSON_ARC_POLAY_START_THETA];
    arc_seg.polar_end_theta = j[JSON_ARC_POLAY_END_THETA];
    arc_seg.start_point.x() = j[JSON_ARC_START_POINT][0];
    arc_seg.start_point.y() = j[JSON_ARC_START_POINT][1];
    arc_seg.end_point.x() = j[JSON_ARC_END_POINT][0];
    arc_seg.end_point.y() = j[JSON_ARC_END_POINT][1];
    arc_seg.direction = j[JSON_ARC_DIRECTION];
    arc_seg.radius    = j[JSON_ARC_RADIUS];
    arc_seg.center.x() = j[JSON_ARC_CENTER][0];
    arc_seg.center.y() = j[JSON_ARC_CENTER][1];

    return;
}


static void from_json(const json& j, Polyline& poly_line) {
    poly_line.points = j[JSON_POINTS];

    int arc_fitting_count = j[JSON_ARC_FITTING].size();
    for (int arc_fitting_index = 0; arc_fitting_index < arc_fitting_count; arc_fitting_index++)
    {
        const json& fitting_json = j[JSON_ARC_FITTING][arc_fitting_index];
        PathFittingData path_fitting;
        path_fitting.start_point_index = fitting_json[JSON_ARC_START_INDEX];
        path_fitting.end_point_index = fitting_json[JSON_ARC_END_INDEX];
        path_fitting.path_type = fitting_json[JSON_ARC_PATH_TYPE];

        if (fitting_json.contains(JSON_ARC_DATA)) {
            path_fitting.arc_data = fitting_json[JSON_ARC_DATA];
        }

        poly_line.fitting_result.push_back(std::move(path_fitting));
    }
    return;
}

static void from_json(const json& j, ExtrusionPath& extrusion_path) {
    extrusion_path.polyline               =    j[JSON_EXTRUSION_POLYLINE];
    extrusion_path.overhang_degree        =    j[JSON_EXTRUSION_OVERHANG_DEGREE];
    extrusion_path.curve_degree           =    j[JSON_EXTRUSION_CURVE_DEGREE];
    extrusion_path.mm3_per_mm             =    j[JSON_EXTRUSION_MM3_PER_MM];
    extrusion_path.width                  =    j[JSON_EXTRUSION_WIDTH];
    extrusion_path.height                 =    j[JSON_EXTRUSION_HEIGHT];
    extrusion_path.set_extrusion_role(j[JSON_EXTRUSION_ROLE]);
    extrusion_path.set_force_no_extrusion(j[JSON_EXTRUSION_NO_EXTRUSION]);
}

static bool convert_extrusion_from_json(const json& entity_json, ExtrusionEntityCollection& entity_collection) {
    std::string path_type = entity_json[JSON_EXTRUSION_ENTITY_TYPE];
    bool ret = false;

    if (path_type == JSON_EXTRUSION_TYPE_PATH) {
        ExtrusionPath* path = new ExtrusionPath();
        if (!path) {
            BOOST_LOG_TRIVIAL(error) << __FUNCTION__ << boost::format(": oom when new ExtrusionPath");
            return false;
        }
        *path = entity_json[JSON_EXTRUSION_PATHS][0];
        entity_collection.entities.push_back(path);
    }
    else if (path_type == JSON_EXTRUSION_TYPE_MULTIPATH) {
        ExtrusionMultiPath* multipath = new ExtrusionMultiPath();
        if (!multipath) {
            BOOST_LOG_TRIVIAL(error) << __FUNCTION__ << boost::format(": oom when new ExtrusionMultiPath");
            return false;
        }
        int paths_count = entity_json[JSON_EXTRUSION_PATHS].size();
        for (int path_index = 0; path_index < paths_count; path_index++)
        {
            ExtrusionPath path;
            path = entity_json[JSON_EXTRUSION_PATHS][path_index];
            multipath->paths.push_back(std::move(path));
        }
        entity_collection.entities.push_back(multipath);
    }
    else if (path_type == JSON_EXTRUSION_TYPE_LOOP) {
        ExtrusionLoop* loop = new ExtrusionLoop();
        if (!loop) {
            BOOST_LOG_TRIVIAL(error) << __FUNCTION__ << boost::format(": oom when new ExtrusionLoop");
            return false;
        }
        loop->set_loop_role(entity_json[JSON_EXTRUSION_LOOP_ROLE]);
        int paths_count = entity_json[JSON_EXTRUSION_PATHS].size();
        for (int path_index = 0; path_index < paths_count; path_index++)
        {
            ExtrusionPath path;
            path = entity_json[JSON_EXTRUSION_PATHS][path_index];
            loop->paths.push_back(std::move(path));
        }
        entity_collection.entities.push_back(loop);
    }
    else if (path_type == JSON_EXTRUSION_TYPE_COLLECTION) {
        ExtrusionEntityCollection* collection = new ExtrusionEntityCollection();
        if (!collection) {
            BOOST_LOG_TRIVIAL(error) << __FUNCTION__ << boost::format(": oom when new ExtrusionEntityCollection");
            return false;
        }
        collection->no_sort = entity_json[JSON_EXTRUSION_NO_SORT];
        int entities_count = entity_json[JSON_EXTRUSION_ENTITIES].size();
        for (int entity_index = 0; entity_index < entities_count; entity_index++)
        {
            const json& entity_item_json = entity_json[JSON_EXTRUSION_ENTITIES][entity_index];
            ret = convert_extrusion_from_json(entity_item_json, *collection);
            if (!ret) {
                BOOST_LOG_TRIVIAL(error) << __FUNCTION__ << boost::format(": convert_extrusion_from_json failed");
                return false;
            }
        }
        entity_collection.entities.push_back(collection);
    }
    else {
        BOOST_LOG_TRIVIAL(error) << __FUNCTION__ << boost::format(": unknown path type %1%")%path_type;
        return false;
    }

    return true;
}

static void convert_layer_region_from_json(const json& j, LayerRegion& layer_region) {
    //slices
    int slices_count = j[JSON_LAYER_REGION_SLICES].size();
    for (int slices_index = 0; slices_index < slices_count; slices_index++)
    {
        Surface surface;

        surface = j[JSON_LAYER_REGION_SLICES][slices_index];
        layer_region.slices.surfaces.push_back(std::move(surface));
    }

    //raw_slices
    int raw_slices_count = j[JSON_LAYER_REGION_RAW_SLICES].size();
    for (int raw_slices_index = 0; raw_slices_index < raw_slices_count; raw_slices_index++)
    {
        ExPolygon polygon;

        polygon = j[JSON_LAYER_REGION_RAW_SLICES][raw_slices_index];
        layer_region.raw_slices.push_back(std::move(polygon));
    }

    //thin fills
    layer_region.thin_fills.no_sort = j[JSON_LAYER_REGION_THIN_FILLS][JSON_EXTRUSION_NO_SORT];
    int thinfills_entities_count = j[JSON_LAYER_REGION_THIN_FILLS][JSON_EXTRUSION_ENTITIES].size();
    for (int thinfills_entities_index = 0; thinfills_entities_index < thinfills_entities_count; thinfills_entities_index++)
    {
        const json& extrusion_entity_json =  j[JSON_LAYER_REGION_THIN_FILLS][JSON_EXTRUSION_ENTITIES][thinfills_entities_index];
        bool ret = convert_extrusion_from_json(extrusion_entity_json, layer_region.thin_fills);
        if (!ret) {
            BOOST_LOG_TRIVIAL(error) << __FUNCTION__ << boost::format(":error parsing thin_fills found at layer %1%, print_z %2%") %layer_region.layer()->id() %layer_region.layer()->print_z;
            char error_buf[1024];
            ::sprintf(error_buf, "Error while parsing thin_fills at layer %zd, print_z %f", layer_region.layer()->id(), layer_region.layer()->print_z);
            throw Slic3r::FileIOError(error_buf);
        }
    }

    //fill_expolygons
    int fill_expolygons_count = j[JSON_LAYER_REGION_FILL_EXPOLYGONS].size();
    for (int fill_expolygons_index = 0; fill_expolygons_index < fill_expolygons_count; fill_expolygons_index++)
    {
        ExPolygon polygon;

        polygon = j[JSON_LAYER_REGION_FILL_EXPOLYGONS][fill_expolygons_index];
        layer_region.fill_expolygons.push_back(std::move(polygon));
    }

    //fill_surfaces
    int fill_surfaces_count = j[JSON_LAYER_REGION_FILL_SURFACES].size();
    for (int fill_surfaces_index = 0; fill_surfaces_index < fill_surfaces_count; fill_surfaces_index++)
    {
        Surface surface;

        surface = j[JSON_LAYER_REGION_FILL_SURFACES][fill_surfaces_index];
        layer_region.fill_surfaces.surfaces.push_back(std::move(surface));
    }

    //fill_no_overlap_expolygons
    int fill_no_overlap_expolygons_count = j[JSON_LAYER_REGION_FILL_NO_OVERLAP].size();
    for (int fill_no_overlap_expolygons_index = 0; fill_no_overlap_expolygons_index < fill_no_overlap_expolygons_count; fill_no_overlap_expolygons_index++)
    {
        ExPolygon polygon;

        polygon = j[JSON_LAYER_REGION_FILL_NO_OVERLAP][fill_no_overlap_expolygons_index];
        layer_region.fill_no_overlap_expolygons.push_back(std::move(polygon));
    }

    //unsupported_bridge_edges
    int unsupported_bridge_edges_count = j[JSON_LAYER_REGION_UNSUPPORTED_BRIDGE_EDGES].size();
    for (int unsupported_bridge_edges_index = 0; unsupported_bridge_edges_index < unsupported_bridge_edges_count; unsupported_bridge_edges_index++)
    {
        Polyline polyline;

        polyline = j[JSON_LAYER_REGION_UNSUPPORTED_BRIDGE_EDGES][unsupported_bridge_edges_index];
        layer_region.unsupported_bridge_edges.push_back(std::move(polyline));
    }

    //perimeters
    layer_region.perimeters.no_sort = j[JSON_LAYER_REGION_PERIMETERS][JSON_EXTRUSION_NO_SORT];
    int perimeters_entities_count = j[JSON_LAYER_REGION_PERIMETERS][JSON_EXTRUSION_ENTITIES].size();
    for (int perimeters_entities_index = 0; perimeters_entities_index < perimeters_entities_count; perimeters_entities_index++)
    {
        const json& extrusion_entity_json =  j[JSON_LAYER_REGION_PERIMETERS][JSON_EXTRUSION_ENTITIES][perimeters_entities_index];
        bool ret = convert_extrusion_from_json(extrusion_entity_json, layer_region.perimeters);
        if (!ret) {
            BOOST_LOG_TRIVIAL(error) << __FUNCTION__ << boost::format(": error parsing perimeters found at layer %1%, print_z %2%") %layer_region.layer()->id() %layer_region.layer()->print_z;
            char error_buf[1024];
            ::sprintf(error_buf, "Error while parsing perimeters at layer %zd, print_z %f", layer_region.layer()->id(), layer_region.layer()->print_z);
            throw Slic3r::FileIOError(error_buf);
        }
    }

    //fills
    layer_region.fills.no_sort = j[JSON_LAYER_REGION_FILLS][JSON_EXTRUSION_NO_SORT];
    int fills_entities_count = j[JSON_LAYER_REGION_FILLS][JSON_EXTRUSION_ENTITIES].size();
    for (int fills_entities_index = 0; fills_entities_index < fills_entities_count; fills_entities_index++)
    {
        const json& extrusion_entity_json =  j[JSON_LAYER_REGION_FILLS][JSON_EXTRUSION_ENTITIES][fills_entities_index];
        bool ret = convert_extrusion_from_json(extrusion_entity_json, layer_region.fills);
        if (!ret) {
            BOOST_LOG_TRIVIAL(error) << __FUNCTION__ << boost::format(": error parsing fills found at layer %1%, print_z %2%") %layer_region.layer()->id() %layer_region.layer()->print_z;
            char error_buf[1024];
            ::sprintf(error_buf, "Error while parsing fills at layer %zd, print_z %f", layer_region.layer()->id(), layer_region.layer()->print_z);
            throw Slic3r::FileIOError(error_buf);
        }
    }

    return;
}


void extract_layer(const json& layer_json, Layer& layer) {
    //slice_polygons
    int slice_polygons_count = layer_json[JSON_LAYER_SLICED_POLYGONS].size();
    for (int polygon_index = 0; polygon_index < slice_polygons_count; polygon_index++)
    {
        ExPolygon polygon;

        polygon = layer_json[JSON_LAYER_SLICED_POLYGONS][polygon_index];
        layer.lslices.push_back(std::move(polygon));
    }

    //slice_bboxes
    int sliced_bboxes_count = layer_json[JSON_LAYER_SLLICED_BBOXES].size();
    for (int bbox_index = 0; bbox_index < sliced_bboxes_count; bbox_index++)
    {
        BoundingBox bbox;

        bbox = layer_json[JSON_LAYER_SLLICED_BBOXES][bbox_index];
        layer.lslices_bboxes.push_back(std::move(bbox));
    }

    //overhang_polygons
    int overhang_polygons_count = layer_json[JSON_LAYER_OVERHANG_POLYGONS].size();
    for (int polygon_index = 0; polygon_index < overhang_polygons_count; polygon_index++)
    {
        ExPolygon polygon;

        polygon = layer_json[JSON_LAYER_OVERHANG_POLYGONS][polygon_index];
        layer.loverhangs.push_back(std::move(polygon));
    }

    //overhang_box
    layer.loverhangs_bbox = layer_json[JSON_LAYER_OVERHANG_BBOX];

    //layer_regions
    int layer_region_count = layer.region_count();
    for (int layer_region_index = 0; layer_region_index < layer_region_count; layer_region_index++)
    {
        LayerRegion* layer_region = layer.get_region(layer_region_index);
        const json& layer_region_json = layer_json[JSON_LAYER_REGIONS][layer_region_index];
        convert_layer_region_from_json(layer_region_json, *layer_region);

        //LayerRegion layer_region = layer_json[JSON_LAYER_REGIONS][layer_region_index];
    }

    return;
}

void extract_support_layer(const json& support_layer_json, SupportLayer& support_layer) {
    extract_layer(support_layer_json, support_layer);

    support_layer.support_type = support_layer_json[JSON_SUPPORT_LAYER_TYPE];
    //support_islands
    int islands_count = support_layer_json[JSON_SUPPORT_LAYER_ISLANDS].size();
    for (int islands_index = 0; islands_index < islands_count; islands_index++)
    {
        ExPolygon polygon;

        polygon = support_layer_json[JSON_SUPPORT_LAYER_ISLANDS][islands_index];
        support_layer.support_islands.push_back(std::move(polygon));
    }

    //support_fills
    support_layer.support_fills.no_sort = support_layer_json[JSON_SUPPORT_LAYER_FILLS][JSON_EXTRUSION_NO_SORT];
    int support_fills_entities_count = support_layer_json[JSON_SUPPORT_LAYER_FILLS][JSON_EXTRUSION_ENTITIES].size();
    for (int support_fills_entities_index = 0; support_fills_entities_index < support_fills_entities_count; support_fills_entities_index++)
    {
        const json& extrusion_entity_json =  support_layer_json[JSON_SUPPORT_LAYER_FILLS][JSON_EXTRUSION_ENTITIES][support_fills_entities_index];
        bool ret = convert_extrusion_from_json(extrusion_entity_json, support_layer.support_fills);
        if (!ret) {
            BOOST_LOG_TRIVIAL(error) << __FUNCTION__ << boost::format(": error parsing fills found at support_layer %1%, print_z %2%")%support_layer.id() %support_layer.print_z;
            char error_buf[1024];
            ::sprintf(error_buf, "Error while parsing fills at support_layer %zd, print_z %f", support_layer.id(), support_layer.print_z);
            throw Slic3r::FileIOError(error_buf);
        }
    }

    return;
}

static void from_json(const json& j, groupedVolumeSlices& firstlayer_group)
{
    firstlayer_group.groupId               =   j[JSON_FIRSTLAYER_GROUP_ID];

    int volume_count = j[JSON_FIRSTLAYER_GROUP_VOLUME_IDS].size();
    for (int volume_index = 0; volume_index < volume_count; volume_index++)
    {
        ObjectID obj_id;

        obj_id.id = j[JSON_FIRSTLAYER_GROUP_VOLUME_IDS][volume_index];
        firstlayer_group.volume_ids.push_back(std::move(obj_id));
    }

    int slices_count = j[JSON_FIRSTLAYER_GROUP_SLICES].size();
    for (int slice_index = 0; slice_index < slices_count; slice_index++)
    {
        ExPolygon polygon;

        polygon = j[JSON_FIRSTLAYER_GROUP_SLICES][slice_index];
        firstlayer_group.slices.push_back(std::move(polygon));
    }
}

int Print::export_cached_data(const std::string& directory, bool with_space)
{
    int ret = 0;
    boost::filesystem::path directory_path(directory);

    auto convert_layer_to_json = [](json& layer_json, const Layer* layer) {
        json slice_polygons_json = json::array(), slice_bboxs_json = json::array(), overhang_polygons_json = json::array(), layer_regions_json = json::array();
        layer_json[JSON_LAYER_PRINT_Z] = layer->print_z;
        layer_json[JSON_LAYER_HEIGHT] = layer->height;
        layer_json[JSON_LAYER_SLICE_Z] = layer->slice_z;
        layer_json[JSON_LAYER_ID] = layer->id();
        //layer_json["slicing_errors"] = layer->slicing_errors;

        //sliced_polygons
        for (const ExPolygon& slice_polygon : layer->lslices) {
            json slice_polygon_json = slice_polygon;
            slice_polygons_json.push_back(std::move(slice_polygon_json));
        }
        layer_json[JSON_LAYER_SLICED_POLYGONS] = std::move(slice_polygons_json);

        //sliced_bbox
        for (const BoundingBox& slice_bbox : layer->lslices_bboxes) {
            json bbox_json = json::array();

            bbox_json = slice_bbox;
            slice_bboxs_json.push_back(std::move(bbox_json));
        }
        layer_json[JSON_LAYER_SLLICED_BBOXES] = std::move(slice_bboxs_json);

        //overhang_polygons
        for (const ExPolygon& overhang_polygon : layer->loverhangs) {
            json overhang_polygon_json = overhang_polygon;
            overhang_polygons_json.push_back(std::move(overhang_polygon_json));
        }
        layer_json[JSON_LAYER_OVERHANG_POLYGONS] = std::move(overhang_polygons_json);

        //overhang_box
        layer_json[JSON_LAYER_OVERHANG_BBOX] = layer->loverhangs_bbox;

        for (const LayerRegion *layer_region : layer->regions()) {
            json region_json = *layer_region;

            layer_regions_json.push_back(std::move(region_json));
        }
        layer_json[JSON_LAYER_REGIONS] = std::move(layer_regions_json);

        return;
    };

    //firstly clear this directory
    if (fs::exists(directory_path)) {
        fs::remove_all(directory_path);
    }
    try {
        if (!fs::create_directory(directory_path)) {
            BOOST_LOG_TRIVIAL(error) << boost::format("create directory %1% failed")%directory;
            return CLI_EXPORT_CACHE_DIRECTORY_CREATE_FAILED;
        }
    }
    catch (...)
    {
        BOOST_LOG_TRIVIAL(error) << boost::format("create directory %1% failed")%directory;
        return CLI_EXPORT_CACHE_DIRECTORY_CREATE_FAILED;
    }

    int count = 0;
    std::vector<std::string> filename_vector;
    std::vector<json> json_vector;
    for (PrintObject *obj : m_objects) {
        const ModelObject* model_obj = obj->model_object();
        if (obj->get_shared_object()) {
            BOOST_LOG_TRIVIAL(info) << boost::format("shared object %1%, skip directly")%model_obj->name;
            continue;
        }

        const PrintInstance &print_instance = obj->instances()[0];
        const ModelInstance *model_instance = print_instance.model_instance;
        size_t identify_id = (model_instance->loaded_id > 0)?model_instance->loaded_id: model_instance->id().id;
        std::string file_name = directory +"/obj_"+std::to_string(identify_id)+".json";

        BOOST_LOG_TRIVIAL(info) << boost::format("begin to dump object %1%, identify_id %2% to %3%")%model_obj->name %identify_id %file_name;

        try {
            json root_json, layers_json = json::array(), support_layers_json = json::array(), first_layer_groups = json::array();

            root_json[JSON_OBJECT_NAME] = model_obj->name;
            root_json[JSON_IDENTIFY_ID] = identify_id;

            //export the layers
            std::vector<json> layers_json_vector(obj->layer_count());
            tbb::parallel_for(
                tbb::blocked_range<size_t>(0, obj->layer_count()),
                [&layers_json_vector, obj, convert_layer_to_json](const tbb::blocked_range<size_t>& layer_range) {
                    for (size_t layer_index = layer_range.begin(); layer_index < layer_range.end(); ++ layer_index) {
                        const Layer *layer = obj->get_layer(layer_index);
                        json layer_json;
                        convert_layer_to_json(layer_json, layer);
                        layers_json_vector[layer_index] = std::move(layer_json);
                    }
                }
            );
            for (int l_index = 0; l_index < layers_json_vector.size(); l_index++) {
                layers_json.push_back(std::move(layers_json_vector[l_index]));
            }
            layers_json_vector.clear();
            /*for (const Layer *layer : obj->layers()) {
                // for each layer
                json layer_json;

                convert_layer_to_json(layer_json, layer);

                layers_json.push_back(std::move(layer_json));
            }*/

            root_json[JSON_LAYERS] = std::move(layers_json);

            //export the support layers
            std::vector<json> support_layers_json_vector(obj->support_layer_count());
            tbb::parallel_for(
                tbb::blocked_range<size_t>(0, obj->support_layer_count()),
                [&support_layers_json_vector, obj, convert_layer_to_json](const tbb::blocked_range<size_t>& support_layer_range) {
                    for (size_t s_layer_index = support_layer_range.begin(); s_layer_index < support_layer_range.end(); ++ s_layer_index) {
                        const SupportLayer *support_layer = obj->get_support_layer(s_layer_index);
                        json support_layer_json, support_islands_json = json::array(), support_fills_json, supportfills_entities_json = json::array();

                        convert_layer_to_json(support_layer_json, support_layer);

                        support_layer_json[JSON_SUPPORT_LAYER_INTERFACE_ID] = support_layer->interface_id();
                        support_layer_json[JSON_SUPPORT_LAYER_TYPE] = support_layer->support_type;

                        //support_islands
                        for (const ExPolygon& support_island : support_layer->support_islands) {
                            json support_island_json = support_island;
                            support_islands_json.push_back(std::move(support_island_json));
                        }
                        support_layer_json[JSON_SUPPORT_LAYER_ISLANDS] = std::move(support_islands_json);

                        //support_fills
                        support_fills_json[JSON_EXTRUSION_NO_SORT] = support_layer->support_fills.no_sort;
                        support_fills_json[JSON_EXTRUSION_ENTITY_TYPE] = JSON_EXTRUSION_TYPE_COLLECTION;
                        for (const ExtrusionEntity* extrusion_entity : support_layer->support_fills.entities) {
                            json supportfill_entity_json, supportfill_entity_paths_json = json::array();
                            bool ret = convert_extrusion_to_json(supportfill_entity_json, supportfill_entity_paths_json, extrusion_entity);
                            if (!ret)
                                continue;

                            supportfills_entities_json.push_back(std::move(supportfill_entity_json));
                        }
                        support_fills_json[JSON_EXTRUSION_ENTITIES] = std::move(supportfills_entities_json);
                        support_layer_json[JSON_SUPPORT_LAYER_FILLS] = std::move(support_fills_json);

                        support_layers_json_vector[s_layer_index] = std::move(support_layer_json);
                    }
                }
            );
            for (int s_index = 0; s_index < support_layers_json_vector.size(); s_index++) {
                support_layers_json.push_back(std::move(support_layers_json_vector[s_index]));
            }
            support_layers_json_vector.clear();

            /*for (const SupportLayer *support_layer : obj->support_layers()) {
                json support_layer_json, support_islands_json = json::array(), support_fills_json, supportfills_entities_json = json::array();

                convert_layer_to_json(support_layer_json, support_layer);

                support_layer_json[JSON_SUPPORT_LAYER_INTERFACE_ID] = support_layer->interface_id();

                //support_islands
                for (const ExPolygon& support_island : support_layer->support_islands.expolygons) {
                    json support_island_json = support_island;
                    support_islands_json.push_back(std::move(support_island_json));
                }
                support_layer_json[JSON_SUPPORT_LAYER_ISLANDS] = std::move(support_islands_json);

                //support_fills
                support_fills_json[JSON_EXTRUSION_NO_SORT] = support_layer->support_fills.no_sort;
                support_fills_json[JSON_EXTRUSION_ENTITY_TYPE] = JSON_EXTRUSION_TYPE_COLLECTION;
                for (const ExtrusionEntity* extrusion_entity : support_layer->support_fills.entities) {
                    json supportfill_entity_json, supportfill_entity_paths_json = json::array();
                    bool ret = convert_extrusion_to_json(supportfill_entity_json, supportfill_entity_paths_json, extrusion_entity);
                    if (!ret)
                        continue;

                    supportfills_entities_json.push_back(std::move(supportfill_entity_json));
                }
                support_fills_json[JSON_EXTRUSION_ENTITIES] = std::move(supportfills_entities_json);
                support_layer_json[JSON_SUPPORT_LAYER_FILLS] = std::move(support_fills_json);

                support_layers_json.push_back(std::move(support_layer_json));
            } // for each layer*/
            root_json[JSON_SUPPORT_LAYERS] = std::move(support_layers_json);

            const std::vector<groupedVolumeSlices> &first_layer_obj_groups =  obj->firstLayerObjGroups();
            for (size_t s_group_index = 0; s_group_index < first_layer_obj_groups.size(); ++ s_group_index) {
                groupedVolumeSlices group = first_layer_obj_groups[s_group_index];

                //convert the id
                for (ObjectID& obj_id : group.volume_ids)
                {
                    const ModelVolume* currentModelVolumePtr = nullptr;
                    //BBS: support shared object logic
                    const PrintObject* shared_object = obj->get_shared_object();
                    if (!shared_object)
                        shared_object = obj;
                    const ModelVolumePtrs& volumes_ptr = shared_object->model_object()->volumes;
                    size_t volume_count = volumes_ptr.size();
                    for (size_t index = 0; index < volume_count; index ++) {
                        currentModelVolumePtr = volumes_ptr[index];
                        if (currentModelVolumePtr->id() == obj_id) {
                            obj_id.id = index;
                            break;
                        }
                    }
                }

                json first_layer_group_json;

                first_layer_group_json = group;
                first_layer_groups.push_back(std::move(first_layer_group_json));
            }
            root_json[JSON_FIRSTLAYER_GROUPS] = std::move(first_layer_groups);

            filename_vector.push_back(file_name);
            json_vector.push_back(std::move(root_json));
            /*boost::nowide::ofstream c;
            c.open(file_name, std::ios::out | std::ios::trunc);
            if (with_space)
                c << std::setw(4) << root_json << std::endl;
            else
                c << root_json.dump(0) << std::endl;
            c.close();*/
            count ++;
            BOOST_LOG_TRIVIAL(info) << boost::format("will dump object %1%'s json to %2%.")%model_obj->name%file_name;
        }
        catch(std::exception &err) {
            BOOST_LOG_TRIVIAL(error) << __FUNCTION__<< ": save to "<<file_name<<" got a generic exception, reason = " << err.what();
            ret = CLI_EXPORT_CACHE_WRITE_FAILED;
        }
    }

    boost::mutex mutex;
    tbb::parallel_for(
        tbb::blocked_range<size_t>(0, filename_vector.size()),
        [filename_vector, &json_vector, with_space, &ret, &mutex](const tbb::blocked_range<size_t>& output_range) {
            for (size_t object_index = output_range.begin(); object_index < output_range.end(); ++ object_index) {
                try {
                    boost::nowide::ofstream c;
                    c.open(filename_vector[object_index], std::ios::out | std::ios::trunc);
                    if (with_space)
                        c << std::setw(4) << json_vector[object_index] << std::endl;
                    else
                        c << json_vector[object_index].dump(0) << std::endl;
                    c.close();
                }
                catch(std::exception &err) {
                    BOOST_LOG_TRIVIAL(error) << __FUNCTION__<< ": save to "<<filename_vector[object_index]<<" got a generic exception, reason = " << err.what();
                    boost::unique_lock l(mutex);
                    ret = CLI_EXPORT_CACHE_WRITE_FAILED;
                }
            }
        }
    );

    BOOST_LOG_TRIVIAL(info) << __FUNCTION__<< boost::format(": total printobject count %1%, saved %2%, ret=%3%")%m_objects.size() %count %ret;
    return ret;
}


int Print::load_cached_data(const std::string& directory)
{
    int ret = 0;
    boost::filesystem::path directory_path(directory);

    if (!fs::exists(directory_path)) {
        BOOST_LOG_TRIVIAL(info) << boost::format("directory %1% not exist.")%directory;
        return CLI_IMPORT_CACHE_NOT_FOUND;
    }

    auto find_region = [this](PrintObject* object, size_t config_hash) -> const PrintRegion* {
        int regions_count = object->num_printing_regions();
        for (int index = 0; index < regions_count; index++ )
        {
            const PrintRegion&  print_region = object->printing_region(index);
            if (print_region.config_hash() == config_hash ) {
                return &print_region;
            }
        }
        return NULL;
    };

    int count = 0;
    std::vector<std::pair<std::string, PrintObject*>> object_filenames;
    for (PrintObject *obj : m_objects) {
        const ModelObject* model_obj = obj->model_object();
        const PrintInstance &print_instance = obj->instances()[0];
        const ModelInstance *model_instance = print_instance.model_instance;

        obj->clear_layers();
        obj->clear_support_layers();

        int identify_id = model_instance->loaded_id;
        if (identify_id <= 0) {
            //for old 3mf
            identify_id = model_instance->id().id;
            BOOST_LOG_TRIVIAL(info) << __FUNCTION__<< boost::format(": object %1%'s loaded_id is 0, need to use the instance_id %2%")%model_obj->name %identify_id;
            //continue;
        }
        std::string file_name = directory +"/obj_"+std::to_string(identify_id)+".json";

        if (!fs::exists(file_name)) {
            BOOST_LOG_TRIVIAL(info) << __FUNCTION__<<boost::format(": file %1% not exist, maybe a shared object, skip it")%file_name;
            continue;
        }
        object_filenames.push_back({file_name, obj});
    }

    boost::mutex mutex;
    std::vector<json> object_jsons(object_filenames.size());
    tbb::parallel_for(
        tbb::blocked_range<size_t>(0, object_filenames.size()),
        [object_filenames, &ret, &object_jsons, &mutex](const tbb::blocked_range<size_t>& filename_range) {
            for (size_t filename_index = filename_range.begin(); filename_index < filename_range.end(); ++ filename_index) {
                try {
                    json root_json;
                    boost::nowide::ifstream ifs(object_filenames[filename_index].first);
                    ifs >> root_json;
                    object_jsons[filename_index] = std::move(root_json);
                }
                catch(std::exception &err) {
                    BOOST_LOG_TRIVIAL(error) << __FUNCTION__<< ": load from "<<object_filenames[filename_index].first<<" got a generic exception, reason = " << err.what();
                    boost::unique_lock l(mutex);
                    ret = CLI_IMPORT_CACHE_LOAD_FAILED;
                }
            }
        }
    );

    if (ret) {
        BOOST_LOG_TRIVIAL(error) << __FUNCTION__<< boost::format(": load json failed.");
        return ret;
    }

    for (int obj_index = 0; obj_index < object_jsons.size(); obj_index++) {
        json& root_json = object_jsons[obj_index];
        PrintObject *obj = object_filenames[obj_index].second;

        try {
            //boost::nowide::ifstream ifs(file_name);
            //ifs >> root_json;

            std::string name = root_json.at(JSON_OBJECT_NAME);
            int identify_id = root_json.at(JSON_IDENTIFY_ID);
            int layer_count = 0, support_layer_count = 0, firstlayer_group_count = 0;

            layer_count = root_json[JSON_LAYERS].size();
            support_layer_count = root_json[JSON_SUPPORT_LAYERS].size();
            firstlayer_group_count = root_json[JSON_FIRSTLAYER_GROUPS].size();

            BOOST_LOG_TRIVIAL(info) << __FUNCTION__<<boost::format(":will load %1%, identify_id %2%, layer_count %3%, support_layer_count %4%, firstlayer_group_count %5%")
                %name %identify_id %layer_count %support_layer_count %firstlayer_group_count;

            Layer* previous_layer = NULL;
            //create layer and layer regions
            for (int index = 0; index < layer_count; index++)
            {
                json& layer_json = root_json[JSON_LAYERS][index];
                Layer* new_layer = obj->add_layer(layer_json[JSON_LAYER_ID], layer_json[JSON_LAYER_HEIGHT], layer_json[JSON_LAYER_PRINT_Z], layer_json[JSON_LAYER_SLICE_Z]);
                if (!new_layer) {
                    BOOST_LOG_TRIVIAL(error) <<__FUNCTION__<< boost::format(":create_layer failed, out of memory");
                    return CLI_OUT_OF_MEMORY;
                }
                if (previous_layer) {
                    previous_layer->upper_layer = new_layer;
                    new_layer->lower_layer = previous_layer;
                }
                previous_layer = new_layer;

                //layer regions
                int layer_regions_count = layer_json[JSON_LAYER_REGIONS].size();
                for (int region_index = 0; region_index < layer_regions_count; region_index++)
                {
                    json& region_json = layer_json[JSON_LAYER_REGIONS][region_index];
                    size_t config_hash = region_json[JSON_LAYER_REGION_CONFIG_HASH];
                    const PrintRegion *print_region = find_region(obj, config_hash);

                    if (!print_region){
                        BOOST_LOG_TRIVIAL(error) <<__FUNCTION__<< boost::format(":can not find print region of object %1%, layer %2%, print_z %3%, layer_region %4%")
                            %name % index %new_layer->print_z %region_index;
                        //delete new_layer;
                        return CLI_IMPORT_CACHE_DATA_CAN_NOT_USE;
                    }

                    new_layer->add_region(print_region);
                }

            }

            //load the layer data parallel
            BOOST_LOG_TRIVIAL(info) << __FUNCTION__<<boost::format(": load the layers in parallel");
            tbb::parallel_for(
                tbb::blocked_range<size_t>(0, obj->layer_count()),
                [&root_json, &obj](const tbb::blocked_range<size_t>& layer_range) {
                    for (size_t layer_index = layer_range.begin(); layer_index < layer_range.end(); ++ layer_index) {
                        const json& layer_json = root_json[JSON_LAYERS][layer_index];
                        Layer* layer = obj->get_layer(layer_index);
                        extract_layer(layer_json, *layer);
                    }
                }
            );

            //support layers
            Layer* previous_support_layer = NULL;
            //create support_layers
            for (int index = 0; index < support_layer_count; index++)
            {
                json& layer_json = root_json[JSON_SUPPORT_LAYERS][index];
                SupportLayer* new_support_layer = obj->add_support_layer(layer_json[JSON_LAYER_ID], layer_json[JSON_SUPPORT_LAYER_INTERFACE_ID], layer_json[JSON_LAYER_HEIGHT], layer_json[JSON_LAYER_PRINT_Z]);
                if (!new_support_layer) {
                    BOOST_LOG_TRIVIAL(error) <<__FUNCTION__<< boost::format(":add_support_layer failed, out of memory");
                    return CLI_OUT_OF_MEMORY;
                }
                if (previous_support_layer) {
                    previous_support_layer->upper_layer = new_support_layer;
                    new_support_layer->lower_layer = previous_support_layer;
                }
                previous_support_layer = new_support_layer;
            }

            BOOST_LOG_TRIVIAL(info) << __FUNCTION__<< boost::format(": finished load layers, start to load support_layers.");
            tbb::parallel_for(
                tbb::blocked_range<size_t>(0, obj->support_layer_count()),
                [&root_json, &obj](const tbb::blocked_range<size_t>& support_layer_range) {
                    for (size_t layer_index = support_layer_range.begin(); layer_index < support_layer_range.end(); ++ layer_index) {
                        const json& layer_json = root_json[JSON_SUPPORT_LAYERS][layer_index];
                        SupportLayer* support_layer = obj->get_support_layer(layer_index);
                        extract_support_layer(layer_json, *support_layer);
                    }
                }
            );

            //load first group volumes
            std::vector<groupedVolumeSlices>& firstlayer_objgroups = obj->firstLayerObjGroupsMod();
            for (int index = 0; index < firstlayer_group_count; index++)
            {
                json& firstlayer_group_json = root_json[JSON_FIRSTLAYER_GROUPS][index];
                groupedVolumeSlices firstlayer_group = firstlayer_group_json;
                //convert the id
                for (ObjectID& obj_id : firstlayer_group.volume_ids)
                {
                    ModelVolume* currentModelVolumePtr = nullptr;
                    ModelVolumePtrs& volumes_ptr = obj->model_object()->volumes;
                    size_t volume_count = volumes_ptr.size();
                    if (obj_id.id < volume_count) {
                        currentModelVolumePtr = volumes_ptr[obj_id.id];
                        obj_id = currentModelVolumePtr->id();
                    }
                    else {
                        BOOST_LOG_TRIVIAL(error) << __FUNCTION__<< boost::format(": can not find volume_id %1% from object file %2% in firstlayer groups, volume_count %3%!")
                            %obj_id.id %object_filenames[obj_index].first %volume_count;
                        return CLI_IMPORT_CACHE_LOAD_FAILED;
                    }
                }
                firstlayer_objgroups.push_back(std::move(firstlayer_group));
            }

            count ++;
            BOOST_LOG_TRIVIAL(info) << __FUNCTION__<< boost::format(": load object %1% from %2% successfully.")%count%object_filenames[obj_index].first;
        }
        catch(nlohmann::detail::parse_error &err) {
            BOOST_LOG_TRIVIAL(error) << __FUNCTION__<< ": parse "<<object_filenames[obj_index].first<<" got a nlohmann::detail::parse_error, reason = " << err.what();
            return CLI_IMPORT_CACHE_LOAD_FAILED;
        }
        catch(std::exception &err) {
            BOOST_LOG_TRIVIAL(error) << __FUNCTION__<< ": load from "<<object_filenames[obj_index].first<<" got a generic exception, reason = " << err.what();
            ret = CLI_IMPORT_CACHE_LOAD_FAILED;
        }
    }

    object_jsons.clear();
    object_filenames.clear();
    BOOST_LOG_TRIVIAL(info) << __FUNCTION__<< boost::format(": total printobject count %1%, loaded %2%, ret=%3%")%m_objects.size() %count %ret;
    return ret;
}

BoundingBoxf3 PrintInstance::get_bounding_box() {
    return print_object->model_object()->instance_bounding_box(*model_instance, false);
}

Polygon PrintInstance::get_convex_hull_2d() {
    Polygon poly = print_object->model_object()->convex_hull_2d(model_instance->get_matrix());
    poly.douglas_peucker(0.1);
    return poly;
}

//BBS: instance_shift is too large because of multi-plate, apply without plate offset.
Point PrintInstance::shift_without_plate_offset() const
{
    const Print* print = print_object->print();
    const Vec3d plate_offset = print->get_plate_origin();
    return shift - Point(scaled(plate_offset.x()), scaled(plate_offset.y()));
}

} // namespace Slic3r<|MERGE_RESOLUTION|>--- conflicted
+++ resolved
@@ -2044,7 +2044,8 @@
         //BBS: get the objects' indices when GCodes are generated
         ToolOrdering tool_ordering;
         unsigned int initial_extruder_id = (unsigned int)-1;
-        // bool         has_wipe_tower = false;
+        unsigned int final_extruder_id = (unsigned int)-1;
+        bool         has_wipe_tower = false;
         std::vector<const PrintInstance*> 					print_object_instances_ordering;
         std::vector<const PrintInstance*>::const_iterator 	print_object_instance_sequential_active;
         std::vector<std::pair<coordf_t, std::vector<GCode::LayerToPrint>>> layers_to_print = GCode::collect_layers_to_print(*this);
@@ -2064,19 +2065,7 @@
         else {
             tool_ordering = this->tool_ordering();
             tool_ordering.assign_custom_gcodes(*this);
-<<<<<<< HEAD
             has_wipe_tower = this->has_wipe_tower() && tool_ordering.has_wipe_tower();
-=======
-            //BBS: have no single_extruder_multi_material_priming
-#if 0
-            has_wipe_tower = this->has_wipe_tower() && tool_ordering.has_wipe_tower();
-            initial_extruder_id = (has_wipe_tower && !this->config().single_extruder_multi_material_priming) ?
-                // The priming towers will be skipped.
-                tool_ordering.all_extruders().back() :
-                // Don't skip the priming towers.
-                tool_ordering.first_extruder();
-#endif
->>>>>>> e83c7653
             initial_extruder_id = tool_ordering.first_extruder();
             print_object_instances_ordering = chain_print_object_instances(*this);
             append(printExtruders, tool_ordering.tools_for_layer(layers_to_print.front().first).extruders);
