--- conflicted
+++ resolved
@@ -516,15 +516,9 @@
     bool get_no_check_flag() const { return m_no_check; }
     void set_no_check_flag(bool no_check) { m_no_check = no_check; }
 
-<<<<<<< HEAD
-    //SoftFever plate name
-    std::string get_plate_name() const { return m_plate_name; }
-    void set_plate_name(const std::string& name) { m_plate_name = name; }
-=======
     std::string get_plate_name() const { return m_plate_name; }
     void set_plate_name(const std::string &name) { m_plate_name = name; }
 
->>>>>>> 2f9434a8
 protected:
 	friend class PrintObjectBase;
     friend class BackgroundSlicingProcess;
@@ -560,14 +554,8 @@
     int m_plate_index{ 0 };
     bool m_no_check = false;
 
-<<<<<<< HEAD
-    // SoftFever: current plate name
-    std::string m_plate_name;
-
-=======
     // current plate name
     std::string m_plate_name;   // utf8 string
->>>>>>> 2f9434a8
     // Callback to be evoked regularly to update state of the UI thread.
     status_callback_type                    m_status_callback;
 
