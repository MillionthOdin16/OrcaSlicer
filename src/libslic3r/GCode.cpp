#include "libslic3r.h"
#include "I18N.hpp"
#include "GCode.hpp"
#include "ExtrusionEntity.hpp"
#include "EdgeGrid.hpp"
#include "Geometry.hpp"
#include "GCode/PrintExtents.hpp"
#include "GCode/WipeTower.hpp"
#include "ShortestPath.hpp"
#include "Utils.hpp"

#include <algorithm>
#include <cstdlib>
#include <math.h>

#include <boost/algorithm/string.hpp>
#include <boost/algorithm/string/find.hpp>
#include <boost/foreach.hpp>
#include <boost/filesystem.hpp>
#include <boost/log/trivial.hpp>

#include <boost/nowide/iostream.hpp>
#include <boost/nowide/cstdio.hpp>
#include <boost/nowide/cstdlib.hpp>

#include "SVG.hpp"

#include <tbb/parallel_for.h>

#include <Shiny/Shiny.h>

#if 0
// Enable debugging and asserts, even in the release build.
#define DEBUG
#define _DEBUG
#undef NDEBUG
#endif

#include <assert.h>

namespace Slic3r {

//! macro used to mark string used at localization,
//! return same string
#define L(s) (s)
#define _(s) Slic3r::I18N::translate(s)

// Only add a newline in case the current G-code does not end with a newline.
static inline void check_add_eol(std::string &gcode)
{
    if (! gcode.empty() && gcode.back() != '\n')
        gcode += '\n';    
}


// Return true if tch_prefix is found in custom_gcode
static bool custom_gcode_changes_tool(const std::string& custom_gcode, const std::string& tch_prefix, unsigned next_extruder)
{
    bool ok = false;
    size_t from_pos = 0;
    size_t pos = 0;
    while ((pos = custom_gcode.find(tch_prefix, from_pos)) != std::string::npos) {
        if (pos+1 == custom_gcode.size())
            break;
        from_pos = pos+1;
        // only whitespace is allowed before the command
        while (--pos < custom_gcode.size() && custom_gcode[pos] != '\n') {
            if (! std::isspace(custom_gcode[pos]))
                goto NEXT;
        }
        {
            // we should also check that the extruder changes to what was expected
            std::istringstream ss(custom_gcode.substr(from_pos, std::string::npos));
            unsigned num = 0;
            if (ss >> num)
                ok = (num == next_extruder);
        }
NEXT: ;
    }
    return ok;
}

void AvoidCrossingPerimeters::init_external_mp(const Print &print)
{ 
	m_external_mp = Slic3r::make_unique<MotionPlanner>(union_ex(this->collect_contours_all_layers(print.objects())));
}

// Plan a travel move while minimizing the number of perimeter crossings.
// point is in unscaled coordinates, in the coordinate system of the current active object
// (set by gcodegen.set_origin()).
Polyline AvoidCrossingPerimeters::travel_to(const GCode &gcodegen, const Point &point) 
{
    // If use_external, then perform the path planning in the world coordinate system (correcting for the gcodegen offset).
    // Otherwise perform the path planning in the coordinate system of the active object.
    bool  use_external  = this->use_external_mp || this->use_external_mp_once;
    Point scaled_origin = use_external ? Point::new_scale(gcodegen.origin()(0), gcodegen.origin()(1)) : Point(0, 0);
    Polyline result = (use_external ? m_external_mp.get() : m_layer_mp.get())->
        shortest_path(gcodegen.last_pos() + scaled_origin, point + scaled_origin);
    if (use_external)
        result.translate(- scaled_origin);
    return result;
}

// Collect outer contours of all objects over all layers.
// Discard objects only containing thin walls (offset would fail on an empty polygon).
// Used by avoid crossing perimeters feature.
Polygons AvoidCrossingPerimeters::collect_contours_all_layers(const PrintObjectPtrs& objects)
{
    Polygons islands;
    for (const PrintObject *object : objects) {
        // Reducing all the object slices into the Z projection in a logarithimc fashion.
        // First reduce to half the number of layers.
        std::vector<Polygons> polygons_per_layer((object->layers().size() + 1) / 2);
         tbb::parallel_for(tbb::blocked_range<size_t>(0, object->layers().size() / 2),
             [&object, &polygons_per_layer](const tbb::blocked_range<size_t> &range) {
                 for (size_t i = range.begin(); i < range.end(); ++ i) {
                     const Layer* layer1 = object->layers()[i * 2];
                     const Layer* layer2 = object->layers()[i * 2 + 1];
                     Polygons polys;
                     polys.reserve(layer1->slices.size() + layer2->slices.size());
                    for (const ExPolygon &expoly : layer1->slices)
                        //FIXME no holes?
                        polys.emplace_back(expoly.contour);
                    for (const ExPolygon &expoly : layer2->slices)
                        //FIXME no holes?
                        polys.emplace_back(expoly.contour);
                     polygons_per_layer[i] = union_(polys);
                }
            });
         if (object->layers().size() & 1) {
            const Layer *layer = object->layers().back();
            Polygons polys;
            polys.reserve(layer->slices.size());
            for (const ExPolygon &expoly : layer->slices)
                //FIXME no holes?
                polys.emplace_back(expoly.contour);
             polygons_per_layer.back() = union_(polys);
         }
         // Now reduce down to a single layer.
         size_t cnt = polygons_per_layer.size();
         while (cnt > 1) {
             tbb::parallel_for(tbb::blocked_range<size_t>(0, cnt / 2),
                 [&polygons_per_layer](const tbb::blocked_range<size_t> &range) {
                     for (size_t i = range.begin(); i < range.end(); ++ i) {
                         Polygons polys;
                         polys.reserve(polygons_per_layer[i * 2].size() + polygons_per_layer[i * 2 + 1].size());
                         polygons_append(polys, polygons_per_layer[i * 2]);
                         polygons_append(polys, polygons_per_layer[i * 2 + 1]);
                         polygons_per_layer[i * 2] = union_(polys);
                     }
                 });
             for (size_t i = 0; i < cnt / 2; ++ i)
                 polygons_per_layer[i] = std::move(polygons_per_layer[i * 2]);
             if (cnt & 1)
                 polygons_per_layer[cnt / 2] = std::move(polygons_per_layer[cnt - 1]);
             cnt = (cnt + 1) / 2;
         }
         // And collect copies of the objects.
        for (const Point &copy : object->copies()) {
            // All the layers were reduced to the 1st item of polygons_per_layer.
             size_t i = islands.size();
             polygons_append(islands, polygons_per_layer.front());
             for (; i < islands.size(); ++ i)
                islands[i].translate(copy);
        }
    }
    return islands;
}

std::string OozePrevention::pre_toolchange(GCode &gcodegen)
{
    std::string gcode;
    
    // move to the nearest standby point
    if (!this->standby_points.empty()) {
        // get current position in print coordinates
        Vec3d writer_pos = gcodegen.writer().get_position();
        Point pos = Point::new_scale(writer_pos(0), writer_pos(1));
        
        // find standby point
        Point standby_point;
        pos.nearest_point(this->standby_points, &standby_point);
        
        /*  We don't call gcodegen.travel_to() because we don't need retraction (it was already
            triggered by the caller) nor avoid_crossing_perimeters and also because the coordinates
            of the destination point must not be transformed by origin nor current extruder offset.  */
        gcode += gcodegen.writer().travel_to_xy(unscale(standby_point), 
            "move to standby position");
    }
    
    if (gcodegen.config().standby_temperature_delta.value != 0) {
        // we assume that heating is always slower than cooling, so no need to block
        gcode += gcodegen.writer().set_temperature
            (this->_get_temp(gcodegen) + gcodegen.config().standby_temperature_delta.value, false);
    }
    
    return gcode;
}

std::string OozePrevention::post_toolchange(GCode &gcodegen)
{
    return (gcodegen.config().standby_temperature_delta.value != 0) ?
        gcodegen.writer().set_temperature(this->_get_temp(gcodegen), true) :
        std::string();
}

int
OozePrevention::_get_temp(GCode &gcodegen)
{
    return (gcodegen.layer() != NULL && gcodegen.layer()->id() == 0)
        ? gcodegen.config().first_layer_temperature.get_at(gcodegen.writer().extruder()->id())
        : gcodegen.config().temperature.get_at(gcodegen.writer().extruder()->id());
}

std::string Wipe::wipe(GCode &gcodegen, bool toolchange)
{
    std::string gcode;
    
    /*  Reduce feedrate a bit; travel speed is often too high to move on existing material.
        Too fast = ripping of existing material; too slow = short wipe path, thus more blob.  */
    double wipe_speed = gcodegen.writer().config.travel_speed.value * 0.8;
    
    // get the retraction length
    double length = toolchange
        ? gcodegen.writer().extruder()->retract_length_toolchange()
        : gcodegen.writer().extruder()->retract_length();
    // Shorten the retraction length by the amount already retracted before wipe.
    length *= (1. - gcodegen.writer().extruder()->retract_before_wipe());

    if (length > 0) {
        /*  Calculate how long we need to travel in order to consume the required
            amount of retraction. In other words, how far do we move in XY at wipe_speed
            for the time needed to consume retract_length at retract_speed?  */
        double wipe_dist = scale_(length / gcodegen.writer().extruder()->retract_speed() * wipe_speed);
    
        /*  Take the stored wipe path and replace first point with the current actual position
            (they might be different, for example, in case of loop clipping).  */
        Polyline wipe_path;
        wipe_path.append(gcodegen.last_pos());
        wipe_path.append(
            this->path.points.begin() + 1,
            this->path.points.end()
        );
        
        wipe_path.clip_end(wipe_path.length() - wipe_dist);
    
        // subdivide the retraction in segments
        if (! wipe_path.empty()) {
            for (const Line &line : wipe_path.lines()) {
                double segment_length = line.length();
                /*  Reduce retraction length a bit to avoid effective retraction speed to be greater than the configured one
                    due to rounding (TODO: test and/or better math for this)  */
                double dE = length * (segment_length / wipe_dist) * 0.95;
                //FIXME one shall not generate the unnecessary G1 Fxxx commands, here wipe_speed is a constant inside this cycle.
                // Is it here for the cooling markers? Or should it be outside of the cycle?
                gcode += gcodegen.writer().set_speed(wipe_speed*60, "", gcodegen.enable_cooling_markers() ? ";_WIPE" : "");
                gcode += gcodegen.writer().extrude_to_xy(
                    gcodegen.point_to_gcode(line.b),
                    -dE,
                    "wipe and retract"
                );
            }
			gcodegen.set_last_pos(wipe_path.points.back());
        }
        
        // prevent wiping again on same path
        this->reset_path();
    }
    
    return gcode;
}

static inline Point wipe_tower_point_to_object_point(GCode &gcodegen, const Vec2f &wipe_tower_pt)
{
    return Point(scale_(wipe_tower_pt.x() - gcodegen.origin()(0)), scale_(wipe_tower_pt.y() - gcodegen.origin()(1)));
}

std::string WipeTowerIntegration::append_tcr(GCode &gcodegen, const WipeTower::ToolChangeResult &tcr, int new_extruder_id) const
{
    if (new_extruder_id != -1 && new_extruder_id != tcr.new_tool)
        throw std::invalid_argument("Error: WipeTowerIntegration::append_tcr was asked to do a toolchange it didn't expect.");

    std::string gcode;

    // Toolchangeresult.gcode assumes the wipe tower corner is at the origin
    // We want to rotate and shift all extrusions (gcode postprocessing) and starting and ending position
    float alpha = m_wipe_tower_rotation/180.f * float(M_PI);
    Vec2f start_pos = tcr.start_pos;
    Vec2f end_pos = tcr.end_pos;
    if (!tcr.priming) {
        start_pos = Eigen::Rotation2Df(alpha) * start_pos;
        start_pos += m_wipe_tower_pos;
        end_pos = Eigen::Rotation2Df(alpha) * end_pos;
        end_pos += m_wipe_tower_pos;
    }

    Vec2f wipe_tower_offset = tcr.priming ? Vec2f::Zero() : m_wipe_tower_pos;
    float wipe_tower_rotation = tcr.priming ? 0.f : alpha;

    std::string tcr_rotated_gcode = post_process_wipe_tower_moves(tcr, wipe_tower_offset, wipe_tower_rotation);

    if (!tcr.priming) {
        // Move over the wipe tower.
        // Retract for a tool change, using the toolchange retract value and setting the priming extra length.
        gcode += gcodegen.retract(true);
        gcodegen.m_avoid_crossing_perimeters.use_external_mp_once = true;
        gcode += gcodegen.travel_to(
            wipe_tower_point_to_object_point(gcodegen, start_pos),
            erMixed,
            "Travel to a Wipe Tower");
        gcode += gcodegen.unretract();
    }


    // Process the end filament gcode.
    std::string end_filament_gcode_str;
    if (gcodegen.writer().extruder() != nullptr) {
        // Process the custom end_filament_gcode in case of single_extruder_multi_material.
        unsigned int        old_extruder_id     = gcodegen.writer().extruder()->id();
        const std::string  &end_filament_gcode  = gcodegen.config().end_filament_gcode.get_at(old_extruder_id);
        if (gcodegen.writer().extruder() != nullptr && ! end_filament_gcode.empty()) {
            end_filament_gcode_str = gcodegen.placeholder_parser_process("end_filament_gcode", end_filament_gcode, old_extruder_id);
            check_add_eol(end_filament_gcode_str);
        }
    }

    // Process the custom toolchange_gcode. If it is empty, provide a simple Tn command to change the filament.
    // Otherwise, leave control to the user completely.
    std::string toolchange_gcode_str;
    if (true /*gcodegen.writer().extruder() != nullptr*/) {
        const std::string& toolchange_gcode = gcodegen.config().toolchange_gcode.value;
        if (!toolchange_gcode.empty()) {
            DynamicConfig config;
            int previous_extruder_id = gcodegen.writer().extruder() ? (int)gcodegen.writer().extruder()->id() : -1;
            config.set_key_value("previous_extruder", new ConfigOptionInt(previous_extruder_id));
            config.set_key_value("next_extruder",     new ConfigOptionInt((int)new_extruder_id));
            config.set_key_value("layer_num",         new ConfigOptionInt(gcodegen.m_layer_index));
            config.set_key_value("layer_z",           new ConfigOptionFloat(tcr.print_z));
            toolchange_gcode_str = gcodegen.placeholder_parser_process("toolchange_gcode", toolchange_gcode, new_extruder_id, &config);
            check_add_eol(toolchange_gcode_str);
        }

        std::string toolchange_command;
        if (tcr.priming || (new_extruder_id >= 0 && gcodegen.writer().need_toolchange(new_extruder_id)))
            toolchange_command = gcodegen.writer().toolchange(new_extruder_id);
        if (! custom_gcode_changes_tool(toolchange_gcode_str, gcodegen.writer().toolchange_prefix(), new_extruder_id))
            toolchange_gcode_str += toolchange_command;
        else {
            // We have informed the m_writer about the current extruder_id, we can ignore the generated G-code.
        }
    }

    gcodegen.placeholder_parser().set("current_extruder", new_extruder_id);

    // Process the start filament gcode.
    std::string start_filament_gcode_str;
    const std::string &start_filament_gcode = gcodegen.config().start_filament_gcode.get_at(new_extruder_id);
    if (! start_filament_gcode.empty()) {
        // Process the start_filament_gcode for the active filament only.
        DynamicConfig config;
        config.set_key_value("filament_extruder_id", new ConfigOptionInt(new_extruder_id));
        start_filament_gcode_str = gcodegen.placeholder_parser_process("start_filament_gcode", start_filament_gcode, new_extruder_id, &config);
        check_add_eol(start_filament_gcode_str);
    }

    // Insert the end filament, toolchange, and start filament gcode into the generated gcode.
    DynamicConfig config;
    config.set_key_value("end_filament_gcode",   new ConfigOptionString(end_filament_gcode_str));
    config.set_key_value("toolchange_gcode",     new ConfigOptionString(toolchange_gcode_str));
    config.set_key_value("start_filament_gcode", new ConfigOptionString(start_filament_gcode_str));
    std::string tcr_gcode, tcr_escaped_gcode = gcodegen.placeholder_parser_process("tcr_rotated_gcode", tcr_rotated_gcode, new_extruder_id, &config);
    unescape_string_cstyle(tcr_escaped_gcode, tcr_gcode);
    gcode += tcr_gcode;
    check_add_eol(toolchange_gcode_str);


    // A phony move to the end position at the wipe tower.
    gcodegen.writer().travel_to_xy(end_pos.cast<double>());
    gcodegen.set_last_pos(wipe_tower_point_to_object_point(gcodegen, end_pos));

    // Prepare a future wipe.
    gcodegen.m_wipe.path.points.clear();
    if (new_extruder_id >= 0) {
        // Start the wipe at the current position.
        gcodegen.m_wipe.path.points.emplace_back(wipe_tower_point_to_object_point(gcodegen, end_pos));
        // Wipe end point: Wipe direction away from the closer tower edge to the further tower edge.
        gcodegen.m_wipe.path.points.emplace_back(wipe_tower_point_to_object_point(gcodegen, 
            Vec2f((std::abs(m_left - end_pos.x()) < std::abs(m_right - end_pos.x())) ? m_right : m_left,
            end_pos.y())));
    }

    // Let the planner know we are traveling between objects.
    gcodegen.m_avoid_crossing_perimeters.use_external_mp_once = true;
    return gcode;
}

// This function postprocesses gcode_original, rotates and moves all G1 extrusions and returns resulting gcode
// Starting position has to be supplied explicitely (otherwise it would fail in case first G1 command only contained one coordinate)
std::string WipeTowerIntegration::post_process_wipe_tower_moves(const WipeTower::ToolChangeResult& tcr, const Vec2f& translation, float angle) const
{
    Vec2f extruder_offset = m_extruder_offsets[tcr.initial_tool].cast<float>();

    std::istringstream gcode_str(tcr.gcode);
    std::string gcode_out;
    std::string line;
    Vec2f pos = tcr.start_pos;
    Vec2f transformed_pos = pos;
    Vec2f old_pos(-1000.1f, -1000.1f);

    while (gcode_str) {
        std::getline(gcode_str, line);  // we read the gcode line by line

        // All G1 commands should be translated and rotated
        if (line.find("G1 ") == 0) {
            std::ostringstream line_out;
            std::istringstream line_str(line);
            line_str >> std::noskipws;  // don't skip whitespace
            char ch = 0;
            while (line_str >> ch) {
                if (ch == 'X')
                    line_str >> pos.x();
                else
                    if (ch == 'Y')
                        line_str >> pos.y();
                    else
                        line_out << ch;
            }

            transformed_pos = pos;
            transformed_pos = Eigen::Rotation2Df(angle) * transformed_pos;
            transformed_pos += translation;

            if (transformed_pos != old_pos) {
                line = line_out.str();
                std::ostringstream oss;
                oss << std::fixed << std::setprecision(3) << "G1 ";
                if (transformed_pos.x() != old_pos.x())
                    oss << " X" << transformed_pos.x() - extruder_offset.x();
                if (transformed_pos.y() != old_pos.y())
                    oss << " Y" << transformed_pos.y() - extruder_offset.y();

                line.replace(line.find("G1 "), 3, oss.str());
                old_pos = transformed_pos;
            }
        }

        gcode_out += line + "\n";

        // If this was a toolchange command, we should change current extruder offset
        if (line == "[toolchange_gcode]") {
            extruder_offset = m_extruder_offsets[tcr.new_tool].cast<float>();

            // If the extruder offset changed, add an extra move so everything is continuous
            if (extruder_offset != m_extruder_offsets[tcr.initial_tool].cast<float>()) {
                std::ostringstream oss;
                oss << std::fixed << std::setprecision(3)
                    << "G1 X" << transformed_pos.x() - extruder_offset.x()
                    << " Y"   << transformed_pos.y() - extruder_offset.y()
                    << "\n";
                gcode_out += oss.str();
            }
        }
    }
    return gcode_out;
}


std::string WipeTowerIntegration::prime(GCode &gcodegen)
{
    assert(m_layer_idx == 0);
    std::string gcode;

    if (&m_priming != nullptr) {
        // Disable linear advance for the wipe tower operations.
            //gcode += (gcodegen.config().gcode_flavor == gcfRepRap ? std::string("M572 D0 S0\n") : std::string("M900 K0\n"));

        for (const WipeTower::ToolChangeResult& tcr : m_priming) {
            if (!tcr.extrusions.empty())
                gcode += append_tcr(gcodegen, tcr, tcr.new_tool);


            // Let the tool change be executed by the wipe tower class.
            // Inform the G-code writer about the changes done behind its back.
            //gcode += tcr.gcode;
            // Let the m_writer know the current extruder_id, but ignore the generated G-code.
      //      unsigned int current_extruder_id = tcr.extrusions.back().tool;
      //      gcodegen.writer().toolchange(current_extruder_id);
      //      gcodegen.placeholder_parser().set("current_extruder", current_extruder_id);

        }

        // A phony move to the end position at the wipe tower.
       /* gcodegen.writer().travel_to_xy(Vec2d(m_priming.back().end_pos.x, m_priming.back().end_pos.y));
        gcodegen.set_last_pos(wipe_tower_point_to_object_point(gcodegen, m_priming.back().end_pos));
        // Prepare a future wipe.
        gcodegen.m_wipe.path.points.clear();
        // Start the wipe at the current position.
        gcodegen.m_wipe.path.points.emplace_back(wipe_tower_point_to_object_point(gcodegen, m_priming.back().end_pos));
        // Wipe end point: Wipe direction away from the closer tower edge to the further tower edge.
        gcodegen.m_wipe.path.points.emplace_back(wipe_tower_point_to_object_point(gcodegen,
            WipeTower::xy((std::abs(m_left - m_priming.back().end_pos.x) < std::abs(m_right - m_priming.back().end_pos.x)) ? m_right : m_left,
            m_priming.back().end_pos.y)));*/
    }
    return gcode;
}

std::string WipeTowerIntegration::tool_change(GCode &gcodegen, int extruder_id, bool finish_layer)
{
    std::string gcode;
    assert(m_layer_idx >= 0);
    if (! m_brim_done || gcodegen.writer().need_toolchange(extruder_id) || finish_layer) {
		if (m_layer_idx < (int)m_tool_changes.size()) {
			if (! (size_t(m_tool_change_idx) < m_tool_changes[m_layer_idx].size()))
                throw std::runtime_error("Wipe tower generation failed, possibly due to empty first layer.");
			gcode += append_tcr(gcodegen, m_tool_changes[m_layer_idx][m_tool_change_idx++], extruder_id);
		}
        m_brim_done = true;
    }
    return gcode;
}

// Print is finished. Now it remains to unload the filament safely with ramming over the wipe tower.
std::string WipeTowerIntegration::finalize(GCode &gcodegen)
{
    std::string gcode;
    if (std::abs(gcodegen.writer().get_position()(2) - m_final_purge.print_z) > EPSILON)
        gcode += gcodegen.change_layer(m_final_purge.print_z);
    gcode += append_tcr(gcodegen, m_final_purge, -1);
    return gcode;
}

#define EXTRUDER_CONFIG(OPT) m_config.OPT.get_at(m_writer.extruder()->id())

// Collect pairs of object_layer + support_layer sorted by print_z.
// object_layer & support_layer are considered to be on the same print_z, if they are not further than EPSILON.
std::vector<GCode::LayerToPrint> GCode::collect_layers_to_print(const PrintObject &object)
{
    std::vector<GCode::LayerToPrint> layers_to_print;
    layers_to_print.reserve(object.layers().size() + object.support_layers().size());

	// Calculate a minimum support layer height as a minimum over all extruders, but not smaller than 10um.
	// This is the same logic as in support generator.
	//FIXME should we use the printing extruders instead?
	double gap_over_supports = object.config().support_material_contact_distance;
	// FIXME should we test object.config().support_material_synchronize_layers ? Currently the support layers are synchronized with object layers iff soluble supports.
    assert(! object.config().support_material || gap_over_supports != 0. || object.config().support_material_synchronize_layers);
    if (gap_over_supports != 0.) {
        gap_over_supports = std::max(0., gap_over_supports);
		// Not a soluble support,
		double support_layer_height_min = 1000000.;
		for (auto lh : object.print()->config().min_layer_height.values)
			support_layer_height_min = std::min(support_layer_height_min, std::max(0.01, lh));
		gap_over_supports += support_layer_height_min;
    }

    // Pair the object layers with the support layers by z.
    size_t idx_object_layer  = 0;
    size_t idx_support_layer = 0;
    const LayerToPrint* last_extrusion_layer = nullptr;
    while (idx_object_layer < object.layers().size() || idx_support_layer < object.support_layers().size()) {
        LayerToPrint layer_to_print;
        layer_to_print.object_layer  = (idx_object_layer < object.layers().size()) ? object.layers()[idx_object_layer ++] : nullptr;
        layer_to_print.support_layer = (idx_support_layer < object.support_layers().size()) ? object.support_layers()[idx_support_layer ++] : nullptr;
        if (layer_to_print.object_layer && layer_to_print.support_layer) {
            if (layer_to_print.object_layer->print_z < layer_to_print.support_layer->print_z - EPSILON) {
                layer_to_print.support_layer = nullptr;
                -- idx_support_layer;
            } else if (layer_to_print.support_layer->print_z < layer_to_print.object_layer->print_z - EPSILON) {
                layer_to_print.object_layer = nullptr;
                -- idx_object_layer;
            }
        }

        layers_to_print.emplace_back(layer_to_print);

        // In case there are extrusions on this layer, check there is a layer to lay it on.
        if ((layer_to_print.object_layer && layer_to_print.object_layer->has_extrusions())
        	// Allow empty support layers, as the support generator may produce no extrusions for non-empty support regions.
         || (layer_to_print.support_layer /* && layer_to_print.support_layer->has_extrusions() */)) {
            double support_contact_z = (last_extrusion_layer && last_extrusion_layer->support_layer)
                                       ? gap_over_supports
                                       : 0.;
            double maximal_print_z = (last_extrusion_layer ? last_extrusion_layer->print_z() : 0.)
                                    + layer_to_print.layer()->height
                                    + support_contact_z;
            // Negative support_contact_z is not taken into account, it can result in false positives in cases
            // where previous layer has object extrusions too (https://github.com/prusa3d/PrusaSlicer/issues/2752)


            if (layer_to_print.print_z() > maximal_print_z + 2. * EPSILON)
                throw std::runtime_error(_(L("Empty layers detected, the output would not be printable.")) + "\n\n" +
                    _(L("Object name: ")) + object.model_object()->name + "\n" + _(L("Print z: ")) +
                    std::to_string(layers_to_print.back().print_z()) + "\n\n" + _(L("This is "
                    "usually caused by negligibly small extrusions or by a faulty model. Try to repair "
                    " the model or change its orientation on the bed.")));
            // Remember last layer with extrusions.
            last_extrusion_layer = &layers_to_print.back();
        }
    }

    return layers_to_print;
}

// Prepare for non-sequential printing of multiple objects: Support resp. object layers with nearly identical print_z 
// will be printed for  all objects at once.
// Return a list of <print_z, per object LayerToPrint> items.
std::vector<std::pair<coordf_t, std::vector<GCode::LayerToPrint>>> GCode::collect_layers_to_print(const Print &print)
{
    struct OrderingItem {
        coordf_t    print_z;
        size_t      object_idx;
        size_t      layer_idx;
    };

    std::vector<std::vector<LayerToPrint>>  per_object(print.objects().size(), std::vector<LayerToPrint>());
    std::vector<OrderingItem>               ordering;
    for (size_t i = 0; i < print.objects().size(); ++i) {
        per_object[i] = collect_layers_to_print(*print.objects()[i]);
        OrderingItem ordering_item;
        ordering_item.object_idx = i;
        ordering.reserve(ordering.size() + per_object[i].size());
        const LayerToPrint &front = per_object[i].front();
        for (const LayerToPrint &ltp : per_object[i]) {
            ordering_item.print_z   = ltp.print_z();
            ordering_item.layer_idx = &ltp - &front;
            ordering.emplace_back(ordering_item);
        }
    }

    std::sort(ordering.begin(), ordering.end(), [](const OrderingItem &oi1, const OrderingItem &oi2) { return oi1.print_z < oi2.print_z; });

    std::vector<std::pair<coordf_t, std::vector<LayerToPrint>>> layers_to_print;
    // Merge numerically very close Z values.
    for (size_t i = 0; i < ordering.size();) {
        // Find the last layer with roughly the same print_z.
        size_t j = i + 1;
        coordf_t zmax = ordering[i].print_z + EPSILON;
        for (; j < ordering.size() && ordering[j].print_z <= zmax; ++ j) ;
        // Merge into layers_to_print.
        std::pair<coordf_t, std::vector<LayerToPrint>> merged;
        // Assign an average print_z to the set of layers with nearly equal print_z.
        merged.first = 0.5 * (ordering[i].print_z + ordering[j-1].print_z);
        merged.second.assign(print.objects().size(), LayerToPrint());
        for (; i < j; ++i) {
            const OrderingItem &oi = ordering[i];
            assert(merged.second[oi.object_idx].layer() == nullptr);
            merged.second[oi.object_idx] = std::move(per_object[oi.object_idx][oi.layer_idx]);
        }
        layers_to_print.emplace_back(std::move(merged));
    }

    return layers_to_print;
}

void GCode::do_export(Print *print, const char *path, GCodePreviewData *preview_data)
{
    PROFILE_CLEAR();

    // Does the file exist? If so, we hope that it is still valid.
    if (print->is_step_done(psGCodeExport) && boost::filesystem::exists(boost::filesystem::path(path)))
        return;

    print->set_started(psGCodeExport);

    BOOST_LOG_TRIVIAL(info) << "Exporting G-code..." << log_memory_info();

    // Remove the old g-code if it exists.
    boost::nowide::remove(path);

    std::string path_tmp(path);
    path_tmp += ".tmp";

    FILE *file = boost::nowide::fopen(path_tmp.c_str(), "wb");
    if (file == nullptr)
        throw std::runtime_error(std::string("G-code export to ") + path + " failed.\nCannot open the file for writing.\n");

    m_enable_analyzer = preview_data != nullptr;

    try {
        m_placeholder_parser_failed_templates.clear();
        this->_do_export(*print, file);
        fflush(file);
        if (ferror(file)) {
            fclose(file);
            boost::nowide::remove(path_tmp.c_str());
            throw std::runtime_error(std::string("G-code export to ") + path + " failed\nIs the disk full?\n");
        }
    } catch (std::exception & /* ex */) {
        // Rethrow on any exception. std::runtime_exception and CanceledException are expected to be thrown.
        // Close and remove the file.
        fclose(file);
        boost::nowide::remove(path_tmp.c_str());
        throw;
    }
    fclose(file);

    if (! m_placeholder_parser_failed_templates.empty()) {
        // G-code export proceeded, but some of the PlaceholderParser substitutions failed.
        std::string msg = std::string("G-code export to ") + path + " failed due to invalid custom G-code sections:\n\n";
        for (const std::string &name : m_placeholder_parser_failed_templates)
            msg += std::string("\t") + name + "\n";
        msg += "\nPlease inspect the file ";
        msg += path_tmp + " for error messages enclosed between\n";
        msg += "        !!!!! Failed to process the custom G-code template ...\n";
        msg += "and\n";
        msg += "        !!!!! End of an error report for the custom G-code template ...\n";
        throw std::runtime_error(msg);
    }

    GCodeTimeEstimator::PostProcessData normal_data = m_normal_time_estimator.get_post_process_data();
    GCodeTimeEstimator::PostProcessData silent_data = m_silent_time_estimator.get_post_process_data();

    bool remaining_times_enabled = print->config().remaining_times.value;

    BOOST_LOG_TRIVIAL(debug) << "Time estimator post processing" << log_memory_info();
    GCodeTimeEstimator::post_process(path_tmp, 60.0f, remaining_times_enabled ? &normal_data : nullptr, (remaining_times_enabled && m_silent_time_estimator_enabled) ? &silent_data : nullptr);

    if (remaining_times_enabled)
    {
        m_normal_time_estimator.reset();
        if (m_silent_time_estimator_enabled)
            m_silent_time_estimator.reset();
    }

    // starts analyzer calculations
    if (m_enable_analyzer) {
        BOOST_LOG_TRIVIAL(debug) << "Preparing G-code preview data" << log_memory_info();
        m_analyzer.calc_gcode_preview_data(*preview_data, [print]() { print->throw_if_canceled(); });
        m_analyzer.reset();
    }

    if (rename_file(path_tmp, path))
        throw std::runtime_error(
            std::string("Failed to rename the output G-code file from ") + path_tmp + " to " + path + '\n' +
            "Is " + path_tmp + " locked?" + '\n');

    BOOST_LOG_TRIVIAL(info) << "Exporting G-code finished" << log_memory_info();
	print->set_done(psGCodeExport);

    // Write the profiler measurements to file
    PROFILE_UPDATE();
    PROFILE_OUTPUT(debug_out_path("gcode-export-profile.txt").c_str());
}

void GCode::_do_export(Print &print, FILE *file)
{
    PROFILE_FUNC();

    // resets time estimators
    m_normal_time_estimator.reset();
    m_normal_time_estimator.set_dialect(print.config().gcode_flavor);
    m_silent_time_estimator_enabled = (print.config().gcode_flavor == gcfMarlin) && print.config().silent_mode;

    // Until we have a UI support for the other firmwares than the Marlin, use the hardcoded default values
    // and let the user to enter the G-code limits into the start G-code.
    // If the following block is enabled for other firmwares than the Marlin, then the function
    // this->print_machine_envelope(file, print);
    // shall be adjusted as well to produce a G-code block compatible with the particular firmware flavor.
    if (print.config().gcode_flavor.value == gcfMarlin) {
        m_normal_time_estimator.set_max_acceleration((float)print.config().machine_max_acceleration_extruding.values[0]);
		m_normal_time_estimator.set_retract_acceleration((float)print.config().machine_max_acceleration_retracting.values[0]);
		m_normal_time_estimator.set_minimum_feedrate((float)print.config().machine_min_extruding_rate.values[0]);
		m_normal_time_estimator.set_minimum_travel_feedrate((float)print.config().machine_min_travel_rate.values[0]);
		m_normal_time_estimator.set_axis_max_acceleration(GCodeTimeEstimator::X, (float)print.config().machine_max_acceleration_x.values[0]);
		m_normal_time_estimator.set_axis_max_acceleration(GCodeTimeEstimator::Y, (float)print.config().machine_max_acceleration_y.values[0]);
		m_normal_time_estimator.set_axis_max_acceleration(GCodeTimeEstimator::Z, (float)print.config().machine_max_acceleration_z.values[0]);
		m_normal_time_estimator.set_axis_max_acceleration(GCodeTimeEstimator::E, (float)print.config().machine_max_acceleration_e.values[0]);
		m_normal_time_estimator.set_axis_max_feedrate(GCodeTimeEstimator::X, (float)print.config().machine_max_feedrate_x.values[0]);
		m_normal_time_estimator.set_axis_max_feedrate(GCodeTimeEstimator::Y, (float)print.config().machine_max_feedrate_y.values[0]);
		m_normal_time_estimator.set_axis_max_feedrate(GCodeTimeEstimator::Z, (float)print.config().machine_max_feedrate_z.values[0]);
		m_normal_time_estimator.set_axis_max_feedrate(GCodeTimeEstimator::E, (float)print.config().machine_max_feedrate_e.values[0]);
		m_normal_time_estimator.set_axis_max_jerk(GCodeTimeEstimator::X, (float)print.config().machine_max_jerk_x.values[0]);
		m_normal_time_estimator.set_axis_max_jerk(GCodeTimeEstimator::Y, (float)print.config().machine_max_jerk_y.values[0]);
		m_normal_time_estimator.set_axis_max_jerk(GCodeTimeEstimator::Z, (float)print.config().machine_max_jerk_z.values[0]);
		m_normal_time_estimator.set_axis_max_jerk(GCodeTimeEstimator::E, (float)print.config().machine_max_jerk_e.values[0]);

        if (m_silent_time_estimator_enabled)
        {
            m_silent_time_estimator.reset();
            m_silent_time_estimator.set_dialect(print.config().gcode_flavor);
            /* "Stealth mode" values can be just a copy of "normal mode" values 
            * (when they aren't input for a printer preset).
            * Thus, use back value from values, instead of second one, which could be absent
            */
			m_silent_time_estimator.set_max_acceleration((float)print.config().machine_max_acceleration_extruding.values.back());
			m_silent_time_estimator.set_retract_acceleration((float)print.config().machine_max_acceleration_retracting.values.back());
			m_silent_time_estimator.set_minimum_feedrate((float)print.config().machine_min_extruding_rate.values.back());
			m_silent_time_estimator.set_minimum_travel_feedrate((float)print.config().machine_min_travel_rate.values.back());
			m_silent_time_estimator.set_axis_max_acceleration(GCodeTimeEstimator::X, (float)print.config().machine_max_acceleration_x.values.back());
			m_silent_time_estimator.set_axis_max_acceleration(GCodeTimeEstimator::Y, (float)print.config().machine_max_acceleration_y.values.back());
			m_silent_time_estimator.set_axis_max_acceleration(GCodeTimeEstimator::Z, (float)print.config().machine_max_acceleration_z.values.back());
			m_silent_time_estimator.set_axis_max_acceleration(GCodeTimeEstimator::E, (float)print.config().machine_max_acceleration_e.values.back());
			m_silent_time_estimator.set_axis_max_feedrate(GCodeTimeEstimator::X, (float)print.config().machine_max_feedrate_x.values.back());
			m_silent_time_estimator.set_axis_max_feedrate(GCodeTimeEstimator::Y, (float)print.config().machine_max_feedrate_y.values.back());
			m_silent_time_estimator.set_axis_max_feedrate(GCodeTimeEstimator::Z, (float)print.config().machine_max_feedrate_z.values.back());
			m_silent_time_estimator.set_axis_max_feedrate(GCodeTimeEstimator::E, (float)print.config().machine_max_feedrate_e.values.back());
			m_silent_time_estimator.set_axis_max_jerk(GCodeTimeEstimator::X, (float)print.config().machine_max_jerk_x.values.back());
			m_silent_time_estimator.set_axis_max_jerk(GCodeTimeEstimator::Y, (float)print.config().machine_max_jerk_y.values.back());
			m_silent_time_estimator.set_axis_max_jerk(GCodeTimeEstimator::Z, (float)print.config().machine_max_jerk_z.values.back());
			m_silent_time_estimator.set_axis_max_jerk(GCodeTimeEstimator::E, (float)print.config().machine_max_jerk_e.values.back());
            if (print.config().single_extruder_multi_material) {
                // As of now the fields are shown at the UI dialog in the same combo box as the ramming values, so they
                // are considered to be active for the single extruder multi-material printers only.
                m_silent_time_estimator.set_filament_load_times(print.config().filament_load_time.values);
                m_silent_time_estimator.set_filament_unload_times(print.config().filament_unload_time.values);
            }
        }
    }
    // Filament load / unload times are not specific to a firmware flavor. Let anybody use it if they find it useful.
    if (print.config().single_extruder_multi_material) {
        // As of now the fields are shown at the UI dialog in the same combo box as the ramming values, so they
        // are considered to be active for the single extruder multi-material printers only.
        m_normal_time_estimator.set_filament_load_times(print.config().filament_load_time.values);
        m_normal_time_estimator.set_filament_unload_times(print.config().filament_unload_time.values);
    }

    // resets analyzer
    m_analyzer.reset();

    // send extruder offset data to analyzer
    GCodeAnalyzer::ExtruderOffsetsMap extruder_offsets;
    for (unsigned int extruder_id : print.extruders())
    {
        Vec2d offset = print.config().extruder_offset.get_at(extruder_id);
        if (!offset.isApprox(Vec2d::Zero()))
            extruder_offsets[extruder_id] = offset;
    }
    m_analyzer.set_extruder_offsets(extruder_offsets);

    // send extruders count to analyzer to allow it to detect invalid extruder idxs
    const ConfigOptionStrings* extruders_opt = dynamic_cast<const ConfigOptionStrings*>(print.config().option("extruder_colour"));
    const ConfigOptionStrings* filamemts_opt = dynamic_cast<const ConfigOptionStrings*>(print.config().option("filament_colour"));
    m_analyzer.set_extruders_count(std::max((unsigned int)extruders_opt->values.size(), (unsigned int)filamemts_opt->values.size()));

    // tell analyzer about the gcode flavor
    m_analyzer.set_gcode_flavor(print.config().gcode_flavor);

    // resets analyzer's tracking data
    m_last_mm3_per_mm = GCodeAnalyzer::Default_mm3_per_mm;
    m_last_width = GCodeAnalyzer::Default_Width;
    m_last_height = GCodeAnalyzer::Default_Height;

    // How many times will be change_layer() called?
    // change_layer() in turn increments the progress bar status.
    m_layer_count = 0;
    if (print.config().complete_objects.value) {
        // Add each of the object's layers separately.
        for (auto object : print.objects()) {
            std::vector<coordf_t> zs;
            zs.reserve(object->layers().size() + object->support_layers().size());
            for (auto layer : object->layers())
                zs.push_back(layer->print_z);
            for (auto layer : object->support_layers())
                zs.push_back(layer->print_z);
            std::sort(zs.begin(), zs.end());
            m_layer_count += (unsigned int)(object->copies().size() * (std::unique(zs.begin(), zs.end()) - zs.begin()));
        }
    } else {
        // Print all objects with the same print_z together.
        std::vector<coordf_t> zs;
        for (auto object : print.objects()) {
            zs.reserve(zs.size() + object->layers().size() + object->support_layers().size());
            for (auto layer : object->layers())
                zs.push_back(layer->print_z);
            for (auto layer : object->support_layers())
                zs.push_back(layer->print_z);
        }
        std::sort(zs.begin(), zs.end());
        m_layer_count = (unsigned int)(std::unique(zs.begin(), zs.end()) - zs.begin());
    }
    print.throw_if_canceled();

    m_enable_cooling_markers = true;
    this->apply_print_config(print.config());
    this->set_extruders(print.extruders());
    
    // Initialize colorprint.
    m_colorprint_heights = cast<float>(print.config().colorprint_heights.values);

    // Initialize autospeed.
    {
        // get the minimum cross-section used in the print
        std::vector<double> mm3_per_mm;
        for (auto object : print.objects()) {
            for (size_t region_id = 0; region_id < object->region_volumes.size(); ++ region_id) {
                const PrintRegion* region = print.regions()[region_id];
                for (auto layer : object->layers()) {
                    const LayerRegion* layerm = layer->regions()[region_id];
                    if (region->config().get_abs_value("perimeter_speed"          ) == 0 || 
                        region->config().get_abs_value("small_perimeter_speed"    ) == 0 || 
                        region->config().get_abs_value("external_perimeter_speed" ) == 0 || 
                        region->config().get_abs_value("bridge_speed"             ) == 0)
                        mm3_per_mm.push_back(layerm->perimeters.min_mm3_per_mm());
                    if (region->config().get_abs_value("infill_speed"             ) == 0 || 
                        region->config().get_abs_value("solid_infill_speed"       ) == 0 || 
                        region->config().get_abs_value("top_solid_infill_speed"   ) == 0 || 
                        region->config().get_abs_value("bridge_speed"             ) == 0)
                        mm3_per_mm.push_back(layerm->fills.min_mm3_per_mm());
                }
            }
            if (object->config().get_abs_value("support_material_speed"           ) == 0 || 
                object->config().get_abs_value("support_material_interface_speed" ) == 0)
                for (auto layer : object->support_layers())
                    mm3_per_mm.push_back(layer->support_fills.min_mm3_per_mm());
        }
        print.throw_if_canceled();
        // filter out 0-width segments
        mm3_per_mm.erase(std::remove_if(mm3_per_mm.begin(), mm3_per_mm.end(), [](double v) { return v < 0.000001; }), mm3_per_mm.end());
        if (! mm3_per_mm.empty()) {
            // In order to honor max_print_speed we need to find a target volumetric
            // speed that we can use throughout the print. So we define this target 
            // volumetric speed as the volumetric speed produced by printing the 
            // smallest cross-section at the maximum speed: any larger cross-section
            // will need slower feedrates.
            m_volumetric_speed = *std::min_element(mm3_per_mm.begin(), mm3_per_mm.end()) * print.config().max_print_speed.value;
            // limit such volumetric speed with max_volumetric_speed if set
            if (print.config().max_volumetric_speed.value > 0)
                m_volumetric_speed = std::min(m_volumetric_speed, print.config().max_volumetric_speed.value);
        }
    }
    print.throw_if_canceled();
    
    m_cooling_buffer = make_unique<CoolingBuffer>(*this);
    if (print.config().spiral_vase.value)
        m_spiral_vase = make_unique<SpiralVase>(print.config());
#ifdef HAS_PRESSURE_EQUALIZER
    if (print.config().max_volumetric_extrusion_rate_slope_positive.value > 0 ||
        print.config().max_volumetric_extrusion_rate_slope_negative.value > 0)
        m_pressure_equalizer = make_unique<PressureEqualizer>(&print.config());
    m_enable_extrusion_role_markers = (bool)m_pressure_equalizer;
#else /* HAS_PRESSURE_EQUALIZER */
    m_enable_extrusion_role_markers = false;
#endif /* HAS_PRESSURE_EQUALIZER */

    // Write information on the generator.
    _write_format(file, "; %s\n\n", Slic3r::header_slic3r_generated().c_str());
    // Write notes (content of the Print Settings tab -> Notes)
    {
        std::list<std::string> lines;
        boost::split(lines, print.config().notes.value, boost::is_any_of("\n"), boost::token_compress_off);
        for (auto line : lines) {
            // Remove the trailing '\r' from the '\r\n' sequence.
            if (! line.empty() && line.back() == '\r')
                line.pop_back();
            _write_format(file, "; %s\n", line.c_str());
        }
        if (! lines.empty())
            _write(file, "\n");
    }
    print.throw_if_canceled();

    // Write some terse information on the slicing parameters.
    const PrintObject *first_object         = print.objects().front();
    const double       layer_height         = first_object->config().layer_height.value;
    const double       first_layer_height   = first_object->config().first_layer_height.get_abs_value(layer_height);
    for (const PrintRegion* region : print.regions()) {
        _write_format(file, "; external perimeters extrusion width = %.2fmm\n", region->flow(frExternalPerimeter, layer_height, false, false, -1., *first_object).width);
        _write_format(file, "; perimeters extrusion width = %.2fmm\n",          region->flow(frPerimeter,         layer_height, false, false, -1., *first_object).width);
        _write_format(file, "; infill extrusion width = %.2fmm\n",              region->flow(frInfill,            layer_height, false, false, -1., *first_object).width);
        _write_format(file, "; solid infill extrusion width = %.2fmm\n",        region->flow(frSolidInfill,       layer_height, false, false, -1., *first_object).width);
        _write_format(file, "; top infill extrusion width = %.2fmm\n",          region->flow(frTopSolidInfill,    layer_height, false, false, -1., *first_object).width);
        if (print.has_support_material())
            _write_format(file, "; support material extrusion width = %.2fmm\n", support_material_flow(first_object).width);
        if (print.config().first_layer_extrusion_width.value > 0)
            _write_format(file, "; first layer extrusion width = %.2fmm\n",   region->flow(frPerimeter, first_layer_height, false, true, -1., *first_object).width);
        _write_format(file, "\n");
    }
    print.throw_if_canceled();
    
    // adds tags for time estimators
    if (print.config().remaining_times.value)
    {
        _writeln(file, GCodeTimeEstimator::Normal_First_M73_Output_Placeholder_Tag);
        if (m_silent_time_estimator_enabled)
            _writeln(file, GCodeTimeEstimator::Silent_First_M73_Output_Placeholder_Tag);
    }

<<<<<<< HEAD
    // Prepare the helper object for replacing placeholders in custom G-code and output filename.
=======
	//Hold total number of print toolchanges
    int          m_total_toolchanges = 1;
    m_total_toolchanges = print.wipe_tower_data().number_of_toolchanges;
    //Check for negative toolchanges (probably single extruder mode) and set to 1.
    m_total_toolchanges = (print.wipe_tower_data().number_of_toolchanges < 0) ? 1 : print.wipe_tower_data().number_of_toolchanges;

    // Prepare the helper object for replacing placeholders in custom G-code and output filename.
>>>>>>> 0ea6f895
    m_placeholder_parser = print.placeholder_parser();
    m_placeholder_parser.update_timestamp();
    print.update_object_placeholders(m_placeholder_parser.config_writable(), ".gcode");

    // Get optimal tool ordering to minimize tool switches of a multi-exruder print.
    // For a print by objects, find the 1st printing object.
    ToolOrdering tool_ordering;
    unsigned int initial_extruder_id = (unsigned int)-1;
    unsigned int final_extruder_id   = (unsigned int)-1;
    size_t       initial_print_object_id = 0;
    bool         has_wipe_tower      = false;
    if (print.config().complete_objects.value) {
        // Find the 1st printing object, find its tool ordering and the initial extruder ID.
        for (; initial_print_object_id < print.objects().size(); ++initial_print_object_id) {
            tool_ordering = ToolOrdering(*print.objects()[initial_print_object_id], initial_extruder_id);
            if ((initial_extruder_id = tool_ordering.first_extruder()) != (unsigned int)-1)
                break;
        }
    } else {
		// Find tool ordering for all the objects at once, and the initial extruder ID.
        // If the tool ordering has been pre-calculated by Print class for wipe tower already, reuse it.
		tool_ordering = print.wipe_tower_data().tool_ordering.empty() ?
            ToolOrdering(print, initial_extruder_id) :
            print.wipe_tower_data().tool_ordering;
        has_wipe_tower = print.has_wipe_tower() && tool_ordering.has_wipe_tower();
        initial_extruder_id = (has_wipe_tower && ! print.config().single_extruder_multi_material_priming) ? 
            // The priming towers will be skipped.
            tool_ordering.all_extruders().back() :
            // Don't skip the priming towers. 
            tool_ordering.first_extruder();
    }
    if (initial_extruder_id == (unsigned int)-1) {
        // Nothing to print!
        initial_extruder_id = 0;
        final_extruder_id   = 0;
    } else {
        final_extruder_id = tool_ordering.last_extruder();
        assert(final_extruder_id != (unsigned int)-1);
    }
    print.throw_if_canceled();

    m_cooling_buffer->set_current_extruder(initial_extruder_id);

    // Emit machine envelope limits for the Marlin firmware.
    this->print_machine_envelope(file, print);

    // Disable fan.
    if (! print.config().cooling.get_at(initial_extruder_id) || print.config().disable_fan_first_layers.get_at(initial_extruder_id))
        _write(file, m_writer.set_fan(0, true));

    // Let the start-up script prime the 1st printing tool.
    m_placeholder_parser.set("initial_tool", initial_extruder_id);
    m_placeholder_parser.set("initial_extruder", initial_extruder_id);
    m_placeholder_parser.set("current_extruder", initial_extruder_id);
    //Set variable for total layer count so it can be used in custom gcode.
    m_placeholder_parser.set("total_layer_count", m_layer_count);
    // Useful for sequential prints.
    m_placeholder_parser.set("current_object_idx", 0);
    // For the start / end G-code to do the priming and final filament pull in case there is no wipe tower provided.
    m_placeholder_parser.set("has_wipe_tower", has_wipe_tower);
    m_placeholder_parser.set("has_single_extruder_multi_material_priming", has_wipe_tower && print.config().single_extruder_multi_material_priming);
    m_placeholder_parser.set("total_toolchanges", m_total_toolchanges);
    std::string start_gcode = this->placeholder_parser_process("start_gcode", print.config().start_gcode.value, initial_extruder_id);
    // Set bed temperature if the start G-code does not contain any bed temp control G-codes.
    this->_print_first_layer_bed_temperature(file, print, start_gcode, initial_extruder_id, true);
    // Set extruder(s) temperature before and after start G-code.
    this->_print_first_layer_extruder_temperatures(file, print, start_gcode, initial_extruder_id, false);

    if (m_enable_analyzer)
    {
        // adds tag for analyzer
        char buf[32];
        sprintf(buf, ";%s%d\n", GCodeAnalyzer::Extrusion_Role_Tag.c_str(), erCustom);
        _writeln(file, buf);
    }

    // Write the custom start G-code
    _writeln(file, start_gcode);

    // Process filament-specific gcode.
   /* if (has_wipe_tower) {
        // Wipe tower will control the extruder switching, it will call the start_filament_gcode.
    } else {
            DynamicConfig config;
            config.set_key_value("filament_extruder_id", new ConfigOptionInt(int(initial_extruder_id)));
            _writeln(file, this->placeholder_parser_process("start_filament_gcode", print.config().start_filament_gcode.values[initial_extruder_id], initial_extruder_id, &config));
    }
*/
    this->_print_first_layer_extruder_temperatures(file, print, start_gcode, initial_extruder_id, true);
    print.throw_if_canceled();

    // Set other general things.
    _write(file, this->preamble());

    // Initialize a motion planner for object-to-object travel moves.
    m_avoid_crossing_perimeters.reset();
    if (print.config().avoid_crossing_perimeters.value) {
        m_avoid_crossing_perimeters.init_external_mp(print);
        print.throw_if_canceled();
    }

    // Calculate wiping points if needed
    if (print.config().ooze_prevention.value && ! print.config().single_extruder_multi_material) {
        Points skirt_points;
        for (const ExtrusionEntity *ee : print.skirt().entities)
            for (const ExtrusionPath &path : dynamic_cast<const ExtrusionLoop*>(ee)->paths)
                append(skirt_points, path.polyline.points);
        if (! skirt_points.empty()) {
            Polygon outer_skirt = Slic3r::Geometry::convex_hull(skirt_points);
            Polygons skirts;
            for (unsigned int extruder_id : print.extruders()) {
                const Vec2d &extruder_offset = print.config().extruder_offset.get_at(extruder_id);
                Polygon s(outer_skirt);
                s.translate(Point::new_scale(-extruder_offset(0), -extruder_offset(1)));
                skirts.emplace_back(std::move(s));
            }
            m_ooze_prevention.enable = true;
            m_ooze_prevention.standby_points =
                offset(Slic3r::Geometry::convex_hull(skirts), scale_(3.f)).front().equally_spaced_points(scale_(10.));
#if 0
                require "Slic3r/SVG.pm";
                Slic3r::SVG::output(
                    "ooze_prevention.svg",
                    red_polygons    => \@skirts,
                    polygons        => [$outer_skirt],
                    points          => $gcodegen->ooze_prevention->standby_points,
                );
#endif
        }
        print.throw_if_canceled();
    }
    
    if (! (has_wipe_tower && print.config().single_extruder_multi_material_priming)) {
        // Set initial extruder only after custom start G-code.
        // Ugly hack: Do not set the initial extruder if the extruder is primed using the MMU priming towers at the edge of the print bed.
        _write(file, this->set_extruder(initial_extruder_id, 0.));
    }

    // Do all objects for each layer.
    if (print.config().complete_objects.value) {
        // Print objects from the smallest to the tallest to avoid collisions
        // when moving onto next object starting point.
        std::vector<PrintObject*> objects(print.objects());
        std::sort(objects.begin(), objects.end(), [](const PrintObject* po1, const PrintObject* po2) { return po1->size(2) < po2->size(2); });       
        size_t finished_objects = 0;
        for (size_t object_id = initial_print_object_id; object_id < objects.size(); ++ object_id) {
            const PrintObject &object = *objects[object_id];
            for (const Point &copy : object.copies()) {
                // Get optimal tool ordering to minimize tool switches of a multi-exruder print.
                if (object_id != initial_print_object_id || &copy != object.copies().data()) {
                    // Don't initialize for the first object and first copy.
                    tool_ordering = ToolOrdering(object, final_extruder_id);
                    unsigned int new_extruder_id = tool_ordering.first_extruder();
                    if (new_extruder_id == (unsigned int)-1)
                        // Skip this object.
                        continue;
                    initial_extruder_id = new_extruder_id;
                    final_extruder_id   = tool_ordering.last_extruder();
                    assert(final_extruder_id != (unsigned int)-1);
                }
                print.throw_if_canceled();
                this->set_origin(unscale(copy));
                if (finished_objects > 0) {
                    // Move to the origin position for the copy we're going to print.
                    // This happens before Z goes down to layer 0 again, so that no collision happens hopefully.
                    m_enable_cooling_markers = false; // we're not filtering these moves through CoolingBuffer
                    m_avoid_crossing_perimeters.use_external_mp_once = true;
                    _write(file, this->retract());
                    _write(file, this->travel_to(Point(0, 0), erNone, "move to origin position for next object"));
                    m_enable_cooling_markers = true;
                    // Disable motion planner when traveling to first object point.
                    m_avoid_crossing_perimeters.disable_once = true;
                    // Ff we are printing the bottom layer of an object, and we have already finished
                    // another one, set first layer temperatures. This happens before the Z move
                    // is triggered, so machine has more time to reach such temperatures.
                    m_placeholder_parser.set("current_object_idx", int(finished_objects));
                    std::string between_objects_gcode = this->placeholder_parser_process("between_objects_gcode", print.config().between_objects_gcode.value, initial_extruder_id);
                    // Set first layer bed and extruder temperatures, don't wait for it to reach the temperature.
                    this->_print_first_layer_bed_temperature(file, print, between_objects_gcode, initial_extruder_id, false);
                    this->_print_first_layer_extruder_temperatures(file, print, between_objects_gcode, initial_extruder_id, false);
                    _writeln(file, between_objects_gcode);
                }
                // Reset the cooling buffer internal state (the current position, feed rate, accelerations).
                m_cooling_buffer->reset();
                m_cooling_buffer->set_current_extruder(initial_extruder_id);
                // Pair the object layers with the support layers by z, extrude them.
                std::vector<LayerToPrint> layers_to_print = collect_layers_to_print(object);
                for (const LayerToPrint &ltp : layers_to_print) {
                    std::vector<LayerToPrint> lrs;
                    lrs.emplace_back(std::move(ltp));
                    this->process_layer(file, print, lrs, tool_ordering.tools_for_layer(ltp.print_z()), nullptr, &copy - object.copies().data());
                    print.throw_if_canceled();
                }
#ifdef HAS_PRESSURE_EQUALIZER
                if (m_pressure_equalizer)
                    _write(file, m_pressure_equalizer->process("", true));
#endif /* HAS_PRESSURE_EQUALIZER */
                ++ finished_objects;
                // Flag indicating whether the nozzle temperature changes from 1st to 2nd layer were performed.
                // Reset it when starting another object from 1st layer.
                m_second_layer_things_done = false;
            }
        }
    } else {
        // Order object instances using a nearest neighbor search.
        std::vector<std::pair<size_t, size_t>> print_object_instances_ordering = chain_print_object_instances(print);
        // Sort layers by Z.
        // All extrusion moves with the same top layer height are extruded uninterrupted.
        std::vector<std::pair<coordf_t, std::vector<LayerToPrint>>> layers_to_print = collect_layers_to_print(print);
        // Prusa Multi-Material wipe tower.
        if (has_wipe_tower && ! layers_to_print.empty()) {
            m_wipe_tower.reset(new WipeTowerIntegration(print.config(), *print.wipe_tower_data().priming.get(), print.wipe_tower_data().tool_changes, *print.wipe_tower_data().final_purge.get()));
            _write(file, m_writer.travel_to_z(first_layer_height + m_config.z_offset.value, "Move to the first layer height"));
            if (print.config().single_extruder_multi_material_priming) {
    		    _write(file, m_wipe_tower->prime(*this));
                // Verify, whether the print overaps the priming extrusions.
                BoundingBoxf bbox_print(get_print_extrusions_extents(print));
                coordf_t twolayers_printz = ((layers_to_print.size() == 1) ? layers_to_print.front() : layers_to_print[1]).first + EPSILON;
                for (const PrintObject *print_object : print.objects())
                    bbox_print.merge(get_print_object_extrusions_extents(*print_object, twolayers_printz));
                bbox_print.merge(get_wipe_tower_extrusions_extents(print, twolayers_printz));
                BoundingBoxf bbox_prime(get_wipe_tower_priming_extrusions_extents(print));
                bbox_prime.offset(0.5f);
                // Beep for 500ms, tone 800Hz. Yet better, play some Morse.
                _write(file, this->retract());
                _write(file, "M300 S800 P500\n");
                if (bbox_prime.overlap(bbox_print)) {
                    // Wait for the user to remove the priming extrusions, otherwise they would
                    // get covered by the print.
                    _write(file, "M1 Remove priming towers and click button.\n");
                }
                else {
                    // Just wait for a bit to let the user check, that the priming succeeded.
                    //TODO Add a message explaining what the printer is waiting for. This needs a firmware fix.
                    _write(file, "M1 S10\n");
                }
            }
            print.throw_if_canceled();
        }
        // Extrude the layers.
        for (auto &layer : layers_to_print) {
            const LayerTools &layer_tools = tool_ordering.tools_for_layer(layer.first);
            if (m_wipe_tower && layer_tools.has_wipe_tower)
                m_wipe_tower->next_layer();
            this->process_layer(file, print, layer.second, layer_tools, &print_object_instances_ordering, size_t(-1));
            print.throw_if_canceled();
        }
#ifdef HAS_PRESSURE_EQUALIZER
        if (m_pressure_equalizer)
            _write(file, m_pressure_equalizer->process("", true));
#endif /* HAS_PRESSURE_EQUALIZER */
        if (m_wipe_tower)
            // Purge the extruder, pull out the active filament.
            _write(file, m_wipe_tower->finalize(*this));
    }

    // Write end commands to file.
    _write(file, this->retract());
    _write(file, m_writer.set_fan(false));

    if (m_enable_analyzer)
    {
        // adds tag for analyzer
        char buf[32];
        sprintf(buf, ";%s%d\n", GCodeAnalyzer::Extrusion_Role_Tag.c_str(), erCustom);
        _writeln(file, buf);
    }

    // Process filament-specific gcode in extruder order.
    {
        DynamicConfig config;
        config.set_key_value("layer_num", new ConfigOptionInt(m_layer_index));
        config.set_key_value("layer_z",   new ConfigOptionFloat(m_writer.get_position()(2) - m_config.z_offset.value));
        if (print.config().single_extruder_multi_material) {
            // Process the end_filament_gcode for the active filament only.
            int extruder_id = m_writer.extruder()->id();
            config.set_key_value("filament_extruder_id", new ConfigOptionInt(extruder_id));
            _writeln(file, this->placeholder_parser_process("end_filament_gcode", print.config().end_filament_gcode.get_at(extruder_id), extruder_id, &config));
        } else {
            for (const std::string &end_gcode : print.config().end_filament_gcode.values) {
				int extruder_id = (unsigned int)(&end_gcode - &print.config().end_filament_gcode.values.front());
                config.set_key_value("filament_extruder_id", new ConfigOptionInt(extruder_id));
                _writeln(file, this->placeholder_parser_process("end_filament_gcode", end_gcode, extruder_id, &config));
            }
        }
        _writeln(file, this->placeholder_parser_process("end_gcode", print.config().end_gcode, m_writer.extruder()->id(), &config));
    }
    _write(file, m_writer.update_progress(m_layer_count, m_layer_count, true)); // 100%
    _write(file, m_writer.postamble());

    // adds tags for time estimators
    if (print.config().remaining_times.value)
    {
        _writeln(file, GCodeTimeEstimator::Normal_Last_M73_Output_Placeholder_Tag);
        if (m_silent_time_estimator_enabled)
            _writeln(file, GCodeTimeEstimator::Silent_Last_M73_Output_Placeholder_Tag);
    }

    print.throw_if_canceled();

    // calculates estimated printing time
    m_normal_time_estimator.calculate_time(false);
    if (m_silent_time_estimator_enabled)
        m_silent_time_estimator.calculate_time(false);

    // Get filament stats.
    print.m_print_statistics.clear();
    print.m_print_statistics.estimated_normal_print_time = m_normal_time_estimator.get_time_dhms();
    print.m_print_statistics.estimated_silent_print_time = m_silent_time_estimator_enabled ? m_silent_time_estimator.get_time_dhms() : "N/A";
<<<<<<< HEAD
    print.m_print_statistics.estimated_normal_color_print_times = m_normal_time_estimator.get_color_times_dhms(true);
    if (m_silent_time_estimator_enabled)
        print.m_print_statistics.estimated_silent_color_print_times = m_silent_time_estimator.get_color_times_dhms(true);

=======
    print.m_print_statistics.total_toolchanges = m_total_toolchanges;
>>>>>>> 0ea6f895
    std::vector<Extruder> extruders = m_writer.extruders();
    if (! extruders.empty()) {
        std::pair<std::string, unsigned int> out_filament_used_mm ("; filament used [mm] = ", 0);
        std::pair<std::string, unsigned int> out_filament_used_cm3("; filament used [cm3] = ", 0);
        std::pair<std::string, unsigned int> out_filament_used_g  ("; filament used [g] = ", 0);
        std::pair<std::string, unsigned int> out_filament_cost    ("; filament cost = ", 0);
        for (const Extruder &extruder : extruders) {
            double used_filament   = extruder.used_filament() + (has_wipe_tower ? print.wipe_tower_data().used_filament[extruder.id()] : 0.f);
            double extruded_volume = extruder.extruded_volume() + (has_wipe_tower ? print.wipe_tower_data().used_filament[extruder.id()] * 2.4052f : 0.f); // assumes 1.75mm filament diameter
            double filament_weight = extruded_volume * extruder.filament_density() * 0.001;
            double filament_cost   = filament_weight * extruder.filament_cost()    * 0.001;
            auto append = [&extruder, &extruders](std::pair<std::string, unsigned int> &dst, const char *tmpl, double value) {
                while (dst.second < extruder.id()) {
                    // Fill in the non-printing extruders with zeros.
                    dst.first += (dst.second > 0) ? ", 0" : "0";
                    ++ dst.second;
                }
                if (dst.second > 0)
                    dst.first += ", ";
                char buf[64];
				sprintf(buf, tmpl, value);
                dst.first += buf;
                ++ dst.second;
            };
            print.m_print_statistics.filament_stats.insert(std::pair<size_t, float>(extruder.id(), (float)used_filament));
            append(out_filament_used_mm,  "%.1lf", used_filament);
            append(out_filament_used_cm3, "%.1lf", extruded_volume * 0.001);
            if (filament_weight > 0.) {
                print.m_print_statistics.total_weight = print.m_print_statistics.total_weight + filament_weight;
                append(out_filament_used_g, "%.1lf", filament_weight);
                if (filament_cost > 0.) {
                    print.m_print_statistics.total_cost = print.m_print_statistics.total_cost + filament_cost;
                    append(out_filament_cost, "%.1lf", filament_cost);
                }
            }
            print.m_print_statistics.total_used_filament += used_filament;
            print.m_print_statistics.total_extruded_volume += extruded_volume;
            print.m_print_statistics.total_wipe_tower_filament += has_wipe_tower ? used_filament - extruder.used_filament() : 0.;
            print.m_print_statistics.total_wipe_tower_cost += has_wipe_tower ? (extruded_volume - extruder.extruded_volume())* extruder.filament_density() * 0.001 * extruder.filament_cost() * 0.001 : 0.;
        }
        _writeln(file, out_filament_used_mm.first);
		_writeln(file, out_filament_used_cm3.first);
		if (out_filament_used_g.second)
			_writeln(file, out_filament_used_g.first);
		if (out_filament_cost.second)
			_writeln(file, out_filament_cost.first);
    }
    _write_format(file, "; total filament used [g] = %.1lf\n", print.m_print_statistics.total_weight);
    _write_format(file, "; total filament cost = %.1lf\n", print.m_print_statistics.total_cost);
    _write_format(file, "; total toolchanges = %i\n", print.m_print_statistics.total_toolchanges);
    _write_format(file, "; estimated printing time (normal mode) = %s\n", m_normal_time_estimator.get_time_dhms().c_str());
    if (m_silent_time_estimator_enabled)
        _write_format(file, "; estimated printing time (silent mode) = %s\n", m_silent_time_estimator.get_time_dhms().c_str());

    // Append full config.
    _write(file, "\n");
    {
        std::string full_config = "";
        append_full_config(print, full_config);
        if (!full_config.empty())
            _write(file, full_config);
    }
    print.throw_if_canceled();
}

std::string GCode::placeholder_parser_process(const std::string &name, const std::string &templ, unsigned int current_extruder_id, const DynamicConfig *config_override)
{
    try {
        return m_placeholder_parser.process(templ, current_extruder_id, config_override);
    } catch (std::runtime_error &err) {
        // Collect the names of failed template substitutions for error reporting.
        m_placeholder_parser_failed_templates.insert(name);
        // Insert the macro error message into the G-code.
        return
            std::string("\n!!!!! Failed to process the custom G-code template ") + name + "\n" + 
            err.what() + 
            "!!!!! End of an error report for the custom G-code template " + name + "\n\n";
    }
}

// Parse the custom G-code, try to find mcode_set_temp_dont_wait and mcode_set_temp_and_wait inside the custom G-code.
// Returns true if one of the temp commands are found, and try to parse the target temperature value into temp_out.
static bool custom_gcode_sets_temperature(const std::string &gcode, const int mcode_set_temp_dont_wait, const int mcode_set_temp_and_wait, int &temp_out)
{
    temp_out = -1;
    if (gcode.empty())
        return false;

    const char *ptr = gcode.data();
    bool temp_set_by_gcode = false;
    while (*ptr != 0) {
        // Skip whitespaces.
        for (; *ptr == ' ' || *ptr == '\t'; ++ ptr);
        if (*ptr == 'M') {
            // Line starts with 'M'. It is a machine command.
            ++ ptr;
            // Parse the M code value.
            char *endptr = nullptr;
            int mcode = int(strtol(ptr, &endptr, 10));
            if (endptr != nullptr && endptr != ptr && (mcode == mcode_set_temp_dont_wait || mcode == mcode_set_temp_and_wait)) {
                // M104/M109 or M140/M190 found.
				ptr = endptr;
                // Let the caller know that the custom G-code sets the temperature.
                temp_set_by_gcode = true;
                // Now try to parse the temperature value.
				// While not at the end of the line:
				while (strchr(";\r\n\0", *ptr) == nullptr) {
                    // Skip whitespaces.
                    for (; *ptr == ' ' || *ptr == '\t'; ++ ptr);
                    if (*ptr == 'S') {
                        // Skip whitespaces.
                        for (++ ptr; *ptr == ' ' || *ptr == '\t'; ++ ptr);
                        // Parse an int.
                        endptr = nullptr;
                        long temp_parsed = strtol(ptr, &endptr, 10);
						if (endptr > ptr) {
							ptr = endptr;
							temp_out = temp_parsed;
						}
                    } else {
                        // Skip this word.
						for (; strchr(" \t;\r\n\0", *ptr) == nullptr; ++ ptr);
                    }
                }
            }
        }
        // Skip the rest of the line.
        for (; *ptr != 0 && *ptr != '\r' && *ptr != '\n'; ++ ptr);
		// Skip the end of line indicators.
        for (; *ptr == '\r' || *ptr == '\n'; ++ ptr);
	}
    return temp_set_by_gcode;
}

// Print the machine envelope G-code for the Marlin firmware based on the "machine_max_xxx" parameters.
// Do not process this piece of G-code by the time estimator, it already knows the values through another sources.
void GCode::print_machine_envelope(FILE *file, Print &print)
{
    if (print.config().gcode_flavor.value == gcfMarlin) {
        fprintf(file, "M201 X%d Y%d Z%d E%d ; sets maximum accelerations, mm/sec^2\n",
            int(print.config().machine_max_acceleration_x.values.front() + 0.5),
            int(print.config().machine_max_acceleration_y.values.front() + 0.5),
            int(print.config().machine_max_acceleration_z.values.front() + 0.5),
            int(print.config().machine_max_acceleration_e.values.front() + 0.5));
        fprintf(file, "M203 X%d Y%d Z%d E%d ; sets maximum feedrates, mm/sec\n",
            int(print.config().machine_max_feedrate_x.values.front() + 0.5),
            int(print.config().machine_max_feedrate_y.values.front() + 0.5),
            int(print.config().machine_max_feedrate_z.values.front() + 0.5),
            int(print.config().machine_max_feedrate_e.values.front() + 0.5));
        fprintf(file, "M204 P%d R%d T%d ; sets acceleration (P, T) and retract acceleration (R), mm/sec^2\n",
            int(print.config().machine_max_acceleration_extruding.values.front() + 0.5),
            int(print.config().machine_max_acceleration_retracting.values.front() + 0.5),
            int(print.config().machine_max_acceleration_extruding.values.front() + 0.5));
        fprintf(file, "M205 X%.2lf Y%.2lf Z%.2lf E%.2lf ; sets the jerk limits, mm/sec\n",
            print.config().machine_max_jerk_x.values.front(),
            print.config().machine_max_jerk_y.values.front(),
            print.config().machine_max_jerk_z.values.front(),
            print.config().machine_max_jerk_e.values.front());
        fprintf(file, "M205 S%d T%d ; sets the minimum extruding and travel feed rate, mm/sec\n",
            int(print.config().machine_min_extruding_rate.values.front() + 0.5),
            int(print.config().machine_min_travel_rate.values.front() + 0.5));
    }
}

// Write 1st layer bed temperatures into the G-code.
// Only do that if the start G-code does not already contain any M-code controlling an extruder temperature.
// M140 - Set Extruder Temperature
// M190 - Set Extruder Temperature and Wait
void GCode::_print_first_layer_bed_temperature(FILE *file, Print &print, const std::string &gcode, unsigned int first_printing_extruder_id, bool wait)
{
    // Initial bed temperature based on the first extruder.
    int  temp = print.config().first_layer_bed_temperature.get_at(first_printing_extruder_id);
    // Is the bed temperature set by the provided custom G-code?
    int  temp_by_gcode     = -1;
    bool temp_set_by_gcode = custom_gcode_sets_temperature(gcode, 140, 190, temp_by_gcode);
    if (temp_set_by_gcode && temp_by_gcode >= 0 && temp_by_gcode < 1000)
        temp = temp_by_gcode;
    // Always call m_writer.set_bed_temperature() so it will set the internal "current" state of the bed temp as if
    // the custom start G-code emited these.
    std::string set_temp_gcode = m_writer.set_bed_temperature(temp, wait);
    if (! temp_set_by_gcode)
        _write(file, set_temp_gcode);
}

// Write 1st layer extruder temperatures into the G-code.
// Only do that if the start G-code does not already contain any M-code controlling an extruder temperature.
// M104 - Set Extruder Temperature
// M109 - Set Extruder Temperature and Wait
void GCode::_print_first_layer_extruder_temperatures(FILE *file, Print &print, const std::string &gcode, unsigned int first_printing_extruder_id, bool wait)
{
    // Is the bed temperature set by the provided custom G-code?
    int  temp_by_gcode     = -1;
    if (custom_gcode_sets_temperature(gcode, 104, 109, temp_by_gcode)) {
        // Set the extruder temperature at m_writer, but throw away the generated G-code as it will be written with the custom G-code.
        int temp = print.config().first_layer_temperature.get_at(first_printing_extruder_id);
        if (temp_by_gcode >= 0 && temp_by_gcode < 1000)
            temp = temp_by_gcode;
        m_writer.set_temperature(temp, wait, first_printing_extruder_id);
    } else {
        // Custom G-code does not set the extruder temperature. Do it now.
        if (print.config().single_extruder_multi_material.value) {
            // Set temperature of the first printing extruder only.
            int temp = print.config().first_layer_temperature.get_at(first_printing_extruder_id);
            if (temp > 0)
                _write(file, m_writer.set_temperature(temp, wait, first_printing_extruder_id));
        } else {
            // Set temperatures of all the printing extruders.
            for (unsigned int tool_id : print.extruders()) {
                int temp = print.config().first_layer_temperature.get_at(tool_id);
                if (print.config().ooze_prevention.value)
                    temp += print.config().standby_temperature_delta.value;
                if (temp > 0)
                    _write(file, m_writer.set_temperature(temp, wait, tool_id));
            }
        }
    }
}

inline GCode::ObjectByExtruder& object_by_extruder(
    std::map<unsigned int, std::vector<GCode::ObjectByExtruder>> &by_extruder, 
    unsigned int                                                  extruder_id, 
    size_t                                                        object_idx, 
    size_t                                                        num_objects)
{
    std::vector<GCode::ObjectByExtruder> &objects_by_extruder = by_extruder[extruder_id];
    if (objects_by_extruder.empty())
        objects_by_extruder.assign(num_objects, GCode::ObjectByExtruder());
    return objects_by_extruder[object_idx];
}

inline std::vector<GCode::ObjectByExtruder::Island>& object_islands_by_extruder(
    std::map<unsigned int, std::vector<GCode::ObjectByExtruder>>  &by_extruder, 
    unsigned int                                                   extruder_id, 
    size_t                                                         object_idx, 
    size_t                                                         num_objects,
    size_t                                                         num_islands)
{
    std::vector<GCode::ObjectByExtruder::Island> &islands = object_by_extruder(by_extruder, extruder_id, object_idx, num_objects).islands;
    if (islands.empty())
        islands.assign(num_islands, GCode::ObjectByExtruder::Island());
    return islands;
}

std::vector<GCode::InstanceToPrint> GCode::sort_print_object_instances(
	std::vector<GCode::ObjectByExtruder> 			&objects_by_extruder,
	const std::vector<LayerToPrint> 				&layers,
	// Ordering must be defined for normal (non-sequential print).
	const std::vector<std::pair<size_t, size_t>> 	*ordering,
	// For sequential print, the instance of the object to be printing has to be defined.
	const size_t                     				 single_object_instance_idx)
{
    std::vector<InstanceToPrint> out;

    if (ordering == nullptr) {
    	// Sequential print, single object is being printed.
		for (ObjectByExtruder &object_by_extruder : objects_by_extruder) {
		    const size_t       layer_id     = &object_by_extruder - objects_by_extruder.data();
		    const PrintObject *print_object = layers[layer_id].object();
		    if (print_object)
		    	out.emplace_back(object_by_extruder, layer_id, *print_object, single_object_instance_idx);
		}
    } else {
		// Create mapping from PrintObject* to ObjectByExtruder*.
		std::vector<std::pair<const PrintObject*, ObjectByExtruder*>> sorted;
		sorted.reserve(objects_by_extruder.size());
		for (ObjectByExtruder &object_by_extruder : objects_by_extruder) {
		    const size_t       layer_id     = &object_by_extruder - objects_by_extruder.data();
		    const PrintObject *print_object = layers[layer_id].object();
		    if (print_object)
		    	sorted.emplace_back(print_object, &object_by_extruder);
		}
		std::sort(sorted.begin(), sorted.end());

		if (! sorted.empty()) {
			const Print &print = *sorted.front().first->print();
		    out.reserve(sorted.size());
		    for (const std::pair<size_t, size_t> &instance_id : *ordering) {
		    	const PrintObject &print_object = *print.objects()[instance_id.first];
		    	std::pair<const PrintObject*, ObjectByExtruder*> key(&print_object, nullptr);
		    	auto it = std::lower_bound(sorted.begin(), sorted.end(), key);
		    	if (it != sorted.end() && it->first == &print_object)
		    		// ObjectByExtruder for this PrintObject was found.
					out.emplace_back(*it->second, it->second - objects_by_extruder.data(), print_object, instance_id.second);
		    }
		}
	}
	return out;
}

// In sequential mode, process_layer is called once per each object and its copy, 
// therefore layers will contain a single entry and single_object_instance_idx will point to the copy of the object.
// In non-sequential mode, process_layer is called per each print_z height with all object and support layers accumulated.
// For multi-material prints, this routine minimizes extruder switches by gathering extruder specific extrusion paths
// and performing the extruder specific extrusions together.
void GCode::process_layer(
    // Write into the output file.
    FILE                            *file,
    const Print                     &print,
    // Set of object & print layers of the same PrintObject and with the same print_z.
    const std::vector<LayerToPrint> &layers,
    const LayerTools                &layer_tools,
	// Pairs of PrintObject index and its instance index.
	const std::vector<std::pair<size_t, size_t>> *ordering,
    // If set to size_t(-1), then print all copies of all objects.
    // Otherwise print a single copy of a single object.
    const size_t                     single_object_instance_idx)
{
    assert(! layers.empty());
//    assert(! layer_tools.extruders.empty());
    // Either printing all copies of all objects, or just a single copy of a single object.
    assert(single_object_instance_idx == size_t(-1) || layers.size() == 1);

    if (layer_tools.extruders.empty())
        // Nothing to extrude.
        return;

    // Extract 1st object_layer and support_layer of this set of layers with an equal print_z.
    const Layer         *object_layer  = nullptr;
    const SupportLayer  *support_layer = nullptr;
    for (const LayerToPrint &l : layers) {
        if (l.object_layer != nullptr && object_layer == nullptr)
            object_layer = l.object_layer;
        if (l.support_layer != nullptr && support_layer == nullptr)
            support_layer = l.support_layer;
    }
    const Layer         &layer         = (object_layer != nullptr) ? *object_layer : *support_layer;    
    coordf_t             print_z       = layer.print_z;
    bool                 first_layer   = layer.id() == 0;
    unsigned int         first_extruder_id = layer_tools.extruders.front();

    // Initialize config with the 1st object to be printed at this layer.
    m_config.apply(layer.object()->config(), true);

    // Check whether it is possible to apply the spiral vase logic for this layer.
    // Just a reminder: A spiral vase mode is allowed for a single object, single material print only.
    if (m_spiral_vase && layers.size() == 1 && support_layer == nullptr) {
        bool enable = (layer.id() > 0 || print.config().brim_width.value == 0.) && (layer.id() >= (size_t)print.config().skirt_height.value && ! print.has_infinite_skirt());
        if (enable) {
            for (const LayerRegion *layer_region : layer.regions())
                if (size_t(layer_region->region()->config().bottom_solid_layers.value) > layer.id() ||
                    layer_region->perimeters.items_count() > 1u ||
                    layer_region->fills.items_count() > 0) {
                    enable = false;
                    break;
                }
        }
        m_spiral_vase->enable = enable;
    }
    // If we're going to apply spiralvase to this layer, disable loop clipping
    m_enable_loop_clipping = ! m_spiral_vase || ! m_spiral_vase->enable;
    
    std::string gcode;

    // Set new layer - this will change Z and force a retraction if retract_layer_change is enabled.
    if (! print.config().before_layer_gcode.value.empty()) {
        DynamicConfig config;
        config.set_key_value("layer_num", new ConfigOptionInt(m_layer_index + 1));
        config.set_key_value("layer_z",   new ConfigOptionFloat(print_z));
        gcode += this->placeholder_parser_process("before_layer_gcode",
            print.config().before_layer_gcode.value, m_writer.extruder()->id(), &config)
            + "\n";
    }
    gcode += this->change_layer(print_z);  // this will increase m_layer_index
	m_layer = &layer;
    if (! print.config().layer_gcode.value.empty()) {
        DynamicConfig config;
        config.set_key_value("layer_num", new ConfigOptionInt(m_layer_index));
        config.set_key_value("layer_z",   new ConfigOptionFloat(print_z));
        gcode += this->placeholder_parser_process("layer_gcode",
            print.config().layer_gcode.value, m_writer.extruder()->id(), &config)
            + "\n";
    }

    if (! first_layer && ! m_second_layer_things_done) {
        // Transition from 1st to 2nd layer. Adjust nozzle temperatures as prescribed by the nozzle dependent
        // first_layer_temperature vs. temperature settings.
        for (const Extruder &extruder : m_writer.extruders()) {
            if (print.config().single_extruder_multi_material.value && extruder.id() != m_writer.extruder()->id())
                // In single extruder multi material mode, set the temperature for the current extruder only.
                continue;
            int temperature = print.config().temperature.get_at(extruder.id());
            if (temperature > 0 && temperature != print.config().first_layer_temperature.get_at(extruder.id()))
                gcode += m_writer.set_temperature(temperature, false, extruder.id());
        }
        gcode += m_writer.set_bed_temperature(print.config().bed_temperature.get_at(first_extruder_id));
        // Mark the temperature transition from 1st to 2nd layer to be finished.
        m_second_layer_things_done = true;
    }

    // Let's issue a filament change command if requested at this layer.
    // In case there are more toolchange requests that weren't done yet and should happen simultaneously, erase them all.
    // (Layers can be close to each other, model could have been resliced with bigger layer height, ...).
    bool colorprint_change = false;
    while (!m_colorprint_heights.empty() && m_colorprint_heights.front()-EPSILON < layer.print_z) {
        m_colorprint_heights.erase(m_colorprint_heights.begin());
        colorprint_change = true;
    }

    // we should add or not colorprint_change in respect to nozzle_diameter count instead of really used extruders count
    if (colorprint_change && print./*extruders()*/config().nozzle_diameter.size()==1)
    {
        // add tag for analyzer
        gcode += "; " + GCodeAnalyzer::Color_Change_Tag + "\n";
        // add tag for time estimator
        gcode += "; " + GCodeTimeEstimator::Color_Change_Tag + "\n";
        gcode += "M600\n";
    }


    // Extrude skirt at the print_z of the raft layers and normal object layers
    // not at the print_z of the interlaced support material layers.
    bool extrude_skirt = 
		! print.skirt().entities.empty() &&
        // Not enough skirt layers printed yet.
        (m_skirt_done.size() < (size_t)print.config().skirt_height.value || print.has_infinite_skirt()) &&
        // This print_z has not been extruded yet
		(m_skirt_done.empty() ? 0. : m_skirt_done.back()) < print_z - EPSILON &&
        // and this layer is the 1st layer, or it is an object layer, or it is a raft layer.
        (first_layer || object_layer != nullptr || support_layer->id() < (size_t)m_config.raft_layers.value);
    std::map<unsigned int, std::pair<size_t, size_t>> skirt_loops_per_extruder;
    coordf_t                                          skirt_height = 0.;
    if (extrude_skirt) {
        // Fill in skirt_loops_per_extruder.
		skirt_height = print_z - (m_skirt_done.empty() ? 0. : m_skirt_done.back());
        m_skirt_done.push_back(print_z);
        if (first_layer) {
            // Prime the extruders over the skirt lines.
            std::vector<unsigned int> extruder_ids = m_writer.extruder_ids();
            // Reorder the extruders, so that the last used extruder is at the front.
            for (size_t i = 1; i < extruder_ids.size(); ++ i)
                if (extruder_ids[i] == first_extruder_id) {
                    // Move the last extruder to the front.
                    memmove(extruder_ids.data() + 1, extruder_ids.data(), i * sizeof(unsigned int));
                    extruder_ids.front() = first_extruder_id;
                    break;
                }
            size_t n_loops = print.skirt().entities.size();
			if (n_loops <= extruder_ids.size()) {
				for (size_t i = 0; i < n_loops; ++i)
                    skirt_loops_per_extruder[extruder_ids[i]] = std::pair<size_t, size_t>(i, i + 1);
            } else {
                // Assign skirt loops to the extruders.
                std::vector<unsigned int> extruder_loops(extruder_ids.size(), 1);
                n_loops -= extruder_loops.size();
                while (n_loops > 0) {
                    for (size_t i = 0; i < extruder_ids.size() && n_loops > 0; ++ i, -- n_loops)
                        ++ extruder_loops[i];
                }
                for (size_t i = 0; i < extruder_ids.size(); ++ i)
                    skirt_loops_per_extruder[extruder_ids[i]] = std::make_pair<size_t, size_t>(
                        (i == 0) ? 0 : extruder_loops[i - 1], 
                        ((i == 0) ? 0 : extruder_loops[i - 1]) + extruder_loops[i]);
            }
        } else
            // Extrude all skirts with the current extruder.
            skirt_loops_per_extruder[first_extruder_id] = std::pair<size_t, size_t>(0, print.config().skirts.value);
    }

    // Group extrusions by an extruder, then by an object, an island and a region.
    std::map<unsigned int, std::vector<ObjectByExtruder>> by_extruder;
    for (const LayerToPrint &layer_to_print : layers) {
        if (layer_to_print.support_layer != nullptr) {
            const SupportLayer &support_layer = *layer_to_print.support_layer;
            const PrintObject  &object = *support_layer.object();
            if (! support_layer.support_fills.entities.empty()) {
                ExtrusionRole   role               = support_layer.support_fills.role();
                bool            has_support        = role == erMixed || role == erSupportMaterial;
                bool            has_interface      = role == erMixed || role == erSupportMaterialInterface;
                // Extruder ID of the support base. -1 if "don't care".
                unsigned int    support_extruder   = object.config().support_material_extruder.value - 1;
                // Shall the support be printed with the active extruder, preferably with non-soluble, to avoid tool changes?
                bool            support_dontcare   = object.config().support_material_extruder.value == 0;
                // Extruder ID of the support interface. -1 if "don't care".
                unsigned int    interface_extruder = object.config().support_material_interface_extruder.value - 1;
                // Shall the support interface be printed with the active extruder, preferably with non-soluble, to avoid tool changes?
                bool            interface_dontcare = object.config().support_material_interface_extruder.value == 0;
                if (support_dontcare || interface_dontcare) {
                    // Some support will be printed with "don't care" material, preferably non-soluble.
                    // Is the current extruder assigned a soluble filament?
                    unsigned int dontcare_extruder = first_extruder_id;
                    if (print.config().filament_soluble.get_at(dontcare_extruder)) {
                        // The last extruder printed on the previous layer extrudes soluble filament.
                        // Try to find a non-soluble extruder on the same layer.
                        for (unsigned int extruder_id : layer_tools.extruders)
                            if (! print.config().filament_soluble.get_at(extruder_id)) {
                                dontcare_extruder = extruder_id;
                                break;
                            }
                    }
                    if (support_dontcare)
                        support_extruder = dontcare_extruder;
                    if (interface_dontcare)
                        interface_extruder = dontcare_extruder;
                }
                // Both the support and the support interface are printed with the same extruder, therefore
                // the interface may be interleaved with the support base.
                bool single_extruder = ! has_support || support_extruder == interface_extruder;
                // Assign an extruder to the base.
                ObjectByExtruder &obj = object_by_extruder(by_extruder, has_support ? support_extruder : interface_extruder, &layer_to_print - layers.data(), layers.size());
                obj.support = &support_layer.support_fills;
                obj.support_extrusion_role = single_extruder ? erMixed : erSupportMaterial;
                if (! single_extruder && has_interface) {
                    ObjectByExtruder &obj_interface = object_by_extruder(by_extruder, interface_extruder, &layer_to_print - layers.data(), layers.size());
                    obj_interface.support = &support_layer.support_fills;
                    obj_interface.support_extrusion_role = erSupportMaterialInterface;
                }
            }
        }
        if (layer_to_print.object_layer != nullptr) {
            const Layer &layer = *layer_to_print.object_layer;
            // We now define a strategy for building perimeters and fills. The separation 
            // between regions doesn't matter in terms of printing order, as we follow 
            // another logic instead:
            // - we group all extrusions by extruder so that we minimize toolchanges
            // - we start from the last used extruder
            // - for each extruder, we group extrusions by island
            // - for each island, we extrude perimeters first, unless user set the infill_first
            //   option
            // (Still, we have to keep track of regions because we need to apply their config)
            size_t n_slices = layer.slices.size();
            const std::vector<BoundingBox> &layer_surface_bboxes = layer.slices_bboxes;
            // Traverse the slices in an increasing order of bounding box size, so that the islands inside another islands are tested first,
            // so we can just test a point inside ExPolygon::contour and we may skip testing the holes.
            std::vector<size_t> slices_test_order;
            slices_test_order.reserve(n_slices);
            for (size_t i = 0; i < n_slices; ++ i)
            	slices_test_order.emplace_back(i);
            std::sort(slices_test_order.begin(), slices_test_order.end(), [&layer_surface_bboxes](int i, int j) {
            	const Vec2d s1 = layer_surface_bboxes[i].size().cast<double>();
            	const Vec2d s2 = layer_surface_bboxes[j].size().cast<double>();
            	return s1.x() * s1.y() < s2.x() * s2.y();
            });
            auto point_inside_surface = [&layer, &layer_surface_bboxes](const size_t i, const Point &point) { 
                const BoundingBox &bbox = layer_surface_bboxes[i];
                return point(0) >= bbox.min(0) && point(0) < bbox.max(0) &&
                       point(1) >= bbox.min(1) && point(1) < bbox.max(1) &&
                       layer.slices[i].contour.contains(point);
            };

            for (size_t region_id = 0; region_id < print.regions().size(); ++ region_id) {
                const LayerRegion *layerm = (region_id < layer.regions().size()) ? layer.regions()[region_id] : nullptr;
                if (layerm == nullptr)
                    continue;
                const PrintRegion &region = *print.regions()[region_id];


                // Now we must process perimeters and infills and create islands of extrusions in by_region std::map.
                // It is also necessary to save which extrusions are part of MM wiping and which are not.
                // The process is almost the same for perimeters and infills - we will do it in a cycle that repeats twice:
                for (std::string entity_type("infills") ; entity_type != "done" ; entity_type = entity_type=="infills" ? "perimeters" : "done") {

                    const ExtrusionEntitiesPtr& source_entities = entity_type=="infills" ? layerm->fills.entities : layerm->perimeters.entities;

                    for (const ExtrusionEntity *ee : source_entities) {
                        // fill represents infill extrusions of a single island.
                        const auto *fill = dynamic_cast<const ExtrusionEntityCollection*>(ee);
                        if (fill->entities.empty()) // This shouldn't happen but first_point() would fail.
                            continue;

                        // This extrusion is part of certain Region, which tells us which extruder should be used for it:
                        int correct_extruder_id = Print::get_extruder(*fill, region);

                        // Let's recover vector of extruder overrides:
                        const ExtruderPerCopy* entity_overrides = const_cast<LayerTools&>(layer_tools).wiping_extrusions().get_extruder_overrides(fill, correct_extruder_id, layer_to_print.object()->copies().size());

                        // Now we must add this extrusion into the by_extruder map, once for each extruder that will print it:
                        for (unsigned int extruder : layer_tools.extruders)
                        {
                            // Init by_extruder item only if we actually use the extruder:
                            if (std::find(entity_overrides->begin(), entity_overrides->end(), extruder) != entity_overrides->end() ||      // at least one copy is overridden to use this extruder
                                std::find(entity_overrides->begin(), entity_overrides->end(), -extruder-1) != entity_overrides->end() ||   // at least one copy would normally be printed with this extruder (see get_extruder_overrides function for explanation)
                                (std::find(layer_tools.extruders.begin(), layer_tools.extruders.end(), correct_extruder_id) == layer_tools.extruders.end() && extruder == layer_tools.extruders.back())) // this entity is not overridden, but its extruder is not in layer_tools - we'll print it
                                                                                                                                            //by last extruder on this layer (could happen e.g. when a wiping object is taller than others - dontcare extruders are eradicated from layer_tools)
                            {
                                std::vector<ObjectByExtruder::Island> &islands = object_islands_by_extruder(
                                    by_extruder,
                                    extruder,
                                    &layer_to_print - layers.data(),
                                    layers.size(), n_slices+1);
                                for (size_t i = 0; i <= n_slices; ++ i) {
									bool   last = i == n_slices;
                                	size_t island_idx = last ? n_slices : slices_test_order[i];
                                    if (// fill->first_point does not fit inside any slice
										last ||
                                        // fill->first_point fits inside ith slice
                                        point_inside_surface(island_idx, fill->first_point())) {
                                        if (islands[island_idx].by_region.empty())
                                            islands[island_idx].by_region.assign(print.regions().size(), ObjectByExtruder::Island::Region());
                                        islands[island_idx].by_region[region_id].append(entity_type, fill, entity_overrides, layer_to_print.object()->copies().size());
                                        break;
                                    }
                                }
                            }
                        }
                    }
                }
            } // for regions
        }
    } // for objects

    // Extrude the skirt, brim, support, perimeters, infill ordered by the extruders.
    std::vector<std::unique_ptr<EdgeGrid::Grid>> lower_layer_edge_grids(layers.size());
    for (unsigned int extruder_id : layer_tools.extruders)
    {
        gcode += (layer_tools.has_wipe_tower && m_wipe_tower) ?
            m_wipe_tower->tool_change(*this, extruder_id, extruder_id == layer_tools.extruders.back()) :
            this->set_extruder(extruder_id, print_z);

        // let analyzer tag generator aware of a role type change
        if (m_enable_analyzer && layer_tools.has_wipe_tower && m_wipe_tower)
            m_last_analyzer_extrusion_role = erWipeTower;

        if (extrude_skirt) {
            auto loops_it = skirt_loops_per_extruder.find(extruder_id);
            if (loops_it != skirt_loops_per_extruder.end()) {
                const std::pair<size_t, size_t> loops = loops_it->second;
                this->set_origin(0.,0.);
                m_avoid_crossing_perimeters.use_external_mp = true;
                Flow skirt_flow = print.skirt_flow();
                for (size_t i = loops.first; i < loops.second; ++ i) {
                    // Adjust flow according to this layer's layer height.
                    ExtrusionLoop loop = *dynamic_cast<const ExtrusionLoop*>(print.skirt().entities[i]);
                    Flow layer_skirt_flow(skirt_flow);
                    layer_skirt_flow.height = (float)skirt_height;
                    double mm3_per_mm = layer_skirt_flow.mm3_per_mm();
                    for (ExtrusionPath &path : loop.paths) {
                        path.height     = (float)layer.height;
                        path.mm3_per_mm = mm3_per_mm;
                    }
                    gcode += this->extrude_loop(loop, "skirt", m_config.support_material_speed.value);
                }
                m_avoid_crossing_perimeters.use_external_mp = false;
                // Allow a straight travel move to the first object point if this is the first layer (but don't in next layers).
                if (first_layer && loops.first == 0)
                    m_avoid_crossing_perimeters.disable_once = true;
            }
        }

        // Extrude brim with the extruder of the 1st region.
        if (! m_brim_done) {
            this->set_origin(0., 0.);
            m_avoid_crossing_perimeters.use_external_mp = true;
            for (const ExtrusionEntity *ee : print.brim().entities) {
                gcode += this->extrude_entity(*ee, "brim", m_config.support_material_speed.value);
            }
            m_brim_done = true;
            m_avoid_crossing_perimeters.use_external_mp = false;
            // Allow a straight travel move to the first object point.
            m_avoid_crossing_perimeters.disable_once = true;
        }


        auto objects_by_extruder_it = by_extruder.find(extruder_id);
        if (objects_by_extruder_it == by_extruder.end())
            continue;

		std::vector<InstanceToPrint> instances_to_print = sort_print_object_instances(objects_by_extruder_it->second, layers, ordering, single_object_instance_idx);

        // We are almost ready to print. However, we must go through all the objects twice to print the the overridden extrusions first (infill/perimeter wiping feature):
        bool is_anything_overridden = const_cast<LayerTools&>(layer_tools).wiping_extrusions().is_anything_overridden();
        for (int print_wipe_extrusions = is_anything_overridden; print_wipe_extrusions>=0; --print_wipe_extrusions) {
            if (is_anything_overridden && print_wipe_extrusions == 0)
                gcode+="; PURGING FINISHED\n";

            for (InstanceToPrint &instance_to_print : instances_to_print) {
                m_config.apply(instance_to_print.print_object.config(), true);
                m_layer = layers[instance_to_print.layer_id].layer();
                if (m_config.avoid_crossing_perimeters)
                    m_avoid_crossing_perimeters.init_layer_mp(union_ex(m_layer->slices, true));

                if (this->config().gcode_label_objects)
                    gcode += std::string("; printing object ") + instance_to_print.print_object.model_object()->name + " id:" + std::to_string(instance_to_print.layer_id) + " copy " + std::to_string(instance_to_print.instance_id) + "\n";
                // When starting a new object, use the external motion planner for the first travel move.
                const Point &offset = instance_to_print.print_object.copies()[instance_to_print.instance_id];
                std::pair<const PrintObject*, Point> this_object_copy(&instance_to_print.print_object, offset);
                if (m_last_obj_copy != this_object_copy)
                    m_avoid_crossing_perimeters.use_external_mp_once = true;
                m_last_obj_copy = this_object_copy;
                this->set_origin(unscale(offset));
                if (instance_to_print.object_by_extruder.support != nullptr && !print_wipe_extrusions) {
                    m_layer = layers[instance_to_print.layer_id].support_layer;
                    gcode += this->extrude_support(
                        // support_extrusion_role is erSupportMaterial, erSupportMaterialInterface or erMixed for all extrusion paths.
                        instance_to_print.object_by_extruder.support->chained_path_from(m_last_pos, instance_to_print.object_by_extruder.support_extrusion_role));
                    m_layer = layers[instance_to_print.layer_id].layer();
                }
                for (ObjectByExtruder::Island &island : instance_to_print.object_by_extruder.islands) {
                    const auto& by_region_specific = is_anything_overridden ? island.by_region_per_copy(instance_to_print.instance_id, extruder_id, print_wipe_extrusions) : island.by_region;

                    if (print.config().infill_first) {
                        gcode += this->extrude_infill(print, by_region_specific);
                        gcode += this->extrude_perimeters(print, by_region_specific, lower_layer_edge_grids[instance_to_print.layer_id]);
                    } else {
                        gcode += this->extrude_perimeters(print, by_region_specific, lower_layer_edge_grids[instance_to_print.layer_id]);
                        gcode += this->extrude_infill(print,by_region_specific);
                    }
                }
                if (this->config().gcode_label_objects)
					gcode += std::string("; stop printing object ") + instance_to_print.print_object.model_object()->name + " id:" + std::to_string(instance_to_print.layer_id) + " copy " + std::to_string(instance_to_print.instance_id) + "\n";
            }
        }
    }

    // Apply spiral vase post-processing if this layer contains suitable geometry
    // (we must feed all the G-code into the post-processor, including the first 
    // bottom non-spiral layers otherwise it will mess with positions)
    // we apply spiral vase at this stage because it requires a full layer.
    // Just a reminder: A spiral vase mode is allowed for a single object per layer, single material print only.
    if (m_spiral_vase)
        gcode = m_spiral_vase->process_layer(gcode);

    // Apply cooling logic; this may alter speeds.
    if (m_cooling_buffer)
        gcode = m_cooling_buffer->process_layer(gcode, layer.id());

#ifdef HAS_PRESSURE_EQUALIZER
    // Apply pressure equalization if enabled;
    // printf("G-code before filter:\n%s\n", gcode.c_str());
    if (m_pressure_equalizer)
        gcode = m_pressure_equalizer->process(gcode.c_str(), false);
    // printf("G-code after filter:\n%s\n", out.c_str());
#endif /* HAS_PRESSURE_EQUALIZER */
    
    _write(file, gcode);
    BOOST_LOG_TRIVIAL(trace) << "Exported layer " << layer.id() << " print_z " << print_z << 
        ", time estimator memory: " <<
            format_memsize_MB(m_normal_time_estimator.memory_used() + (m_silent_time_estimator_enabled ? m_silent_time_estimator.memory_used() : 0)) <<
        ", analyzer memory: " <<
            format_memsize_MB(m_analyzer.memory_used()) <<
        log_memory_info();
}

void GCode::apply_print_config(const PrintConfig &print_config)
{
    m_writer.apply_print_config(print_config);
    m_config.apply(print_config);
}

void GCode::append_full_config(const Print &print, std::string &str)
{
	const DynamicPrintConfig &cfg = print.full_print_config();
    for (const std::string &key : cfg.keys())
        if (key != "compatible_prints" && key != "compatible_printers" && ! cfg.option(key)->is_nil())
            str += "; " + key + " = " + cfg.opt_serialize(key) + "\n";
}

void GCode::set_extruders(const std::vector<unsigned int> &extruder_ids)
{
    m_writer.set_extruders(extruder_ids);
    
    // enable wipe path generation if any extruder has wipe enabled
    m_wipe.enable = false;
    for (auto id : extruder_ids)
        if (m_config.wipe.get_at(id)) {
            m_wipe.enable = true;
            break;
        }
}

void GCode::set_origin(const Vec2d &pointf)
{    
    // if origin increases (goes towards right), last_pos decreases because it goes towards left
    const Point translate(
        scale_(m_origin(0) - pointf(0)),
        scale_(m_origin(1) - pointf(1))
    );
    m_last_pos += translate;
    m_wipe.path.translate(translate);
    m_origin = pointf;
}

std::string GCode::preamble()
{
    std::string gcode = m_writer.preamble();
    
    /*  Perform a *silent* move to z_offset: we need this to initialize the Z
        position of our writer object so that any initial lift taking place
        before the first layer change will raise the extruder from the correct
        initial Z instead of 0.  */
    m_writer.travel_to_z(m_config.z_offset.value);
    
    return gcode;
}

// called by GCode::process_layer()
std::string GCode::change_layer(coordf_t print_z)
{
    std::string gcode;
    if (m_layer_count > 0)
        // Increment a progress bar indicator.
        gcode += m_writer.update_progress(++ m_layer_index, m_layer_count);
    coordf_t z = print_z + m_config.z_offset.value;  // in unscaled coordinates
    if (EXTRUDER_CONFIG(retract_layer_change) && m_writer.will_move_z(z))
        gcode += this->retract();

    {
        std::ostringstream comment;
        comment << "move to next layer (" << m_layer_index << ")";
        gcode += m_writer.travel_to_z(z, comment.str());
    }
    
    // forget last wiping path as wiping after raising Z is pointless
    m_wipe.reset_path();
    
    return gcode;
}

// Return a value in <0, 1> of a cubic B-spline kernel centered around zero.
// The B-spline is re-scaled so it has value 1 at zero.
static inline float bspline_kernel(float x)
{
    x = std::abs(x);
	if (x < 1.f) {
		return 1.f - (3.f / 2.f) * x * x + (3.f / 4.f) * x * x * x;
	}
	else if (x < 2.f) {
		x -= 1.f;
		float x2 = x * x;
		float x3 = x2 * x;
		return (1.f / 4.f) - (3.f / 4.f) * x + (3.f / 4.f) * x2 - (1.f / 4.f) * x3;
	}
	else
        return 0;
}

static float extrudate_overlap_penalty(float nozzle_r, float weight_zero, float overlap_distance)
{
    // The extrudate is not fully supported by the lower layer. Fit a polynomial penalty curve.
    // Solved by sympy package:
/*
from sympy import *
(x,a,b,c,d,r,z)=symbols('x a b c d r z')
p = a + b*x + c*x*x + d*x*x*x
p2 = p.subs(solve([p.subs(x, -r), p.diff(x).subs(x, -r), p.diff(x,x).subs(x, -r), p.subs(x, 0)-z], [a, b, c, d]))
from sympy.plotting import plot
plot(p2.subs(r,0.2).subs(z,1.), (x, -1, 3), adaptive=False, nb_of_points=400)
*/
    if (overlap_distance < - nozzle_r) {
        // The extrudate is fully supported by the lower layer. This is the ideal case, therefore zero penalty.
        return 0.f;
    } else {
        float x  = overlap_distance / nozzle_r;
        float x2 = x * x;
        float x3 = x2 * x;
        return weight_zero * (1.f + 3.f * x + 3.f * x2 + x3);
    }
}

static Points::iterator project_point_to_polygon_and_insert(Polygon &polygon, const Point &pt, double eps)
{
    assert(polygon.points.size() >= 2);
    if (polygon.points.size() <= 1)
    if (polygon.points.size() == 1)
        return polygon.points.begin();

    Point  pt_min;
    double d_min = std::numeric_limits<double>::max();
    size_t i_min = size_t(-1);

    for (size_t i = 0; i < polygon.points.size(); ++ i) {
        size_t j = i + 1;
        if (j == polygon.points.size())
            j = 0;
        const Point &p1 = polygon.points[i];
        const Point &p2 = polygon.points[j];
        const Slic3r::Point v_seg = p2 - p1;
        const Slic3r::Point v_pt  = pt - p1;
        const int64_t l2_seg = int64_t(v_seg(0)) * int64_t(v_seg(0)) + int64_t(v_seg(1)) * int64_t(v_seg(1));
        int64_t t_pt = int64_t(v_seg(0)) * int64_t(v_pt(0)) + int64_t(v_seg(1)) * int64_t(v_pt(1));
        if (t_pt < 0) {
            // Closest to p1.
            double dabs = sqrt(int64_t(v_pt(0)) * int64_t(v_pt(0)) + int64_t(v_pt(1)) * int64_t(v_pt(1)));
            if (dabs < d_min) {
                d_min  = dabs;
                i_min  = i;
                pt_min = p1;
            }
        }
        else if (t_pt > l2_seg) {
            // Closest to p2. Then p2 is the starting point of another segment, which shall be discovered in the next step.
            continue;
        } else {
            // Closest to the segment.
            assert(t_pt >= 0 && t_pt <= l2_seg);
            int64_t d_seg = int64_t(v_seg(1)) * int64_t(v_pt(0)) - int64_t(v_seg(0)) * int64_t(v_pt(1));
            double d = double(d_seg) / sqrt(double(l2_seg));
            double dabs = std::abs(d);
            if (dabs < d_min) {
                d_min  = dabs;
                i_min  = i;
                // Evaluate the foot point.
                pt_min = p1;
                double linv = double(d_seg) / double(l2_seg);
                pt_min(0) = pt(0) - coord_t(floor(double(v_seg(1)) * linv + 0.5));
				pt_min(1) = pt(1) + coord_t(floor(double(v_seg(0)) * linv + 0.5));
				assert(Line(p1, p2).distance_to(pt_min) < scale_(1e-5));
            }
        }
    }

	assert(i_min != size_t(-1));
    if ((pt_min - polygon.points[i_min]).cast<double>().norm() > eps) {
        // Insert a new point on the segment i_min, i_min+1.
        return polygon.points.insert(polygon.points.begin() + (i_min + 1), pt_min);
    }
    return polygon.points.begin() + i_min;
}

std::vector<float> polygon_parameter_by_length(const Polygon &polygon)
{
    // Parametrize the polygon by its length.
    std::vector<float> lengths(polygon.points.size()+1, 0.);
    for (size_t i = 1; i < polygon.points.size(); ++ i)
        lengths[i] = lengths[i-1] + (polygon.points[i] - polygon.points[i-1]).cast<float>().norm();
    lengths.back() = lengths[lengths.size()-2] + (polygon.points.front() - polygon.points.back()).cast<float>().norm();
    return lengths;
}

std::vector<float> polygon_angles_at_vertices(const Polygon &polygon, const std::vector<float> &lengths, float min_arm_length)
{
    assert(polygon.points.size() + 1 == lengths.size());
    if (min_arm_length > 0.25f * lengths.back())
        min_arm_length = 0.25f * lengths.back();

    // Find the initial prev / next point span.
    size_t idx_prev = polygon.points.size();
    size_t idx_curr = 0;
    size_t idx_next = 1;
    while (idx_prev > idx_curr && lengths.back() - lengths[idx_prev] < min_arm_length)
        -- idx_prev;
    while (idx_next < idx_prev && lengths[idx_next] < min_arm_length)
        ++ idx_next;

    std::vector<float> angles(polygon.points.size(), 0.f);
    for (; idx_curr < polygon.points.size(); ++ idx_curr) {
        // Move idx_prev up until the distance between idx_prev and idx_curr is lower than min_arm_length.
        if (idx_prev >= idx_curr) {
            while (idx_prev < polygon.points.size() && lengths.back() - lengths[idx_prev] + lengths[idx_curr] > min_arm_length)
                ++ idx_prev;
            if (idx_prev == polygon.points.size())
                idx_prev = 0;
        }
        while (idx_prev < idx_curr && lengths[idx_curr] - lengths[idx_prev] > min_arm_length)
            ++ idx_prev;
        // Move idx_prev one step back.
        if (idx_prev == 0)
            idx_prev = polygon.points.size() - 1;
        else
            -- idx_prev;
        // Move idx_next up until the distance between idx_curr and idx_next is greater than min_arm_length.
        if (idx_curr <= idx_next) {
            while (idx_next < polygon.points.size() && lengths[idx_next] - lengths[idx_curr] < min_arm_length)
                ++ idx_next;
            if (idx_next == polygon.points.size())
                idx_next = 0;
        }
        while (idx_next < idx_curr && lengths.back() - lengths[idx_curr] + lengths[idx_next] < min_arm_length)
            ++ idx_next;
        // Calculate angle between idx_prev, idx_curr, idx_next.
        const Point &p0 = polygon.points[idx_prev];
        const Point &p1 = polygon.points[idx_curr];
        const Point &p2 = polygon.points[idx_next];
        const Point  v1 = p1 - p0;
        const Point  v2 = p2 - p1;
		int64_t dot   = int64_t(v1(0))*int64_t(v2(0)) + int64_t(v1(1))*int64_t(v2(1));
		int64_t cross = int64_t(v1(0))*int64_t(v2(1)) - int64_t(v1(1))*int64_t(v2(0));
		float angle = float(atan2(double(cross), double(dot)));
        angles[idx_curr] = angle;
    }

    return angles;
}

std::string GCode::extrude_loop(ExtrusionLoop loop, std::string description, double speed, std::unique_ptr<EdgeGrid::Grid> *lower_layer_edge_grid)
{
    // get a copy; don't modify the orientation of the original loop object otherwise
    // next copies (if any) would not detect the correct orientation

    if (m_layer->lower_layer != nullptr && lower_layer_edge_grid != nullptr) {
        if (! *lower_layer_edge_grid) {
            // Create the distance field for a layer below.
            const coord_t distance_field_resolution = coord_t(scale_(1.) + 0.5);
            *lower_layer_edge_grid = make_unique<EdgeGrid::Grid>();
            (*lower_layer_edge_grid)->create(m_layer->lower_layer->slices, distance_field_resolution);
            (*lower_layer_edge_grid)->calculate_sdf();
            #if 0
            {
                static int iRun = 0;
                BoundingBox bbox = (*lower_layer_edge_grid)->bbox();
                bbox.min(0) -= scale_(5.f);
                bbox.min(1) -= scale_(5.f);
                bbox.max(0) += scale_(5.f);
                bbox.max(1) += scale_(5.f);
                EdgeGrid::save_png(*(*lower_layer_edge_grid), bbox, scale_(0.1f), debug_out_path("GCode_extrude_loop_edge_grid-%d.png", iRun++));
            }
            #endif
        }
    }
  
    // extrude all loops ccw
    bool was_clockwise = loop.make_counter_clockwise();
    
    SeamPosition seam_position = m_config.seam_position;
    if (loop.loop_role() == elrSkirt) 
        seam_position = spNearest;
    
    // find the point of the loop that is closest to the current extruder position
    // or randomize if requested
    Point last_pos = this->last_pos();
    if (m_config.spiral_vase) {
        loop.split_at(last_pos, false);
    } else if (seam_position == spNearest || seam_position == spAligned || seam_position == spRear) {
        Polygon        polygon    = loop.polygon();
        const coordf_t nozzle_dmr = EXTRUDER_CONFIG(nozzle_diameter);
        const coord_t  nozzle_r   = coord_t(scale_(0.5 * nozzle_dmr) + 0.5);

        // Retrieve the last start position for this object.
        float last_pos_weight = 1.f;

        if (seam_position == spAligned) {
            // Seam is aligned to the seam at the preceding layer.
            if (m_layer != NULL && m_seam_position.count(m_layer->object()) > 0) {
                last_pos = m_seam_position[m_layer->object()];
                last_pos_weight = 1.f;
            }
        }
        else if (seam_position == spRear) {
            last_pos = m_layer->object()->bounding_box().center();
            last_pos(1) += coord_t(3. * m_layer->object()->bounding_box().radius());
            last_pos_weight = 5.f;
        }

        // Insert a projection of last_pos into the polygon.
        size_t last_pos_proj_idx;
        {
            Points::iterator it = project_point_to_polygon_and_insert(polygon, last_pos, 0.1 * nozzle_r);
            last_pos_proj_idx = it - polygon.points.begin();
        }

        // Parametrize the polygon by its length.
        std::vector<float> lengths = polygon_parameter_by_length(polygon);

        // For each polygon point, store a penalty.
        // First calculate the angles, store them as penalties. The angles are caluculated over a minimum arm length of nozzle_r.
        std::vector<float> penalties = polygon_angles_at_vertices(polygon, lengths, float(nozzle_r));
        // No penalty for reflex points, slight penalty for convex points, high penalty for flat surfaces.
        const float penaltyConvexVertex = 1.f;
        const float penaltyFlatSurface  = 5.f;
        const float penaltyOverhangHalf = 10.f;
        // Penalty for visible seams.
        for (size_t i = 0; i < polygon.points.size(); ++ i) {
            float ccwAngle = penalties[i];
            if (was_clockwise)
                ccwAngle = - ccwAngle;
            float penalty = 0;
//            if (ccwAngle <- float(PI/3.))
            if (ccwAngle <- float(0.6 * PI))
                // Sharp reflex vertex. We love that, it hides the seam perfectly.
                penalty = 0.f;
//            else if (ccwAngle > float(PI/3.))
            else if (ccwAngle > float(0.6 * PI))
                // Seams on sharp convex vertices are more visible than on reflex vertices.
                penalty = penaltyConvexVertex;
            else if (ccwAngle < 0.f) {
                // Interpolate penalty between maximum and zero.
                penalty = penaltyFlatSurface * bspline_kernel(ccwAngle * float(PI * 2. / 3.));
            } else {
                assert(ccwAngle >= 0.f);
                // Interpolate penalty between maximum and the penalty for a convex vertex.
                penalty = penaltyConvexVertex + (penaltyFlatSurface - penaltyConvexVertex) * bspline_kernel(ccwAngle * float(PI * 2. / 3.));
            }
            // Give a negative penalty for points close to the last point or the prefered seam location.
            //float dist_to_last_pos_proj = last_pos_proj.distance_to(polygon.points[i]);
            float dist_to_last_pos_proj = (i < last_pos_proj_idx) ? 
                std::min(lengths[last_pos_proj_idx] - lengths[i], lengths.back() - lengths[last_pos_proj_idx] + lengths[i]) : 
                std::min(lengths[i] - lengths[last_pos_proj_idx], lengths.back() - lengths[i] + lengths[last_pos_proj_idx]);
            float dist_max = 0.1f * lengths.back(); // 5.f * nozzle_dmr
            penalty -= last_pos_weight * bspline_kernel(dist_to_last_pos_proj / dist_max);
            penalties[i] = std::max(0.f, penalty);
        }

        // Penalty for overhangs.
        if (lower_layer_edge_grid && (*lower_layer_edge_grid)) {
            // Use the edge grid distance field structure over the lower layer to calculate overhangs.
            coord_t nozzle_r = coord_t(floor(scale_(0.5 * nozzle_dmr) + 0.5));
            coord_t search_r = coord_t(floor(scale_(0.8 * nozzle_dmr) + 0.5));
            for (size_t i = 0; i < polygon.points.size(); ++ i) {
                const Point &p = polygon.points[i];
                coordf_t dist;
                // Signed distance is positive outside the object, negative inside the object.
                // The point is considered at an overhang, if it is more than nozzle radius
                // outside of the lower layer contour.
                #ifdef NDEBUG // to suppress unused variable warning in release mode
                    (*lower_layer_edge_grid)->signed_distance(p, search_r, dist);
                #else
                    bool found = (*lower_layer_edge_grid)->signed_distance(p, search_r, dist);
                #endif
                // If the approximate Signed Distance Field was initialized over lower_layer_edge_grid,
                // then the signed distnace shall always be known.
                assert(found); 
                penalties[i] += extrudate_overlap_penalty(float(nozzle_r), penaltyOverhangHalf, float(dist));
            }
        }

        // Find a point with a minimum penalty.
        size_t idx_min = std::min_element(penalties.begin(), penalties.end()) - penalties.begin();

        // if (seam_position == spAligned)
        // For all (aligned, nearest, rear) seams:
        {
            // Very likely the weight of idx_min is very close to the weight of last_pos_proj_idx.
            // In that case use last_pos_proj_idx instead.
            float penalty_aligned  = penalties[last_pos_proj_idx];
            float penalty_min      = penalties[idx_min];
            float penalty_diff_abs = std::abs(penalty_min - penalty_aligned);
            float penalty_max      = std::max(penalty_min, penalty_aligned);
            float penalty_diff_rel = (penalty_max == 0.f) ? 0.f : penalty_diff_abs / penalty_max;
            // printf("Align seams, penalty aligned: %f, min: %f, diff abs: %f, diff rel: %f\n", penalty_aligned, penalty_min, penalty_diff_abs, penalty_diff_rel);
            if (penalty_diff_rel < 0.05) {
                // Penalty of the aligned point is very close to the minimum penalty.
                // Align the seams as accurately as possible.
                idx_min = last_pos_proj_idx;
            }
            m_seam_position[m_layer->object()] = polygon.points[idx_min];
        }

        // Export the contour into a SVG file.
        #if 0
        {
            static int iRun = 0;
            SVG svg(debug_out_path("GCode_extrude_loop-%d.svg", iRun ++));
            if (m_layer->lower_layer != NULL)
                svg.draw(m_layer->lower_layer->slices);
            for (size_t i = 0; i < loop.paths.size(); ++ i)
                svg.draw(loop.paths[i].as_polyline(), "red");
            Polylines polylines;
            for (size_t i = 0; i < loop.paths.size(); ++ i)
                polylines.push_back(loop.paths[i].as_polyline());
            Slic3r::Polygons polygons;
            coordf_t nozzle_dmr = EXTRUDER_CONFIG(nozzle_diameter);
            coord_t delta = scale_(0.5*nozzle_dmr);
            Slic3r::offset(polylines, &polygons, delta);
//            for (size_t i = 0; i < polygons.size(); ++ i) svg.draw((Polyline)polygons[i], "blue");
            svg.draw(last_pos, "green", 3);
            svg.draw(polygon.points[idx_min], "yellow", 3);
            svg.Close();
        }
        #endif

        // Split the loop at the point with a minium penalty.
        if (!loop.split_at_vertex(polygon.points[idx_min]))
            // The point is not in the original loop. Insert it.
            loop.split_at(polygon.points[idx_min], true);

    } else if (seam_position == spRandom) {
        if (loop.loop_role() == elrContourInternalPerimeter) {
            // This loop does not contain any other loop. Set a random position.
            // The other loops will get a seam close to the random point chosen
            // on the inner most contour.
            //FIXME This works correctly for inner contours first only.
            //FIXME Better parametrize the loop by its length.
            Polygon polygon = loop.polygon();
            Point centroid = polygon.centroid();
            last_pos = Point(polygon.bounding_box().max(0), centroid(1));
            last_pos.rotate(fmod((float)rand()/16.0, 2.0*PI), centroid);
        }
        // Find the closest point, avoid overhangs.
        loop.split_at(last_pos, true);
    }
    
    // clip the path to avoid the extruder to get exactly on the first point of the loop;
    // if polyline was shorter than the clipping distance we'd get a null polyline, so
    // we discard it in that case
    double clip_length = m_enable_loop_clipping ? 
        scale_(EXTRUDER_CONFIG(nozzle_diameter)) * LOOP_CLIPPING_LENGTH_OVER_NOZZLE_DIAMETER : 
        0;

    // get paths
    ExtrusionPaths paths;
    loop.clip_end(clip_length, &paths);
    if (paths.empty()) return "";
    
    // apply the small perimeter speed
    if (is_perimeter(paths.front().role()) && loop.length() <= SMALL_PERIMETER_LENGTH && speed == -1)
        speed = m_config.small_perimeter_speed.get_abs_value(m_config.perimeter_speed);
    
    // extrude along the path
    std::string gcode;
    for (ExtrusionPaths::iterator path = paths.begin(); path != paths.end(); ++path) {
//    description += ExtrusionLoop::role_to_string(loop.loop_role());
//    description += ExtrusionEntity::role_to_string(path->role);
        path->simplify(SCALED_RESOLUTION);
        gcode += this->_extrude(*path, description, speed);
    }
    
    // reset acceleration
    gcode += m_writer.set_acceleration((unsigned int)(m_config.default_acceleration.value + 0.5));
    
    if (m_wipe.enable)
        m_wipe.path = paths.front().polyline;  // TODO: don't limit wipe to last path
    
    // make a little move inwards before leaving loop
	if (paths.back().role() == erExternalPerimeter && m_layer != NULL && m_config.perimeters.value > 1 && paths.front().size() >= 2 && paths.back().polyline.points.size() >= 3) {
        // detect angle between last and first segment
        // the side depends on the original winding order of the polygon (left for contours, right for holes)
		//FIXME improve the algorithm in case the loop is tiny.
		//FIXME improve the algorithm in case the loop is split into segments with a low number of points (see the Point b query).
        Point a = paths.front().polyline.points[1];  // second point
        Point b = *(paths.back().polyline.points.end()-3);       // second to last point
        if (was_clockwise) {
            // swap points
            Point c = a; a = b; b = c;
        }
        
        double angle = paths.front().first_point().ccw_angle(a, b) / 3;
        
        // turn left if contour, turn right if hole
        if (was_clockwise) angle *= -1;
        
        // create the destination point along the first segment and rotate it
        // we make sure we don't exceed the segment length because we don't know
        // the rotation of the second segment so we might cross the object boundary
        Vec2d  p1 = paths.front().polyline.points.front().cast<double>();
        Vec2d  p2 = paths.front().polyline.points[1].cast<double>();
        Vec2d  v  = p2 - p1;
        double nd = scale_(EXTRUDER_CONFIG(nozzle_diameter));
        double l2 = v.squaredNorm();
        // Shift by no more than a nozzle diameter.
        //FIXME Hiding the seams will not work nicely for very densely discretized contours!
        Point  pt = ((nd * nd >= l2) ? p2 : (p1 + v * (nd / sqrt(l2)))).cast<coord_t>();
        pt.rotate(angle, paths.front().polyline.points.front());
        // generate the travel move
        gcode += m_writer.travel_to_xy(this->point_to_gcode(pt), "move inwards before travel");
    }
    
    return gcode;
}

std::string GCode::extrude_multi_path(ExtrusionMultiPath multipath, std::string description, double speed)
{
    // extrude along the path
    std::string gcode;
    for (ExtrusionPath path : multipath.paths) {
//    description += ExtrusionLoop::role_to_string(loop.loop_role());
//    description += ExtrusionEntity::role_to_string(path->role);
        path.simplify(SCALED_RESOLUTION);
        gcode += this->_extrude(path, description, speed);
    }
    if (m_wipe.enable) {
        m_wipe.path = std::move(multipath.paths.back().polyline);  // TODO: don't limit wipe to last path
        m_wipe.path.reverse();
    }
    // reset acceleration
    gcode += m_writer.set_acceleration((unsigned int)floor(m_config.default_acceleration.value + 0.5));
    return gcode;
}

std::string GCode::extrude_entity(const ExtrusionEntity &entity, std::string description, double speed, std::unique_ptr<EdgeGrid::Grid> *lower_layer_edge_grid)
{
    if (const ExtrusionPath* path = dynamic_cast<const ExtrusionPath*>(&entity))
        return this->extrude_path(*path, description, speed);
    else if (const ExtrusionMultiPath* multipath = dynamic_cast<const ExtrusionMultiPath*>(&entity))
        return this->extrude_multi_path(*multipath, description, speed);
    else if (const ExtrusionLoop* loop = dynamic_cast<const ExtrusionLoop*>(&entity))
        return this->extrude_loop(*loop, description, speed, lower_layer_edge_grid);
    else
        throw std::invalid_argument("Invalid argument supplied to extrude()");
    return "";
}

std::string GCode::extrude_path(ExtrusionPath path, std::string description, double speed)
{
//    description += ExtrusionEntity::role_to_string(path.role());
    path.simplify(SCALED_RESOLUTION);
    std::string gcode = this->_extrude(path, description, speed);
    if (m_wipe.enable) {
        m_wipe.path = std::move(path.polyline);
        m_wipe.path.reverse();
    }
    // reset acceleration
    gcode += m_writer.set_acceleration((unsigned int)floor(m_config.default_acceleration.value + 0.5));
    return gcode;
}

// Extrude perimeters: Decide where to put seams (hide or align seams).
std::string GCode::extrude_perimeters(const Print &print, const std::vector<ObjectByExtruder::Island::Region> &by_region, std::unique_ptr<EdgeGrid::Grid> &lower_layer_edge_grid)
{
    std::string gcode;
    for (const ObjectByExtruder::Island::Region &region : by_region) {
        m_config.apply(print.regions()[&region - &by_region.front()]->config());
        for (ExtrusionEntity *ee : region.perimeters.entities)
            gcode += this->extrude_entity(*ee, "perimeter", -1., &lower_layer_edge_grid);
    }
    return gcode;
}

// Chain the paths hierarchically by a greedy algorithm to minimize a travel distance.
std::string GCode::extrude_infill(const Print &print, const std::vector<ObjectByExtruder::Island::Region> &by_region)
{
    std::string gcode;
    for (const ObjectByExtruder::Island::Region &region : by_region) {
        m_config.apply(print.regions()[&region - &by_region.front()]->config());
        for (ExtrusionEntity *fill : region.infills.chained_path_from(m_last_pos).entities) {
            auto *eec = dynamic_cast<ExtrusionEntityCollection*>(fill);
            if (eec) {
				for (ExtrusionEntity *ee : eec->chained_path_from(m_last_pos).entities)
                    gcode += this->extrude_entity(*ee, "infill");
            } else
                gcode += this->extrude_entity(*fill, "infill");
        }
    }
    return gcode;
}

std::string GCode::extrude_support(const ExtrusionEntityCollection &support_fills)
{
    std::string gcode;
    if (! support_fills.entities.empty()) {
        const char   *support_label            = "support material";
        const char   *support_interface_label  = "support material interface";
        const double  support_speed            = m_config.support_material_speed.value;
        const double  support_interface_speed  = m_config.support_material_interface_speed.get_abs_value(support_speed);
        for (const ExtrusionEntity *ee : support_fills.entities) {
            ExtrusionRole role = ee->role();
            assert(role == erSupportMaterial || role == erSupportMaterialInterface);
            const char  *label = (role == erSupportMaterial) ? support_label : support_interface_label;
            const double speed = (role == erSupportMaterial) ? support_speed : support_interface_speed;
            const ExtrusionPath *path = dynamic_cast<const ExtrusionPath*>(ee);
            if (path)
                gcode += this->extrude_path(*path, label, speed);
            else {
                const ExtrusionMultiPath *multipath = dynamic_cast<const ExtrusionMultiPath*>(ee);
                assert(multipath != nullptr);
                if (multipath)
                    gcode += this->extrude_multi_path(*multipath, label, speed);
            }
        }
    }
    return gcode;
}

void GCode::_write(FILE* file, const char *what)
{
    if (what != nullptr) {
        // apply analyzer, if enabled
        const char* gcode = m_enable_analyzer ? m_analyzer.process_gcode(what).c_str() : what;

        // writes string to file
        fwrite(gcode, 1, ::strlen(gcode), file);
        // updates time estimator and gcode lines vector
        m_normal_time_estimator.add_gcode_block(gcode);
        if (m_silent_time_estimator_enabled)
            m_silent_time_estimator.add_gcode_block(gcode);
    }
}

void GCode::_writeln(FILE* file, const std::string &what)
{
    if (! what.empty())
        _write(file, (what.back() == '\n') ? what : (what + '\n'));
}

void GCode::_write_format(FILE* file, const char* format, ...)
{
    va_list args;
    va_start(args, format);

    int buflen;
    {
        va_list args2;
        va_copy(args2, args);
        buflen =
    #ifdef _MSC_VER
            ::_vscprintf(format, args2)
    #else
            ::vsnprintf(nullptr, 0, format, args2)
    #endif
            + 1;
        va_end(args2);
    }

    char buffer[1024];
    bool buffer_dynamic = buflen > 1024;
    char *bufptr = buffer_dynamic ? (char*)malloc(buflen) : buffer;
    int res = ::vsnprintf(bufptr, buflen, format, args);
    if (res > 0)
        _write(file, bufptr);

    if (buffer_dynamic)
        free(bufptr);

    va_end(args);
}

std::string GCode::_extrude(const ExtrusionPath &path, std::string description, double speed)
{
    std::string gcode;
    
    if (is_bridge(path.role()))
        description += " (bridge)";
    
    // go to first point of extrusion path
    if (!m_last_pos_defined || m_last_pos != path.first_point()) {
        gcode += this->travel_to(
            path.first_point(),
            path.role(),
            "move to first " + description + " point"
        );
    }
    
    // compensate retraction
    gcode += this->unretract();
    
    // adjust acceleration
    {
        double acceleration;
        if (this->on_first_layer() && m_config.first_layer_acceleration.value > 0) {
            acceleration = m_config.first_layer_acceleration.value;
        } else if (m_config.perimeter_acceleration.value > 0 && is_perimeter(path.role())) {
            acceleration = m_config.perimeter_acceleration.value;
        } else if (m_config.bridge_acceleration.value > 0 && is_bridge(path.role())) {
            acceleration = m_config.bridge_acceleration.value;
        } else if (m_config.infill_acceleration.value > 0 && is_infill(path.role())) {
            acceleration = m_config.infill_acceleration.value;
        } else {
            acceleration = m_config.default_acceleration.value;
        }
        gcode += m_writer.set_acceleration((unsigned int)floor(acceleration + 0.5));
    }
    
    // calculate extrusion length per distance unit
    double e_per_mm = m_writer.extruder()->e_per_mm3() * path.mm3_per_mm;
    if (m_writer.extrusion_axis().empty()) e_per_mm = 0;
    
    // set speed
    if (speed == -1) {
        if (path.role() == erPerimeter) {
            speed = m_config.get_abs_value("perimeter_speed");
        } else if (path.role() == erExternalPerimeter) {
            speed = m_config.get_abs_value("external_perimeter_speed");
        } else if (path.role() == erOverhangPerimeter || path.role() == erBridgeInfill) {
            speed = m_config.get_abs_value("bridge_speed");
        } else if (path.role() == erInternalInfill) {
            speed = m_config.get_abs_value("infill_speed");
        } else if (path.role() == erSolidInfill) {
            speed = m_config.get_abs_value("solid_infill_speed");
        } else if (path.role() == erTopSolidInfill) {
            speed = m_config.get_abs_value("top_solid_infill_speed");
        } else if (path.role() == erGapFill) {
            speed = m_config.get_abs_value("gap_fill_speed");
        } else {
            throw std::invalid_argument("Invalid speed");
        }
    }
    if (this->on_first_layer())
        speed = m_config.get_abs_value("first_layer_speed", speed);
    if (m_volumetric_speed != 0. && speed == 0)
        speed = m_volumetric_speed / path.mm3_per_mm;
    if (m_config.max_volumetric_speed.value > 0) {
        // cap speed with max_volumetric_speed anyway (even if user is not using autospeed)
        speed = std::min(
            speed,
            m_config.max_volumetric_speed.value / path.mm3_per_mm
        );
    }
    if (EXTRUDER_CONFIG(filament_max_volumetric_speed) > 0) {
        // cap speed with max_volumetric_speed anyway (even if user is not using autospeed)
        speed = std::min(
            speed,
            EXTRUDER_CONFIG(filament_max_volumetric_speed) / path.mm3_per_mm
        );
    }
    double F = speed * 60;  // convert mm/sec to mm/min
    
    // extrude arc or line
    if (m_enable_extrusion_role_markers)
    {
        if (path.role() != m_last_extrusion_role)
        {
            m_last_extrusion_role = path.role();
            if (m_enable_extrusion_role_markers)
            {
                char buf[32];
                sprintf(buf, ";_EXTRUSION_ROLE:%d\n", int(m_last_extrusion_role));
                gcode += buf;
            }
        }
    }

    // adds analyzer tags and updates analyzer's tracking data
    if (m_enable_analyzer)
    {
        // PrusaMultiMaterial::Writer may generate GCodeAnalyzer::Height_Tag and GCodeAnalyzer::Width_Tag lines without updating m_last_height and m_last_width
        // so, if the last role was erWipeTower we force export of GCodeAnalyzer::Height_Tag and GCodeAnalyzer::Width_Tag lines
        bool last_was_wipe_tower = (m_last_analyzer_extrusion_role == erWipeTower);
        char buf[64];

        if (path.role() != m_last_analyzer_extrusion_role)
        {
            m_last_analyzer_extrusion_role = path.role();
            sprintf(buf, ";%s%d\n", GCodeAnalyzer::Extrusion_Role_Tag.c_str(), int(m_last_analyzer_extrusion_role));
            gcode += buf;
        }

        if (last_was_wipe_tower || (m_last_mm3_per_mm != path.mm3_per_mm))
        {
            m_last_mm3_per_mm = path.mm3_per_mm;
            sprintf(buf, ";%s%f\n", GCodeAnalyzer::Mm3_Per_Mm_Tag.c_str(), m_last_mm3_per_mm);
            gcode += buf;
        }

        if (last_was_wipe_tower || (m_last_width != path.width))
        {
            m_last_width = path.width;
            sprintf(buf, ";%s%f\n", GCodeAnalyzer::Width_Tag.c_str(), m_last_width);
            gcode += buf;
        }

        if (last_was_wipe_tower || (m_last_height != path.height))
        {
            m_last_height = path.height;
            sprintf(buf, ";%s%f\n", GCodeAnalyzer::Height_Tag.c_str(), m_last_height);
            gcode += buf;
        }
    }

    std::string comment;
    if (m_enable_cooling_markers) {
        if (is_bridge(path.role()))
            gcode += ";_BRIDGE_FAN_START\n";
        else
            comment = ";_EXTRUDE_SET_SPEED";
        if (path.role() == erExternalPerimeter)
            comment += ";_EXTERNAL_PERIMETER";
    }

    // F is mm per minute.
    gcode += m_writer.set_speed(F, "", comment);
    double path_length = 0.;
    {
        std::string comment = m_config.gcode_comments ? description : "";
        for (const Line &line : path.polyline.lines()) {
            const double line_length = line.length() * SCALING_FACTOR;
            path_length += line_length;
            gcode += m_writer.extrude_to_xy(
                this->point_to_gcode(line.b),
                e_per_mm * line_length,
                comment);
        }
    }
    if (m_enable_cooling_markers)
        gcode += is_bridge(path.role()) ? ";_BRIDGE_FAN_END\n" : ";_EXTRUDE_END\n";
    
    this->set_last_pos(path.last_point());
    return gcode;
}

// This method accepts &point in print coordinates.
std::string GCode::travel_to(const Point &point, ExtrusionRole role, std::string comment)
{    
    /*  Define the travel move as a line between current position and the taget point.
        This is expressed in print coordinates, so it will need to be translated by
        this->origin in order to get G-code coordinates.  */
    Polyline travel;
    travel.append(this->last_pos());
    travel.append(point);
    
    // check whether a straight travel move would need retraction
    bool needs_retraction = this->needs_retraction(travel, role);
    
    // if a retraction would be needed, try to use avoid_crossing_perimeters to plan a
    // multi-hop travel path inside the configuration space
    if (needs_retraction
        && m_config.avoid_crossing_perimeters
        && ! m_avoid_crossing_perimeters.disable_once) {
        travel = m_avoid_crossing_perimeters.travel_to(*this, point);
        
        // check again whether the new travel path still needs a retraction
        needs_retraction = this->needs_retraction(travel, role);
        //if (needs_retraction && m_layer_index > 1) exit(0);
    }
    
    // Re-allow avoid_crossing_perimeters for the next travel moves
    m_avoid_crossing_perimeters.disable_once = false;
    m_avoid_crossing_perimeters.use_external_mp_once = false;
    
    // generate G-code for the travel move
    std::string gcode;
    if (needs_retraction)
        gcode += this->retract();
    else
        // Reset the wipe path when traveling, so one would not wipe along an old path.
        m_wipe.reset_path();
    
    // use G1 because we rely on paths being straight (G0 may make round paths)
    Lines lines = travel.lines();
    if (! lines.empty()) {
        for (const Line &line : lines)
    	    gcode += m_writer.travel_to_xy(this->point_to_gcode(line.b), comment);    
        this->set_last_pos(lines.back().b);
    }
    return gcode;
}

bool GCode::needs_retraction(const Polyline &travel, ExtrusionRole role)
{
    if (travel.length() < scale_(EXTRUDER_CONFIG(retract_before_travel))) {
        // skip retraction if the move is shorter than the configured threshold
        return false;
    }
    
    if (role == erSupportMaterial) {
        const SupportLayer* support_layer = dynamic_cast<const SupportLayer*>(m_layer);
        //FIXME support_layer->support_islands.contains should use some search structure!
        if (support_layer != NULL && support_layer->support_islands.contains(travel))
            // skip retraction if this is a travel move inside a support material island
            //FIXME not retracting over a long path may cause oozing, which in turn may result in missing material
            // at the end of the extrusion path!
            return false;
    }

    if (m_config.only_retract_when_crossing_perimeters && m_layer != nullptr &&
        m_config.fill_density.value > 0 && m_layer->any_internal_region_slice_contains(travel))
        // Skip retraction if travel is contained in an internal slice *and*
        // internal infill is enabled (so that stringing is entirely not visible).
        //FIXME any_internal_region_slice_contains() is potentionally very slow, it shall test for the bounding boxes first.
        return false;
    
    // retract if only_retract_when_crossing_perimeters is disabled or doesn't apply
    return true;
}

std::string GCode::retract(bool toolchange)
{
    std::string gcode;
    
    if (m_writer.extruder() == nullptr)
        return gcode;
    
    // wipe (if it's enabled for this extruder and we have a stored wipe path)
    if (EXTRUDER_CONFIG(wipe) && m_wipe.has_path()) {
        gcode += toolchange ? m_writer.retract_for_toolchange(true) : m_writer.retract(true);
        gcode += m_wipe.wipe(*this, toolchange);
    }
    
    /*  The parent class will decide whether we need to perform an actual retraction
        (the extruder might be already retracted fully or partially). We call these 
        methods even if we performed wipe, since this will ensure the entire retraction
        length is honored in case wipe path was too short.  */
    gcode += toolchange ? m_writer.retract_for_toolchange() : m_writer.retract();
    
    gcode += m_writer.reset_e();
    if (m_writer.extruder()->retract_length() > 0 || m_config.use_firmware_retraction)
        gcode += m_writer.lift();
    
    return gcode;
}

std::string GCode::set_extruder(unsigned int extruder_id, double print_z)
{
    if (!m_writer.need_toolchange(extruder_id))
        return "";
    
    // if we are running a single-extruder setup, just set the extruder and return nothing
    if (!m_writer.multiple_extruders) {
        m_placeholder_parser.set("current_extruder", extruder_id);
        
        std::string gcode;
        // Append the filament start G-code.
        const std::string &start_filament_gcode = m_config.start_filament_gcode.get_at(extruder_id);
        if (! start_filament_gcode.empty()) {
            // Process the start_filament_gcode for the filament.
            gcode += this->placeholder_parser_process("start_filament_gcode", start_filament_gcode, extruder_id);
            check_add_eol(gcode);
        }
        gcode += m_writer.toolchange(extruder_id);
        return gcode;
    }
    
    // prepend retraction on the current extruder
    std::string gcode = this->retract(true);

    // Always reset the extrusion path, even if the tool change retract is set to zero.
    m_wipe.reset_path();
    
    if (m_writer.extruder() != nullptr) {
        // Process the custom end_filament_gcode. set_extruder() is only called if there is no wipe tower
        // so it should not be injected twice.
        unsigned int        old_extruder_id     = m_writer.extruder()->id();
        const std::string  &end_filament_gcode  = m_config.end_filament_gcode.get_at(old_extruder_id);
        if (! end_filament_gcode.empty()) {
            gcode += placeholder_parser_process("end_filament_gcode", end_filament_gcode, old_extruder_id);
            check_add_eol(gcode);
        }
    }

    
    // If ooze prevention is enabled, park current extruder in the nearest
    // standby point and set it to the standby temperature.
    if (m_ooze_prevention.enable && m_writer.extruder() != nullptr)
        gcode += m_ooze_prevention.pre_toolchange(*this);

    const std::string& toolchange_gcode = m_config.toolchange_gcode.value;
    std::string toolchange_gcode_parsed;

    // Process the custom toolchange_gcode. If it is empty, insert just a Tn command.
    if (!toolchange_gcode.empty()) {
        DynamicConfig config;
        config.set_key_value("previous_extruder", new ConfigOptionInt((int)(m_writer.extruder() != nullptr ? m_writer.extruder()->id() : -1 )));
        config.set_key_value("next_extruder",     new ConfigOptionInt((int)extruder_id));
        config.set_key_value("layer_num",         new ConfigOptionInt(m_layer_index));
        config.set_key_value("layer_z",           new ConfigOptionFloat(print_z));
        toolchange_gcode_parsed = placeholder_parser_process("toolchange_gcode", toolchange_gcode, extruder_id, &config);
        gcode += toolchange_gcode_parsed;
        check_add_eol(gcode);
    }

    // We inform the writer about what is happening, but we may not use the resulting gcode.
    std::string toolchange_command = m_writer.toolchange(extruder_id);
    if (! custom_gcode_changes_tool(toolchange_gcode_parsed, m_writer.toolchange_prefix(), extruder_id))
        gcode += toolchange_command;
    else {
        // user provided his own toolchange gcode, no need to do anything
    }

    // Set the temperature if the wipe tower didn't (not needed for non-single extruder MM)
    if (m_config.single_extruder_multi_material && !m_config.wipe_tower) {
        int temp = (m_layer_index <= 0 ? m_config.first_layer_temperature.get_at(extruder_id) :
                                         m_config.temperature.get_at(extruder_id));

        gcode += m_writer.set_temperature(temp, false);
    }

    m_placeholder_parser.set("current_extruder", extruder_id);

    // Append the filament start G-code.
    const std::string &start_filament_gcode = m_config.start_filament_gcode.get_at(extruder_id);
    if (! start_filament_gcode.empty()) {
        // Process the start_filament_gcode for the new filament.
        gcode += this->placeholder_parser_process("start_filament_gcode", start_filament_gcode, extruder_id);
        check_add_eol(gcode);
    }
    // Set the new extruder to the operating temperature.
    if (m_ooze_prevention.enable)
        gcode += m_ooze_prevention.post_toolchange(*this);
    
    return gcode;
}

// convert a model-space scaled point into G-code coordinates
Vec2d GCode::point_to_gcode(const Point &point) const
{
    Vec2d extruder_offset = EXTRUDER_CONFIG(extruder_offset);
    return unscale(point) + m_origin - extruder_offset;
}

// convert a model-space scaled point into G-code coordinates
Point GCode::gcode_to_point(const Vec2d &point) const
{
    Vec2d extruder_offset = EXTRUDER_CONFIG(extruder_offset);
    return Point(
        scale_(point(0) - m_origin(0) + extruder_offset(0)),
        scale_(point(1) - m_origin(1) + extruder_offset(1)));
}

// Goes through by_region std::vector and returns reference to a subvector of entities, that are to be printed
// during infill/perimeter wiping, or normally (depends on wiping_entities parameter)
// Returns a reference to member to avoid copying.
const std::vector<GCode::ObjectByExtruder::Island::Region>& GCode::ObjectByExtruder::Island::by_region_per_copy(unsigned int copy, int extruder, bool wiping_entities)
{
    by_region_per_copy_cache.clear();

    for (const auto& reg : by_region) {
        by_region_per_copy_cache.push_back(ObjectByExtruder::Island::Region()); // creates a region in the newly created Island

        // Now we are going to iterate through perimeters and infills and pick ones that are supposed to be printed
        // References are used so that we don't have to repeat the same code
        for (int iter = 0; iter < 2; ++iter) {
            const ExtrusionEntitiesPtr&         entities     = (iter ? reg.infills.entities : reg.perimeters.entities);
            ExtrusionEntityCollection&          target_eec   = (iter ? by_region_per_copy_cache.back().infills : by_region_per_copy_cache.back().perimeters);
            const std::vector<const ExtruderPerCopy*>& overrides   = (iter ? reg.infills_overrides : reg.perimeters_overrides);

            // Now the most important thing - which extrusion should we print.
            // See function ToolOrdering::get_extruder_overrides for details about the negative numbers hack.
            int this_extruder_mark = wiping_entities ? extruder : -extruder-1;

            for (unsigned int i=0;i<entities.size();++i)
                if (overrides[i]->at(copy) == this_extruder_mark)   // this copy should be printed with this extruder
                    target_eec.append((*entities[i]));
        }
    }
    return by_region_per_copy_cache;
}



// This function takes the eec and appends its entities to either perimeters or infills of this Region (depending on the first parameter)
// It also saves pointer to ExtruderPerCopy struct (for each entity), that holds information about which extruders should be used for which copy.
void GCode::ObjectByExtruder::Island::Region::append(const std::string& type, const ExtrusionEntityCollection* eec, const ExtruderPerCopy* copies_extruder, size_t object_copies_num)
{
    // We are going to manipulate either perimeters or infills, exactly in the same way. Let's create pointers to the proper structure to not repeat ourselves:
    ExtrusionEntityCollection* perimeters_or_infills = &infills;
    std::vector<const ExtruderPerCopy*>* perimeters_or_infills_overrides = &infills_overrides;

    if (type == "perimeters") {
        perimeters_or_infills = &perimeters;
        perimeters_or_infills_overrides    = &perimeters_overrides;
    }
    else
        if (type != "infills") {
            throw std::invalid_argument("Unknown parameter!");
            return;
        }


    // First we append the entities, there are eec->entities.size() of them:
    perimeters_or_infills->append(eec->entities);

    for (unsigned int i=0;i<eec->entities.size();++i)
        perimeters_or_infills_overrides->push_back(copies_extruder);
}

}   // namespace Slic3r<|MERGE_RESOLUTION|>--- conflicted
+++ resolved
@@ -975,17 +975,10 @@
             _writeln(file, GCodeTimeEstimator::Silent_First_M73_Output_Placeholder_Tag);
     }
 
-<<<<<<< HEAD
+	// Hold total number of print toolchanges. Check for negative toolchanges (single extruder mode) and set to 0 (no tool change).
+    int total_toolchanges = std::max(0, print.wipe_tower_data().number_of_toolchanges);
+
     // Prepare the helper object for replacing placeholders in custom G-code and output filename.
-=======
-	//Hold total number of print toolchanges
-    int          m_total_toolchanges = 1;
-    m_total_toolchanges = print.wipe_tower_data().number_of_toolchanges;
-    //Check for negative toolchanges (probably single extruder mode) and set to 1.
-    m_total_toolchanges = (print.wipe_tower_data().number_of_toolchanges < 0) ? 1 : print.wipe_tower_data().number_of_toolchanges;
-
-    // Prepare the helper object for replacing placeholders in custom G-code and output filename.
->>>>>>> 0ea6f895
     m_placeholder_parser = print.placeholder_parser();
     m_placeholder_parser.update_timestamp();
     print.update_object_placeholders(m_placeholder_parser.config_writable(), ".gcode");
@@ -1047,7 +1040,7 @@
     // For the start / end G-code to do the priming and final filament pull in case there is no wipe tower provided.
     m_placeholder_parser.set("has_wipe_tower", has_wipe_tower);
     m_placeholder_parser.set("has_single_extruder_multi_material_priming", has_wipe_tower && print.config().single_extruder_multi_material_priming);
-    m_placeholder_parser.set("total_toolchanges", m_total_toolchanges);
+    m_placeholder_parser.set("total_toolchanges", total_toolchanges);
     std::string start_gcode = this->placeholder_parser_process("start_gcode", print.config().start_gcode.value, initial_extruder_id);
     // Set bed temperature if the start G-code does not contain any bed temp control G-codes.
     this->_print_first_layer_bed_temperature(file, print, start_gcode, initial_extruder_id, true);
@@ -1295,14 +1288,10 @@
     print.m_print_statistics.clear();
     print.m_print_statistics.estimated_normal_print_time = m_normal_time_estimator.get_time_dhms();
     print.m_print_statistics.estimated_silent_print_time = m_silent_time_estimator_enabled ? m_silent_time_estimator.get_time_dhms() : "N/A";
-<<<<<<< HEAD
     print.m_print_statistics.estimated_normal_color_print_times = m_normal_time_estimator.get_color_times_dhms(true);
     if (m_silent_time_estimator_enabled)
         print.m_print_statistics.estimated_silent_color_print_times = m_silent_time_estimator.get_color_times_dhms(true);
-
-=======
-    print.m_print_statistics.total_toolchanges = m_total_toolchanges;
->>>>>>> 0ea6f895
+    print.m_print_statistics.total_toolchanges = total_toolchanges;
     std::vector<Extruder> extruders = m_writer.extruders();
     if (! extruders.empty()) {
         std::pair<std::string, unsigned int> out_filament_used_mm ("; filament used [mm] = ", 0);
@@ -1352,7 +1341,8 @@
     }
     _write_format(file, "; total filament used [g] = %.1lf\n", print.m_print_statistics.total_weight);
     _write_format(file, "; total filament cost = %.1lf\n", print.m_print_statistics.total_cost);
-    _write_format(file, "; total toolchanges = %i\n", print.m_print_statistics.total_toolchanges);
+    if (print.m_print_statistics.total_toolchanges > 0)
+    	_write_format(file, "; total toolchanges = %i\n", print.m_print_statistics.total_toolchanges);
     _write_format(file, "; estimated printing time (normal mode) = %s\n", m_normal_time_estimator.get_time_dhms().c_str());
     if (m_silent_time_estimator_enabled)
         _write_format(file, "; estimated printing time (silent mode) = %s\n", m_silent_time_estimator.get_time_dhms().c_str());
