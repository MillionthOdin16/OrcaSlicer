--- conflicted
+++ resolved
@@ -15,29 +15,18 @@
 
 namespace Slic3r {
 
-bool GCodeWriter::full_gcode_comment = true;
+const bool GCodeWriter::full_gcode_comment = false;
 const double GCodeWriter::slope_threshold = 3 * PI / 180;
 
 void GCodeWriter::apply_print_config(const PrintConfig &print_config)
 {
     this->config.apply(print_config, true);
     m_single_extruder_multi_material = print_config.single_extruder_multi_material.value;
-<<<<<<< HEAD
-    bool use_mach_limits = print_config.gcode_flavor.value == gcfMarlinLegacy ||
-                     print_config.gcode_flavor.value == gcfMarlinFirmware ||
-                     print_config.gcode_flavor.value == gcfKlipper ||
-                     print_config.gcode_flavor.value == gcfRepRapFirmware;
-    m_max_acceleration = std::lrint(use_mach_limits ? print_config.machine_max_acceleration_extruding.values.front() : 0);
-    m_max_jerk = std::lrint(use_mach_limits ? std::min(print_config.machine_max_jerk_x.values.front(), print_config.machine_max_jerk_y.values.front()) : 0);
-    m_max_jerk_z = print_config.machine_max_jerk_z.values.front();
-    m_max_jerk_e = print_config.machine_max_jerk_e.values.front();
-=======
     bool is_marlin = print_config.gcode_flavor.value == gcfMarlinLegacy
                   || print_config.gcode_flavor.value == gcfMarlinFirmware
                   || print_config.gcode_flavor.value == gcfKlipper;
     m_max_acceleration = std::lrint(is_marlin ? print_config.machine_max_acceleration_extruding.values.front() : 0);
     m_max_jerk = std::lrint(is_marlin ? std::min(print_config.machine_max_jerk_x.values.front(), print_config.machine_max_jerk_y.values.front()) : 0);
->>>>>>> 2f9434a8
 }
 
 void GCodeWriter::set_extruders(std::vector<unsigned int> extruder_ids)
@@ -184,16 +173,6 @@
         // This is new MarlinFirmware with separated print/retraction/travel acceleration.
         // Use M204 P, we don't want to override travel acc by M204 S (which is deprecated anyway).
         gcode << "M204 P" << acceleration;
-<<<<<<< HEAD
-    } else if (FLAVOR_IS(gcfKlipper)) {
-        gcode << "SET_VELOCITY_LIMIT ACCEL=" << acceleration;
-        if (this->config.accel_to_decel_enable) {
-            gcode << " ACCEL_TO_DECEL=" << acceleration * this->config.accel_to_decel_factor / 100;
-            if (GCodeWriter::full_gcode_comment)
-                gcode << " ; adjust ACCEL_TO_DECEL";
-        }
-    } else
-=======
     } else if (FLAVOR_IS(gcfKlipper) && this->config.accel_to_decel_enable) {
         gcode << "SET_VELOCITY_LIMIT ACCEL_TO_DECEL=" << acceleration * this->config.accel_to_decel_factor / 100;
         if (GCodeWriter::full_gcode_comment) gcode << " ; adjust ACCEL_TO_DECEL";
@@ -201,9 +180,8 @@
         // Set max accel to decel to half of acceleration
     } else {
         // M204: Set default acceleration
->>>>>>> 2f9434a8
         gcode << "M204 S" << acceleration;
-
+    }
     //BBS
     if (GCodeWriter::full_gcode_comment) gcode << " ; adjust acceleration";
     gcode << "\n";
@@ -211,27 +189,6 @@
     return gcode.str();
 }
 
-<<<<<<< HEAD
-std::string GCodeWriter::set_jerk_xy(double jerk)
-{
-    // Clamp the jerk to the allowed maximum.
-    if (m_max_jerk > 0 && jerk > m_max_jerk)
-        jerk = m_max_jerk;
-
-    if (jerk < 0.01 || is_approx(jerk, m_last_jerk))
-        return std::string();
-    
-    m_last_jerk = jerk;
-    
-    std::ostringstream gcode;
-    if(FLAVOR_IS(gcfKlipper))
-        gcode << "SET_VELOCITY_LIMIT SQUARE_CORNER_VELOCITY=" << jerk;
-    else
-        gcode << "M205 X" << jerk << " Y" << jerk;
-      
-    if (m_is_bbl_printers)
-        gcode << std::setprecision(2) << " Z" << m_max_jerk_z << " E" << m_max_jerk_e;
-=======
 std::string GCodeWriter::set_pressure_advance(double pa) const
 {
     std::ostringstream gcode;
@@ -264,42 +221,13 @@
         gcode << "SET_VELOCITY_LIMIT SQUARE_CORNER_VELOCITY=" << jerk;
     else
         gcode << "M205 X" << jerk << " Y" << jerk;
->>>>>>> 2f9434a8
 
     if (GCodeWriter::full_gcode_comment) gcode << " ; adjust jerk";
     gcode << "\n";
 
     return gcode.str();
-<<<<<<< HEAD
-
-}
-
-std::string GCodeWriter::set_pressure_advance(double pa) const
-{
-    std::ostringstream gcode;
-    if (pa < 0)
-        return gcode.str();
-    if(m_is_bbl_printers){
-        //SoftFever: set L1000 to use linear model
-        gcode << "M900 K" <<std::setprecision(4)<< pa << " L1000 M10 ; Override pressure advance value\n";
-    }
-    else{
-        if (FLAVOR_IS(gcfKlipper))
-            gcode << "SET_PRESSURE_ADVANCE ADVANCE=" << std::setprecision(4) << pa << "; Override pressure advance value\n";
-        else if(FLAVOR_IS(gcfRepRapFirmware))
-            gcode << ("M572 D0 S") << std::setprecision(4) << pa << "; Override pressure advance value\n";
-        else
-            gcode << "M900 K" <<std::setprecision(4)<< pa << "; Override pressure advance value\n";
-    }
-    return gcode.str();
-}
-
-
-
-=======
-}
-
->>>>>>> 2f9434a8
+}
+
 std::string GCodeWriter::reset_e(bool force)
 {
     if (FLAVOR_IS(gcfMach3)
@@ -313,11 +241,7 @@
         m_extruder->reset_E();
     }
 
-<<<<<<< HEAD
-    if (! this->config.use_relative_e_distances) {
-=======
     if (!this->config.use_relative_e_distances) {
->>>>>>> 2f9434a8
         std::ostringstream gcode;
         gcode << "G92 E0";
         //BBS
@@ -372,12 +296,11 @@
     return gcode.str();
 }
 
-std::string GCodeWriter::set_speed(double F, const std::string &comment, const std::string &cooling_marker)
+std::string GCodeWriter::set_speed(double F, const std::string &comment, const std::string &cooling_marker) const
 {
     assert(F > 0.);
     assert(F < 100000.);
-    
-    m_current_speed = F;
+
     GCodeG1Formatter w;
     w.emit_f(F);
     //BBS
@@ -397,9 +320,7 @@
     
     GCodeG1Formatter w;
     w.emit_xy(point_on_plate);
-    auto speed = m_is_first_layer
-        ? this->config.get_abs_value("initial_layer_travel_speed") : this->config.travel_speed.value;
-    w.emit_f(speed * 60.0);
+    w.emit_f(this->config.travel_speed.value * 60.0);
     //BBS
     w.emit_comment(GCodeWriter::full_gcode_comment, comment);
     return w.string();
@@ -418,8 +339,6 @@
         used for unlift. */
         // BBS
     Vec3d dest_point = point;
-    auto travel_speed =
-        m_is_first_layer ? this->config.get_abs_value("initial_layer_travel_speed") : this->config.travel_speed.value;
     //BBS: a z_hop need to be handle when travel
     if (std::abs(m_to_lift) > EPSILON) {
         assert(std::abs(m_lifted) < EPSILON);
@@ -461,7 +380,7 @@
                 Vec3d slope_top_point = Vec3d(temp(0), temp(1), delta(2)) + source;
                 GCodeG1Formatter w0;
                 w0.emit_xyz(slope_top_point);
-                w0.emit_f(travel_speed * 60.0);
+                w0.emit_f(this->config.travel_speed.value * 60.0);
                 //BBS
                 w0.emit_comment(GCodeWriter::full_gcode_comment, "slope lift Z");
                 slop_move = w0.string();
@@ -476,13 +395,13 @@
             GCodeG1Formatter w0;
             if (this->is_current_position_clear()) {
                 w0.emit_xyz(target);
-                w0.emit_f(travel_speed * 60.0);
+                w0.emit_f(this->config.travel_speed.value * 60.0);
                 w0.emit_comment(GCodeWriter::full_gcode_comment, comment);
                 xy_z_move = w0.string();
             }
             else {
                 w0.emit_xy(Vec2d(target.x(), target.y()));
-                w0.emit_f(travel_speed * 60.0);
+                w0.emit_f(this->config.travel_speed.value * 60.0);
                 w0.emit_comment(GCodeWriter::full_gcode_comment, comment);
                 xy_z_move = w0.string() + _travel_to_z(target.z(), comment);
             }
@@ -556,10 +475,8 @@
     m_pos(2) = z;
 
     double speed = this->config.travel_speed_z.value;
-    if (speed == 0.) {
-        speed = m_is_first_layer ? this->config.get_abs_value("initial_layer_travel_speed")
-                                 : this->config.travel_speed.value;
-    }
+    if (speed == 0.)
+        speed = this->config.travel_speed.value;
     
     GCodeG1Formatter w;
     w.emit_z(z);
@@ -574,10 +491,8 @@
     m_pos(2) = z;
 
     double speed = this->config.travel_speed_z.value;
-    if (speed == 0.) {
-        speed = m_is_first_layer ? this->config.get_abs_value("initial_layer_travel_speed")
-                                 : this->config.travel_speed.value;
-    }
+    if (speed == 0.)
+        speed = this->config.travel_speed.value;
     
     std::string output = "G17\n";
     GCodeG2G3Formatter w(true);
@@ -610,9 +525,6 @@
 {
     m_pos(0) = point(0);
     m_pos(1) = point(1);
-    if(std::abs(dE) <= std::numeric_limits<double>::epsilon())
-        force_no_extrusion = true;
-    
     if (!force_no_extrusion)
         m_extruder->extrude(dE);
 
@@ -693,26 +605,15 @@
 
 std::string GCodeWriter::_retract(double length, double restart_extra, const std::string &comment)
 {
-    /*  If firmware retraction is enabled, we use a fake value of 1
-    since we ignore the actual configured retract_length which
-    might be 0, in which case the retraction logic gets skipped. */
-    if (this->config.use_firmware_retraction)
-        length = 1;
-
     std::string gcode;
     if (double dE = m_extruder->retract(length, restart_extra);  dE != 0) {
-        if (this->config.use_firmware_retraction) {
-            gcode = FLAVOR_IS(gcfMachinekit) ? "G22 ; retract\n" : "G10 ; retract\n";
-        }
-        else {
-            // BBS
-            GCodeG1Formatter w;
-            w.emit_e(m_extruder->E());
-            w.emit_f(m_extruder->retract_speed() * 60.);
-            // BBS
-            w.emit_comment(GCodeWriter::full_gcode_comment, comment);
-            gcode = w.string();
-        }
+        //BBS
+        GCodeG1Formatter w;
+        w.emit_e(m_extruder->E());
+        w.emit_f(m_extruder->retract_speed() * 60.);
+        //BBS
+        w.emit_comment(GCodeWriter::full_gcode_comment, comment);
+        gcode = w.string();
     }
     
     if (FLAVOR_IS(gcfMakerWare))
@@ -729,20 +630,14 @@
         gcode = "M101 ; extruder on\n";
     
     if (double dE = m_extruder->unretract(); dE != 0) {
-        if (this->config.use_firmware_retraction) {
-            gcode += FLAVOR_IS(gcfMachinekit) ? "G23 ; unretract\n" : "G11 ; unretract\n";
-            gcode += this->reset_e();
-        }
-        else {
-            //BBS
-            // use G1 instead of G0 because G0 will blend the restart with the previous travel move
-            GCodeG1Formatter w;
-            w.emit_e(m_extruder->E());
-            w.emit_f(m_extruder->deretract_speed() * 60.);
-            //BBS
-            w.emit_comment(GCodeWriter::full_gcode_comment, " ; unretract");
-            gcode += w.string();
-        }
+        //BBS
+        // use G1 instead of G0 because G0 will blend the restart with the previous travel move
+        GCodeG1Formatter w;
+        w.emit_e(m_extruder->E());
+        w.emit_f(m_extruder->deretract_speed() * 60.);
+        //BBS
+        w.emit_comment(GCodeWriter::full_gcode_comment, " ; unretract");
+        gcode += w.string();
     }
     
     return gcode;
@@ -756,10 +651,8 @@
     // check whether the above/below conditions are met
     double target_lift = 0;
     {
-        double above = this->config.retract_lift_above.get_at(m_extruder->id());
-        double below = this->config.retract_lift_below.get_at(m_extruder->id());
-        if (m_pos(2) >= above && (below == 0 || m_pos(2) <= below))
-            target_lift = this->config.z_hop.get_at(m_extruder->id());
+        //BBS
+        target_lift = this->config.z_hop.get_at(m_extruder->id());
     }
     // BBS
     if (m_lifted == 0 && m_to_lift == 0 && target_lift > 0) {
@@ -809,9 +702,9 @@
             gcode << "M126";    break;
         case gcfMach3:
         case gcfMachinekit:
-            gcode << "M106 P" << static_cast<unsigned int>(255.5 * speed / 100.0); break;
+            gcode << "M106 P" << 255.0 * speed / 100.0; break;
         default:
-            gcode << "M106 S" << static_cast<unsigned int>(255.5 * speed / 100.0); break;
+            gcode << "M106 S" << 255.0 * speed / 100.0; break;
         }
         if (GCodeWriter::full_gcode_comment) 
             gcode << " ; enable fan";
@@ -855,14 +748,6 @@
     if (!m_gcode_label_objects_end.empty()) {
         gcode += m_gcode_label_objects_end;
         m_gcode_label_objects_end = "";
-<<<<<<< HEAD
-
-        // Orca: reset E so that e value remain correct after skipping the object
-        // ref to: https://github.com/SoftFever/OrcaSlicer/pull/205/commits/7f1fe0bd544077626080aa1a9a0576aa735da1a4#r1083470162
-        if (!this->config.use_relative_e_distances)
-            gcode += reset_e(true);
-=======
->>>>>>> 2f9434a8
     }
 }
 
