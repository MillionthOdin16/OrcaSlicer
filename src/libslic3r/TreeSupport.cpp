--- conflicted
+++ resolved
@@ -14,11 +14,7 @@
 
 #define _L(s) Slic3r::I18N::translate(s)
 
-<<<<<<< HEAD
-#define HEIGHT_TO_SWITCH_INFILL_DIRECTION 30 // change infill direction every 20mm
-=======
 #define USE_PLAN_LAYER_HEIGHTS 1
->>>>>>> 1f155868
 
 #ifndef M_PI
 #define M_PI 3.1415926535897932384626433832795
