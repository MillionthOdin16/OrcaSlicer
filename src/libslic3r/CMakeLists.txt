--- conflicted
+++ resolved
@@ -139,12 +139,9 @@
     GCode/GCodeProcessor.hpp
     GCode/AvoidCrossingPerimeters.cpp
     GCode/AvoidCrossingPerimeters.hpp
-<<<<<<< HEAD
     GCode/ExtrusionProcessor.hpp
-=======
     GCode/ConflictChecker.cpp
     GCode/ConflictChecker.hpp
->>>>>>> 1f155868
     GCode.cpp
     GCode.hpp
     GCodeReader.cpp
