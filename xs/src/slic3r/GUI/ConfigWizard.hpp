#ifndef slic3r_ConfigWizard_hpp_
#define slic3r_ConfigWizard_hpp_

#include <memory>

#include <wx/dialog.h>

namespace Slic3r {

class PresetBundle;
class PresetUpdater;

namespace GUI {


class ConfigWizard: public wxDialog
{
public:
	ConfigWizard(wxWindow *parent);
	ConfigWizard(ConfigWizard &&) = delete;
	ConfigWizard(const ConfigWizard &) = delete;
	ConfigWizard &operator=(ConfigWizard &&) = delete;
	ConfigWizard &operator=(const ConfigWizard &) = delete;
	~ConfigWizard();

<<<<<<< HEAD
	void run(PresetBundle *preset_bundle, PresetUpdater *updater);
=======
	static bool run(wxWindow *parent, PresetBundle *preset_bundle, bool fresh_start);
>>>>>>> c5af8bfe
private:
	struct priv;
	std::unique_ptr<priv> p;

	friend class ConfigWizardPage;
};



}
}

#endif<|MERGE_RESOLUTION|>--- conflicted
+++ resolved
@@ -16,18 +16,14 @@
 class ConfigWizard: public wxDialog
 {
 public:
-	ConfigWizard(wxWindow *parent);
+	ConfigWizard(wxWindow *parent, bool fresh_start);
 	ConfigWizard(ConfigWizard &&) = delete;
 	ConfigWizard(const ConfigWizard &) = delete;
 	ConfigWizard &operator=(ConfigWizard &&) = delete;
 	ConfigWizard &operator=(const ConfigWizard &) = delete;
 	~ConfigWizard();
 
-<<<<<<< HEAD
 	void run(PresetBundle *preset_bundle, PresetUpdater *updater);
-=======
-	static bool run(wxWindow *parent, PresetBundle *preset_bundle, bool fresh_start);
->>>>>>> c5af8bfe
 private:
 	struct priv;
 	std::unique_ptr<priv> p;
